--- conflicted
+++ resolved
@@ -258,15 +258,12 @@
 		output-low;
 	};
 
-<<<<<<< HEAD
-=======
 	wlan_disable {
 		gpio-hog;
 		gpios = <19 GPIO_ACTIVE_LOW>;
 		output-low;
 	};
 
->>>>>>> 0ecfebd2
 	lte_disable {
 		gpio-hog;
 		gpios = <21 GPIO_ACTIVE_LOW>;
