/* SPDX-License-Identifier: GPL-2.0-only */
/*
 * Copyright (C) 2012,2013 - ARM Ltd
 * Author: Marc Zyngier <marc.zyngier@arm.com>
 *
 * Derived from arch/arm/include/kvm_emulate.h
 * Copyright (C) 2012 - Virtual Open Systems and Columbia University
 * Author: Christoffer Dall <c.dall@virtualopensystems.com>
 */

#ifndef __ARM64_KVM_EMULATE_H__
#define __ARM64_KVM_EMULATE_H__

#include <linux/bitfield.h>
#include <linux/kvm_host.h>

#include <asm/debug-monitors.h>
#include <asm/esr.h>
#include <asm/kvm_arm.h>
#include <asm/kvm_hyp.h>
#include <asm/kvm_nested.h>
#include <asm/ptrace.h>
#include <asm/cputype.h>
#include <asm/virt.h>

#define CURRENT_EL_SP_EL0_VECTOR	0x0
#define CURRENT_EL_SP_ELx_VECTOR	0x200
#define LOWER_EL_AArch64_VECTOR		0x400
#define LOWER_EL_AArch32_VECTOR		0x600

enum exception_type {
	except_type_sync	= 0,
	except_type_irq		= 0x80,
	except_type_fiq		= 0x100,
	except_type_serror	= 0x180,
};

#define kvm_exception_type_names		\
	{ except_type_sync,	"SYNC"   },	\
	{ except_type_irq,	"IRQ"    },	\
	{ except_type_fiq,	"FIQ"    },	\
	{ except_type_serror,	"SERROR" }

bool kvm_condition_valid32(const struct kvm_vcpu *vcpu);
void kvm_skip_instr32(struct kvm_vcpu *vcpu);

void kvm_inject_undefined(struct kvm_vcpu *vcpu);
void kvm_inject_vabt(struct kvm_vcpu *vcpu);
void kvm_inject_dabt(struct kvm_vcpu *vcpu, unsigned long addr);
void kvm_inject_pabt(struct kvm_vcpu *vcpu, unsigned long addr);
void kvm_inject_size_fault(struct kvm_vcpu *vcpu);

void kvm_vcpu_wfi(struct kvm_vcpu *vcpu);

void kvm_emulate_nested_eret(struct kvm_vcpu *vcpu);
int kvm_inject_nested_sync(struct kvm_vcpu *vcpu, u64 esr_el2);
int kvm_inject_nested_irq(struct kvm_vcpu *vcpu);

static inline void kvm_inject_nested_sve_trap(struct kvm_vcpu *vcpu)
{
	u64 esr = FIELD_PREP(ESR_ELx_EC_MASK, ESR_ELx_EC_SVE) |
		  ESR_ELx_IL;

	kvm_inject_nested_sync(vcpu, esr);
}

#if defined(__KVM_VHE_HYPERVISOR__) || defined(__KVM_NVHE_HYPERVISOR__)
static __always_inline bool vcpu_el1_is_32bit(struct kvm_vcpu *vcpu)
{
	return !(vcpu->arch.hcr_el2 & HCR_RW);
}
#else
static __always_inline bool vcpu_el1_is_32bit(struct kvm_vcpu *vcpu)
{
	return vcpu_has_feature(vcpu, KVM_ARM_VCPU_EL1_32BIT);
}
#endif

static inline void vcpu_reset_hcr(struct kvm_vcpu *vcpu)
{
	if (!vcpu_has_run_once(vcpu))
		vcpu->arch.hcr_el2 = HCR_GUEST_FLAGS;

	/*
	 * For non-FWB CPUs, we trap VM ops (HCR_EL2.TVM) until M+C
	 * get set in SCTLR_EL1 such that we can detect when the guest
	 * MMU gets turned on and do the necessary cache maintenance
	 * then.
	 */
	if (!cpus_have_final_cap(ARM64_HAS_STAGE2_FWB))
		vcpu->arch.hcr_el2 |= HCR_TVM;
}

static inline unsigned long *vcpu_hcr(struct kvm_vcpu *vcpu)
{
	return (unsigned long *)&vcpu->arch.hcr_el2;
}

static inline void vcpu_clear_wfx_traps(struct kvm_vcpu *vcpu)
{
	vcpu->arch.hcr_el2 &= ~HCR_TWE;
	if (atomic_read(&vcpu->arch.vgic_cpu.vgic_v3.its_vpe.vlpi_count) ||
	    vcpu->kvm->arch.vgic.nassgireq)
		vcpu->arch.hcr_el2 &= ~HCR_TWI;
	else
		vcpu->arch.hcr_el2 |= HCR_TWI;
}

static inline void vcpu_set_wfx_traps(struct kvm_vcpu *vcpu)
{
	vcpu->arch.hcr_el2 |= HCR_TWE;
	vcpu->arch.hcr_el2 |= HCR_TWI;
}

static inline unsigned long vcpu_get_vsesr(struct kvm_vcpu *vcpu)
{
	return vcpu->arch.vsesr_el2;
}

static inline void vcpu_set_vsesr(struct kvm_vcpu *vcpu, u64 vsesr)
{
	vcpu->arch.vsesr_el2 = vsesr;
}

static __always_inline unsigned long *vcpu_pc(const struct kvm_vcpu *vcpu)
{
	return (unsigned long *)&vcpu_gp_regs(vcpu)->pc;
}

static __always_inline unsigned long *vcpu_cpsr(const struct kvm_vcpu *vcpu)
{
	return (unsigned long *)&vcpu_gp_regs(vcpu)->pstate;
}

static __always_inline bool vcpu_mode_is_32bit(const struct kvm_vcpu *vcpu)
{
	return !!(*vcpu_cpsr(vcpu) & PSR_MODE32_BIT);
}

static __always_inline bool kvm_condition_valid(const struct kvm_vcpu *vcpu)
{
	if (vcpu_mode_is_32bit(vcpu))
		return kvm_condition_valid32(vcpu);

	return true;
}

static inline void vcpu_set_thumb(struct kvm_vcpu *vcpu)
{
	*vcpu_cpsr(vcpu) |= PSR_AA32_T_BIT;
}

/*
 * vcpu_get_reg and vcpu_set_reg should always be passed a register number
 * coming from a read of ESR_EL2. Otherwise, it may give the wrong result on
 * AArch32 with banked registers.
 */
static __always_inline unsigned long vcpu_get_reg(const struct kvm_vcpu *vcpu,
					 u8 reg_num)
{
	return (reg_num == 31) ? 0 : vcpu_gp_regs(vcpu)->regs[reg_num];
}

static __always_inline void vcpu_set_reg(struct kvm_vcpu *vcpu, u8 reg_num,
				unsigned long val)
{
	if (reg_num != 31)
		vcpu_gp_regs(vcpu)->regs[reg_num] = val;
}

static inline bool vcpu_is_el2_ctxt(const struct kvm_cpu_context *ctxt)
{
	switch (ctxt->regs.pstate & (PSR_MODE32_BIT | PSR_MODE_MASK)) {
	case PSR_MODE_EL2h:
	case PSR_MODE_EL2t:
		return true;
	default:
		return false;
	}
}

static inline bool vcpu_is_el2(const struct kvm_vcpu *vcpu)
{
	return vcpu_is_el2_ctxt(&vcpu->arch.ctxt);
}

static inline bool __vcpu_el2_e2h_is_set(const struct kvm_cpu_context *ctxt)
{
	return (!cpus_have_final_cap(ARM64_HAS_HCR_NV1) ||
		(ctxt_sys_reg(ctxt, HCR_EL2) & HCR_E2H));
}

static inline bool vcpu_el2_e2h_is_set(const struct kvm_vcpu *vcpu)
{
	return __vcpu_el2_e2h_is_set(&vcpu->arch.ctxt);
}

static inline bool __vcpu_el2_tge_is_set(const struct kvm_cpu_context *ctxt)
{
	return ctxt_sys_reg(ctxt, HCR_EL2) & HCR_TGE;
}

static inline bool vcpu_el2_tge_is_set(const struct kvm_vcpu *vcpu)
{
	return __vcpu_el2_tge_is_set(&vcpu->arch.ctxt);
}

static inline bool __is_hyp_ctxt(const struct kvm_cpu_context *ctxt)
{
	/*
	 * We are in a hypervisor context if the vcpu mode is EL2 or
	 * E2H and TGE bits are set. The latter means we are in the user space
	 * of the VHE kernel. ARMv8.1 ARM describes this as 'InHost'
	 *
	 * Note that the HCR_EL2.{E2H,TGE}={0,1} isn't really handled in the
	 * rest of the KVM code, and will result in a misbehaving guest.
	 */
	return vcpu_is_el2_ctxt(ctxt) ||
		(__vcpu_el2_e2h_is_set(ctxt) && __vcpu_el2_tge_is_set(ctxt)) ||
		__vcpu_el2_tge_is_set(ctxt);
}

static inline bool is_hyp_ctxt(const struct kvm_vcpu *vcpu)
{
	return vcpu_has_nv(vcpu) && __is_hyp_ctxt(&vcpu->arch.ctxt);
}

static inline bool vcpu_is_host_el0(const struct kvm_vcpu *vcpu)
{
	return is_hyp_ctxt(vcpu) && !vcpu_is_el2(vcpu);
}

/*
 * The layout of SPSR for an AArch32 state is different when observed from an
 * AArch64 SPSR_ELx or an AArch32 SPSR_*. This function generates the AArch32
 * view given an AArch64 view.
 *
 * In ARM DDI 0487E.a see:
 *
 * - The AArch64 view (SPSR_EL2) in section C5.2.18, page C5-426
 * - The AArch32 view (SPSR_abt) in section G8.2.126, page G8-6256
 * - The AArch32 view (SPSR_und) in section G8.2.132, page G8-6280
 *
 * Which show the following differences:
 *
 * | Bit | AA64 | AA32 | Notes                       |
 * +-----+------+------+-----------------------------|
 * | 24  | DIT  | J    | J is RES0 in ARMv8          |
 * | 21  | SS   | DIT  | SS doesn't exist in AArch32 |
 *
 * ... and all other bits are (currently) common.
 */
static inline unsigned long host_spsr_to_spsr32(unsigned long spsr)
{
	const unsigned long overlap = BIT(24) | BIT(21);
	unsigned long dit = !!(spsr & PSR_AA32_DIT_BIT);

	spsr &= ~overlap;

	spsr |= dit << 21;

	return spsr;
}

static inline bool vcpu_mode_priv(const struct kvm_vcpu *vcpu)
{
	u32 mode;

	if (vcpu_mode_is_32bit(vcpu)) {
		mode = *vcpu_cpsr(vcpu) & PSR_AA32_MODE_MASK;
		return mode > PSR_AA32_MODE_USR;
	}

	mode = *vcpu_cpsr(vcpu) & PSR_MODE_MASK;

	return mode != PSR_MODE_EL0t;
}

static __always_inline u64 kvm_vcpu_get_esr(const struct kvm_vcpu *vcpu)
{
	return vcpu->arch.fault.esr_el2;
}

static __always_inline int kvm_vcpu_get_condition(const struct kvm_vcpu *vcpu)
{
	u64 esr = kvm_vcpu_get_esr(vcpu);

	if (esr & ESR_ELx_CV)
		return (esr & ESR_ELx_COND_MASK) >> ESR_ELx_COND_SHIFT;

	return -1;
}

static __always_inline unsigned long kvm_vcpu_get_hfar(const struct kvm_vcpu *vcpu)
{
	return vcpu->arch.fault.far_el2;
}

static __always_inline phys_addr_t kvm_vcpu_get_fault_ipa(const struct kvm_vcpu *vcpu)
{
	return ((phys_addr_t)vcpu->arch.fault.hpfar_el2 & HPFAR_MASK) << 8;
}

static inline u64 kvm_vcpu_get_disr(const struct kvm_vcpu *vcpu)
{
	return vcpu->arch.fault.disr_el1;
}

static inline u32 kvm_vcpu_hvc_get_imm(const struct kvm_vcpu *vcpu)
{
	return kvm_vcpu_get_esr(vcpu) & ESR_ELx_xVC_IMM_MASK;
}

static __always_inline bool kvm_vcpu_dabt_isvalid(const struct kvm_vcpu *vcpu)
{
	return !!(kvm_vcpu_get_esr(vcpu) & ESR_ELx_ISV);
}

static inline unsigned long kvm_vcpu_dabt_iss_nisv_sanitized(const struct kvm_vcpu *vcpu)
{
	return kvm_vcpu_get_esr(vcpu) & (ESR_ELx_CM | ESR_ELx_WNR | ESR_ELx_FSC);
}

static inline bool kvm_vcpu_dabt_issext(const struct kvm_vcpu *vcpu)
{
	return !!(kvm_vcpu_get_esr(vcpu) & ESR_ELx_SSE);
}

static inline bool kvm_vcpu_dabt_issf(const struct kvm_vcpu *vcpu)
{
	return !!(kvm_vcpu_get_esr(vcpu) & ESR_ELx_SF);
}

static __always_inline int kvm_vcpu_dabt_get_rd(const struct kvm_vcpu *vcpu)
{
	return (kvm_vcpu_get_esr(vcpu) & ESR_ELx_SRT_MASK) >> ESR_ELx_SRT_SHIFT;
}

static __always_inline bool kvm_vcpu_abt_iss1tw(const struct kvm_vcpu *vcpu)
{
	return !!(kvm_vcpu_get_esr(vcpu) & ESR_ELx_S1PTW);
}

/* Always check for S1PTW *before* using this. */
static __always_inline bool kvm_vcpu_dabt_iswrite(const struct kvm_vcpu *vcpu)
{
	return kvm_vcpu_get_esr(vcpu) & ESR_ELx_WNR;
}

static inline bool kvm_vcpu_dabt_is_cm(const struct kvm_vcpu *vcpu)
{
	return !!(kvm_vcpu_get_esr(vcpu) & ESR_ELx_CM);
}

static __always_inline unsigned int kvm_vcpu_dabt_get_as(const struct kvm_vcpu *vcpu)
{
	return 1 << ((kvm_vcpu_get_esr(vcpu) & ESR_ELx_SAS) >> ESR_ELx_SAS_SHIFT);
}

/* This one is not specific to Data Abort */
static __always_inline bool kvm_vcpu_trap_il_is32bit(const struct kvm_vcpu *vcpu)
{
	return !!(kvm_vcpu_get_esr(vcpu) & ESR_ELx_IL);
}

static __always_inline u8 kvm_vcpu_trap_get_class(const struct kvm_vcpu *vcpu)
{
	return ESR_ELx_EC(kvm_vcpu_get_esr(vcpu));
}

static inline bool kvm_vcpu_trap_is_iabt(const struct kvm_vcpu *vcpu)
{
	return kvm_vcpu_trap_get_class(vcpu) == ESR_ELx_EC_IABT_LOW;
}

static inline bool kvm_vcpu_trap_is_exec_fault(const struct kvm_vcpu *vcpu)
{
	return kvm_vcpu_trap_is_iabt(vcpu) && !kvm_vcpu_abt_iss1tw(vcpu);
}

static __always_inline u8 kvm_vcpu_trap_get_fault(const struct kvm_vcpu *vcpu)
{
	return kvm_vcpu_get_esr(vcpu) & ESR_ELx_FSC;
}

static inline
bool kvm_vcpu_trap_is_permission_fault(const struct kvm_vcpu *vcpu)
{
	return esr_fsc_is_permission_fault(kvm_vcpu_get_esr(vcpu));
}

static inline
bool kvm_vcpu_trap_is_translation_fault(const struct kvm_vcpu *vcpu)
{
	return esr_fsc_is_translation_fault(kvm_vcpu_get_esr(vcpu));
}

static inline
u64 kvm_vcpu_trap_get_perm_fault_granule(const struct kvm_vcpu *vcpu)
{
	unsigned long esr = kvm_vcpu_get_esr(vcpu);

	BUG_ON(!esr_fsc_is_permission_fault(esr));
	return BIT(ARM64_HW_PGTABLE_LEVEL_SHIFT(esr & ESR_ELx_FSC_LEVEL));
}

static __always_inline bool kvm_vcpu_abt_issea(const struct kvm_vcpu *vcpu)
{
	switch (kvm_vcpu_trap_get_fault(vcpu)) {
	case ESR_ELx_FSC_EXTABT:
	case ESR_ELx_FSC_SEA_TTW(-1) ... ESR_ELx_FSC_SEA_TTW(3):
	case ESR_ELx_FSC_SECC:
	case ESR_ELx_FSC_SECC_TTW(-1) ... ESR_ELx_FSC_SECC_TTW(3):
		return true;
	default:
		return false;
	}
}

static __always_inline int kvm_vcpu_sys_get_rt(struct kvm_vcpu *vcpu)
{
	u64 esr = kvm_vcpu_get_esr(vcpu);
	return ESR_ELx_SYS64_ISS_RT(esr);
}

static inline bool kvm_is_write_fault(struct kvm_vcpu *vcpu)
{
	if (kvm_vcpu_abt_iss1tw(vcpu)) {
		/*
		 * Only a permission fault on a S1PTW should be
		 * considered as a write. Otherwise, page tables baked
		 * in a read-only memslot will result in an exception
		 * being delivered in the guest.
		 *
		 * The drawback is that we end-up faulting twice if the
		 * guest is using any of HW AF/DB: a translation fault
		 * to map the page containing the PT (read only at
		 * first), then a permission fault to allow the flags
		 * to be set.
		 */
		return kvm_vcpu_trap_is_permission_fault(vcpu);
	}

	if (kvm_vcpu_trap_is_iabt(vcpu))
		return false;

	return kvm_vcpu_dabt_iswrite(vcpu);
}

static inline unsigned long kvm_vcpu_get_mpidr_aff(struct kvm_vcpu *vcpu)
{
	return __vcpu_sys_reg(vcpu, MPIDR_EL1) & MPIDR_HWID_BITMASK;
}

static inline void kvm_vcpu_set_be(struct kvm_vcpu *vcpu)
{
	if (vcpu_mode_is_32bit(vcpu)) {
		*vcpu_cpsr(vcpu) |= PSR_AA32_E_BIT;
	} else {
		u64 sctlr = vcpu_read_sys_reg(vcpu, SCTLR_EL1);
		sctlr |= SCTLR_ELx_EE;
		vcpu_write_sys_reg(vcpu, sctlr, SCTLR_EL1);
	}
}

static inline bool kvm_vcpu_is_be(struct kvm_vcpu *vcpu)
{
	if (vcpu_mode_is_32bit(vcpu))
		return !!(*vcpu_cpsr(vcpu) & PSR_AA32_E_BIT);

	if (vcpu_mode_priv(vcpu))
		return !!(vcpu_read_sys_reg(vcpu, SCTLR_EL1) & SCTLR_ELx_EE);
	else
		return !!(vcpu_read_sys_reg(vcpu, SCTLR_EL1) & SCTLR_EL1_E0E);
}

static inline unsigned long vcpu_data_guest_to_host(struct kvm_vcpu *vcpu,
						    unsigned long data,
						    unsigned int len)
{
	if (kvm_vcpu_is_be(vcpu)) {
		switch (len) {
		case 1:
			return data & 0xff;
		case 2:
			return be16_to_cpu(data & 0xffff);
		case 4:
			return be32_to_cpu(data & 0xffffffff);
		default:
			return be64_to_cpu(data);
		}
	} else {
		switch (len) {
		case 1:
			return data & 0xff;
		case 2:
			return le16_to_cpu(data & 0xffff);
		case 4:
			return le32_to_cpu(data & 0xffffffff);
		default:
			return le64_to_cpu(data);
		}
	}

	return data;		/* Leave LE untouched */
}

static inline unsigned long vcpu_data_host_to_guest(struct kvm_vcpu *vcpu,
						    unsigned long data,
						    unsigned int len)
{
	if (kvm_vcpu_is_be(vcpu)) {
		switch (len) {
		case 1:
			return data & 0xff;
		case 2:
			return cpu_to_be16(data & 0xffff);
		case 4:
			return cpu_to_be32(data & 0xffffffff);
		default:
			return cpu_to_be64(data);
		}
	} else {
		switch (len) {
		case 1:
			return data & 0xff;
		case 2:
			return cpu_to_le16(data & 0xffff);
		case 4:
			return cpu_to_le32(data & 0xffffffff);
		default:
			return cpu_to_le64(data);
		}
	}

	return data;		/* Leave LE untouched */
}

static __always_inline void kvm_incr_pc(struct kvm_vcpu *vcpu)
{
	WARN_ON(vcpu_get_flag(vcpu, PENDING_EXCEPTION));
	vcpu_set_flag(vcpu, INCREMENT_PC);
}

#define kvm_pend_exception(v, e)					\
	do {								\
		WARN_ON(vcpu_get_flag((v), INCREMENT_PC));		\
		vcpu_set_flag((v), PENDING_EXCEPTION);			\
		vcpu_set_flag((v), e);					\
	} while (0)

#define __build_check_all_or_none(r, bits)				\
	BUILD_BUG_ON(((r) & (bits)) && ((r) & (bits)) != (bits))

#define __cpacr_to_cptr_clr(clr, set)					\
	({								\
		u64 cptr = 0;						\
									\
		if ((set) & CPACR_EL1_FPEN)				\
			cptr |= CPTR_EL2_TFP;				\
		if ((set) & CPACR_EL1_ZEN)				\
			cptr |= CPTR_EL2_TZ;				\
		if ((set) & CPACR_EL1_SMEN)				\
			cptr |= CPTR_EL2_TSM;				\
		if ((clr) & CPACR_EL1_TTA)				\
			cptr |= CPTR_EL2_TTA;				\
		if ((clr) & CPTR_EL2_TAM)				\
			cptr |= CPTR_EL2_TAM;				\
		if ((clr) & CPTR_EL2_TCPAC)				\
			cptr |= CPTR_EL2_TCPAC;				\
									\
		cptr;							\
	})

#define __cpacr_to_cptr_set(clr, set)					\
	({								\
		u64 cptr = 0;						\
									\
		if ((clr) & CPACR_EL1_FPEN)				\
			cptr |= CPTR_EL2_TFP;				\
		if ((clr) & CPACR_EL1_ZEN)				\
			cptr |= CPTR_EL2_TZ;				\
		if ((clr) & CPACR_EL1_SMEN)				\
			cptr |= CPTR_EL2_TSM;				\
		if ((set) & CPACR_EL1_TTA)				\
			cptr |= CPTR_EL2_TTA;				\
		if ((set) & CPTR_EL2_TAM)				\
			cptr |= CPTR_EL2_TAM;				\
		if ((set) & CPTR_EL2_TCPAC)				\
			cptr |= CPTR_EL2_TCPAC;				\
									\
		cptr;							\
	})

#define cpacr_clear_set(clr, set)					\
	do {								\
		BUILD_BUG_ON((set) & CPTR_VHE_EL2_RES0);		\
		BUILD_BUG_ON((clr) & CPACR_EL1_E0POE);			\
		__build_check_all_or_none((clr), CPACR_EL1_FPEN);	\
		__build_check_all_or_none((set), CPACR_EL1_FPEN);	\
		__build_check_all_or_none((clr), CPACR_EL1_ZEN);	\
		__build_check_all_or_none((set), CPACR_EL1_ZEN);	\
		__build_check_all_or_none((clr), CPACR_EL1_SMEN);	\
		__build_check_all_or_none((set), CPACR_EL1_SMEN);	\
									\
		if (has_vhe() || has_hvhe())				\
			sysreg_clear_set(cpacr_el1, clr, set);		\
		else							\
			sysreg_clear_set(cptr_el2,			\
					 __cpacr_to_cptr_clr(clr, set),	\
					 __cpacr_to_cptr_set(clr, set));\
	} while (0)

static __always_inline void kvm_write_cptr_el2(u64 val)
{
	if (has_vhe() || has_hvhe())
		write_sysreg(val, cpacr_el1);
	else
		write_sysreg(val, cptr_el2);
}

/* Resets the value of cptr_el2 when returning to the host. */
static __always_inline void __kvm_reset_cptr_el2(struct kvm *kvm)
{
	u64 val;

	if (has_vhe()) {
		val = (CPACR_EL1_FPEN | CPACR_EL1_ZEN_EL1EN);
		if (cpus_have_final_cap(ARM64_SME))
			val |= CPACR_EL1_SMEN_EL1EN;
	} else if (has_hvhe()) {
		val = CPACR_EL1_FPEN;

<<<<<<< HEAD
		if (!kvm_has_sve(kvm) || !guest_owns_fp_regs())
			val |= CPACR_ELx_ZEN;
=======
		if (!vcpu_has_sve(vcpu) || !guest_owns_fp_regs())
			val |= CPACR_EL1_ZEN;
>>>>>>> e5ecedcd
		if (cpus_have_final_cap(ARM64_SME))
			val |= CPACR_EL1_SMEN;
	} else {
		val = CPTR_NVHE_EL2_RES1;

		if (kvm_has_sve(kvm) && guest_owns_fp_regs())
			val |= CPTR_EL2_TZ;
		if (!cpus_have_final_cap(ARM64_SME))
			val |= CPTR_EL2_TSM;
	}

	kvm_write_cptr_el2(val);
}

#ifdef __KVM_NVHE_HYPERVISOR__
#define kvm_reset_cptr_el2(v)	__kvm_reset_cptr_el2(kern_hyp_va((v)->kvm))
#else
#define kvm_reset_cptr_el2(v)	__kvm_reset_cptr_el2((v)->kvm)
#endif

/*
 * Returns a 'sanitised' view of CPTR_EL2, translating from nVHE to the VHE
 * format if E2H isn't set.
 */
static inline u64 vcpu_sanitised_cptr_el2(const struct kvm_vcpu *vcpu)
{
	u64 cptr = __vcpu_sys_reg(vcpu, CPTR_EL2);

	if (!vcpu_el2_e2h_is_set(vcpu))
		cptr = translate_cptr_el2_to_cpacr_el1(cptr);

	return cptr;
}

static inline bool ____cptr_xen_trap_enabled(const struct kvm_vcpu *vcpu,
					     unsigned int xen)
{
	switch (xen) {
	case 0b00:
	case 0b10:
		return true;
	case 0b01:
		return vcpu_el2_tge_is_set(vcpu) && !vcpu_is_el2(vcpu);
	case 0b11:
	default:
		return false;
	}
}

#define __guest_hyp_cptr_xen_trap_enabled(vcpu, xen)				\
	(!vcpu_has_nv(vcpu) ? false :						\
	 ____cptr_xen_trap_enabled(vcpu,					\
				   SYS_FIELD_GET(CPACR_EL1, xen,		\
						 vcpu_sanitised_cptr_el2(vcpu))))

static inline bool guest_hyp_fpsimd_traps_enabled(const struct kvm_vcpu *vcpu)
{
	return __guest_hyp_cptr_xen_trap_enabled(vcpu, FPEN);
}

static inline bool guest_hyp_sve_traps_enabled(const struct kvm_vcpu *vcpu)
{
	return __guest_hyp_cptr_xen_trap_enabled(vcpu, ZEN);
}
#endif /* __ARM64_KVM_EMULATE_H__ */<|MERGE_RESOLUTION|>--- conflicted
+++ resolved
@@ -631,13 +631,8 @@
 	} else if (has_hvhe()) {
 		val = CPACR_EL1_FPEN;
 
-<<<<<<< HEAD
 		if (!kvm_has_sve(kvm) || !guest_owns_fp_regs())
-			val |= CPACR_ELx_ZEN;
-=======
-		if (!vcpu_has_sve(vcpu) || !guest_owns_fp_regs())
 			val |= CPACR_EL1_ZEN;
->>>>>>> e5ecedcd
 		if (cpus_have_final_cap(ARM64_SME))
 			val |= CPACR_EL1_SMEN;
 	} else {
