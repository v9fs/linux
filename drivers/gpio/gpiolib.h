/* SPDX-License-Identifier: GPL-2.0 */
/*
 * Internal GPIO functions.
 *
 * Copyright (C) 2013, Intel Corporation
 * Author: Mika Westerberg <mika.westerberg@linux.intel.com>
 */

#ifndef GPIOLIB_H
#define GPIOLIB_H

#include <linux/cdev.h>
#include <linux/device.h>
#include <linux/err.h>
#include <linux/gpio/consumer.h> /* for enum gpiod_flags */
#include <linux/gpio/driver.h>
#include <linux/module.h>
#include <linux/notifier.h>
#include <linux/srcu.h>

#define GPIOCHIP_NAME	"gpiochip"

/**
 * struct gpio_device - internal state container for GPIO devices
 * @dev: the GPIO device struct
 * @chrdev: character device for the GPIO device
 * @id: numerical ID number for the GPIO chip
 * @mockdev: class device used by the deprecated sysfs interface (may be
 * NULL)
 * @owner: helps prevent removal of modules exporting active GPIOs
 * @chip: pointer to the corresponding gpiochip, holding static
 * data for this device
 * @descs: array of ngpio descriptors.
 * @desc_srcu: ensures consistent state of GPIO descriptors exposed to users
 * @ngpio: the number of GPIO lines on this GPIO device, equal to the size
 * of the @descs array.
 * @can_sleep: indicate whether the GPIO chip driver's callbacks can sleep
 * implying that they cannot be used from atomic context
 * @base: GPIO base in the DEPRECATED global Linux GPIO numberspace, assigned
 * at device creation time.
 * @label: a descriptive name for the GPIO device, such as the part number
 * or name of the IP component in a System on Chip.
 * @data: per-instance data assigned by the driver
 * @list: links gpio_device:s together for traversal
 * @line_state_notifier: used to notify subscribers about lines being
 *                       requested, released or reconfigured
 * @device_notifier: used to notify character device wait queues about the GPIO
 *                   device being unregistered
 * @srcu: protects the pointer to the underlying GPIO chip
 * @pin_ranges: range of pins served by the GPIO driver
 *
 * This state container holds most of the runtime variable data
 * for a GPIO device and can hold references and live on after the
 * GPIO chip has been removed, if it is still being used from
 * userspace.
 */
struct gpio_device {
	struct device		dev;
	struct cdev		chrdev;
	int			id;
	struct device		*mockdev;
	struct module		*owner;
	struct gpio_chip __rcu	*chip;
	struct gpio_desc	*descs;
	struct srcu_struct	desc_srcu;
<<<<<<< HEAD
	int			base;
=======
	unsigned int		base;
>>>>>>> 0c383648
	u16			ngpio;
	bool			can_sleep;
	const char		*label;
	void			*data;
	struct list_head        list;
	struct blocking_notifier_head line_state_notifier;
	struct blocking_notifier_head device_notifier;
	struct srcu_struct	srcu;

#ifdef CONFIG_PINCTRL
	/*
	 * If CONFIG_PINCTRL is enabled, then gpio controllers can optionally
	 * describe the actual pin range which they serve in an SoC. This
	 * information would be used by pinctrl subsystem to configure
	 * corresponding pins for gpio usage.
	 */
	struct list_head pin_ranges;
#endif
};

static inline struct gpio_device *to_gpio_device(struct device *dev)
{
	return container_of(dev, struct gpio_device, dev);
}

/* gpio suffixes used for ACPI and device tree lookup */
static __maybe_unused const char * const gpio_suffixes[] = { "gpios", "gpio" };

/**
 * struct gpio_array - Opaque descriptor for a structure of GPIO array attributes
 *
 * @desc:		Array of pointers to the GPIO descriptors
 * @size:		Number of elements in desc
 * @chip:		Parent GPIO chip
 * @get_mask:		Get mask used in fastpath
 * @set_mask:		Set mask used in fastpath
 * @invert_mask:	Invert mask used in fastpath
 *
 * This structure is attached to struct gpiod_descs obtained from
 * gpiod_get_array() and can be passed back to get/set array functions in order
 * to activate fast processing path if applicable.
 */
struct gpio_array {
	struct gpio_desc	**desc;
	unsigned int		size;
	struct gpio_chip	*chip;
	unsigned long		*get_mask;
	unsigned long		*set_mask;
	unsigned long		invert_mask[];
};

#define for_each_gpio_desc(gc, desc)					\
	for (unsigned int __i = 0;					\
	     __i < gc->ngpio && (desc = gpiochip_get_desc(gc, __i));	\
	     __i++)							\

#define for_each_gpio_desc_with_flag(gc, desc, flag)			\
	for_each_gpio_desc(gc, desc)					\
		if (!test_bit(flag, &desc->flags)) {} else

int gpiod_get_array_value_complex(bool raw, bool can_sleep,
				  unsigned int array_size,
				  struct gpio_desc **desc_array,
				  struct gpio_array *array_info,
				  unsigned long *value_bitmap);
int gpiod_set_array_value_complex(bool raw, bool can_sleep,
				  unsigned int array_size,
				  struct gpio_desc **desc_array,
				  struct gpio_array *array_info,
				  unsigned long *value_bitmap);

int gpiod_set_transitory(struct gpio_desc *desc, bool transitory);

void gpiod_line_state_notify(struct gpio_desc *desc, unsigned long action);

struct gpio_desc_label {
	struct rcu_head rh;
	char str[];
};

/**
 * struct gpio_desc - Opaque descriptor for a GPIO
 *
 * @gdev:		Pointer to the parent GPIO device
 * @flags:		Binary descriptor flags
 * @label:		Name of the consumer
 * @name:		Line name
 * @hog:		Pointer to the device node that hogs this line (if any)
 *
 * These are obtained using gpiod_get() and are preferable to the old
 * integer-based handles.
 *
 * Contrary to integers, a pointer to a &struct gpio_desc is guaranteed to be
 * valid until the GPIO is released.
 */
struct gpio_desc {
	struct gpio_device	*gdev;
	unsigned long		flags;
/* flag symbols are bit numbers */
#define FLAG_REQUESTED	0
#define FLAG_IS_OUT	1
#define FLAG_EXPORT	2	/* protected by sysfs_lock */
#define FLAG_SYSFS	3	/* exported via /sys/class/gpio/control */
#define FLAG_ACTIVE_LOW	6	/* value has active low */
#define FLAG_OPEN_DRAIN	7	/* Gpio is open drain type */
#define FLAG_OPEN_SOURCE 8	/* Gpio is open source type */
#define FLAG_USED_AS_IRQ 9	/* GPIO is connected to an IRQ */
#define FLAG_IRQ_IS_ENABLED 10	/* GPIO is connected to an enabled IRQ */
#define FLAG_IS_HOGGED	11	/* GPIO is hogged */
#define FLAG_TRANSITORY 12	/* GPIO may lose value in sleep or reset */
#define FLAG_PULL_UP    13	/* GPIO has pull up enabled */
#define FLAG_PULL_DOWN  14	/* GPIO has pull down enabled */
#define FLAG_BIAS_DISABLE    15	/* GPIO has pull disabled */
#define FLAG_EDGE_RISING     16	/* GPIO CDEV detects rising edge events */
#define FLAG_EDGE_FALLING    17	/* GPIO CDEV detects falling edge events */
#define FLAG_EVENT_CLOCK_REALTIME	18 /* GPIO CDEV reports REALTIME timestamps in events */
#define FLAG_EVENT_CLOCK_HTE		19 /* GPIO CDEV reports hardware timestamps in events */

	/* Connection label */
	struct gpio_desc_label __rcu *label;
	/* Name of the GPIO */
	const char		*name;
#ifdef CONFIG_OF_DYNAMIC
	struct device_node	*hog;
#endif
};

#define gpiod_not_found(desc)		(IS_ERR(desc) && PTR_ERR(desc) == -ENOENT)

struct gpio_chip_guard {
	struct gpio_device *gdev;
	struct gpio_chip *gc;
	int idx;
};

DEFINE_CLASS(gpio_chip_guard,
	     struct gpio_chip_guard,
	     srcu_read_unlock(&_T.gdev->srcu, _T.idx),
	     ({
		struct gpio_chip_guard _guard;

		_guard.gdev = desc->gdev;
		_guard.idx = srcu_read_lock(&_guard.gdev->srcu);
		_guard.gc = srcu_dereference(_guard.gdev->chip,
					     &_guard.gdev->srcu);

		_guard;
	     }),
	     struct gpio_desc *desc)

int gpiod_request(struct gpio_desc *desc, const char *label);
void gpiod_free(struct gpio_desc *desc);

static inline int gpiod_request_user(struct gpio_desc *desc, const char *label)
{
	int ret;

	ret = gpiod_request(desc, label);
	if (ret == -EPROBE_DEFER)
		ret = -ENODEV;

	return ret;
}

struct gpio_desc *gpiod_find_and_request(struct device *consumer,
					 struct fwnode_handle *fwnode,
					 const char *con_id,
					 unsigned int idx,
					 enum gpiod_flags flags,
					 const char *label,
					 bool platform_lookup_allowed);

int gpiod_configure_flags(struct gpio_desc *desc, const char *con_id,
		unsigned long lflags, enum gpiod_flags dflags);
int gpio_set_debounce_timeout(struct gpio_desc *desc, unsigned int debounce);
int gpiod_hog(struct gpio_desc *desc, const char *name,
		unsigned long lflags, enum gpiod_flags dflags);
int gpiochip_get_ngpios(struct gpio_chip *gc, struct device *dev);
const char *gpiod_get_label(struct gpio_desc *desc);

/*
 * Return the GPIO number of the passed descriptor relative to its chip
 */
static inline int gpio_chip_hwgpio(const struct gpio_desc *desc)
{
	return desc - &desc->gdev->descs[0];
}

/* With descriptor prefix */

#define gpiod_err(desc, fmt, ...) \
do { \
	scoped_guard(srcu, &desc->gdev->desc_srcu) { \
		pr_err("gpio-%d (%s): " fmt, desc_to_gpio(desc), \
		       gpiod_get_label(desc) ? : "?", ##__VA_ARGS__); \
	} \
} while (0)

#define gpiod_warn(desc, fmt, ...) \
do { \
	scoped_guard(srcu, &desc->gdev->desc_srcu) { \
		pr_warn("gpio-%d (%s): " fmt, desc_to_gpio(desc), \
			gpiod_get_label(desc) ? : "?", ##__VA_ARGS__); \
	} \
} while (0)

#define gpiod_dbg(desc, fmt, ...) \
do { \
	scoped_guard(srcu, &desc->gdev->desc_srcu) { \
		pr_debug("gpio-%d (%s): " fmt, desc_to_gpio(desc), \
			 gpiod_get_label(desc) ? : "?", ##__VA_ARGS__); \
	} \
} while (0)

/* With chip prefix */

#define chip_err(gc, fmt, ...)					\
	dev_err(&gc->gpiodev->dev, "(%s): " fmt, gc->label, ##__VA_ARGS__)
#define chip_warn(gc, fmt, ...)					\
	dev_warn(&gc->gpiodev->dev, "(%s): " fmt, gc->label, ##__VA_ARGS__)
#define chip_info(gc, fmt, ...)					\
	dev_info(&gc->gpiodev->dev, "(%s): " fmt, gc->label, ##__VA_ARGS__)
#define chip_dbg(gc, fmt, ...)					\
	dev_dbg(&gc->gpiodev->dev, "(%s): " fmt, gc->label, ##__VA_ARGS__)

#endif /* GPIOLIB_H */<|MERGE_RESOLUTION|>--- conflicted
+++ resolved
@@ -63,11 +63,7 @@
 	struct gpio_chip __rcu	*chip;
 	struct gpio_desc	*descs;
 	struct srcu_struct	desc_srcu;
-<<<<<<< HEAD
-	int			base;
-=======
 	unsigned int		base;
->>>>>>> 0c383648
 	u16			ngpio;
 	bool			can_sleep;
 	const char		*label;
