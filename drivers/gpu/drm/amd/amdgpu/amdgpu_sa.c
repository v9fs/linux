/*
 * Copyright 2011 Red Hat Inc.
 * All Rights Reserved.
 *
 * Permission is hereby granted, free of charge, to any person obtaining a
 * copy of this software and associated documentation files (the
 * "Software"), to deal in the Software without restriction, including
 * without limitation the rights to use, copy, modify, merge, publish,
 * distribute, sub license, and/or sell copies of the Software, and to
 * permit persons to whom the Software is furnished to do so, subject to
 * the following conditions:
 *
 * THE SOFTWARE IS PROVIDED "AS IS", WITHOUT WARRANTY OF ANY KIND, EXPRESS OR
 * IMPLIED, INCLUDING BUT NOT LIMITED TO THE WARRANTIES OF MERCHANTABILITY,
 * FITNESS FOR A PARTICULAR PURPOSE AND NON-INFRINGEMENT. IN NO EVENT SHALL
 * THE COPYRIGHT HOLDERS, AUTHORS AND/OR ITS SUPPLIERS BE LIABLE FOR ANY CLAIM,
 * DAMAGES OR OTHER LIABILITY, WHETHER IN AN ACTION OF CONTRACT, TORT OR
 * OTHERWISE, ARISING FROM, OUT OF OR IN CONNECTION WITH THE SOFTWARE OR THE
 * USE OR OTHER DEALINGS IN THE SOFTWARE.
 *
 * The above copyright notice and this permission notice (including the
 * next paragraph) shall be included in all copies or substantial portions
 * of the Software.
 *
 */
/*
 * Authors:
 *    Jerome Glisse <glisse@freedesktop.org>
 */
/* Algorithm:
 *
 * We store the last allocated bo in "hole", we always try to allocate
 * after the last allocated bo. Principle is that in a linear GPU ring
 * progression was is after last is the oldest bo we allocated and thus
 * the first one that should no longer be in use by the GPU.
 *
 * If it's not the case we skip over the bo after last to the closest
 * done bo if such one exist. If none exist and we are not asked to
 * block we report failure to allocate.
 *
 * If we are asked to block we wait on all the oldest fence of all
 * rings. We just wait for any of those fence to complete.
 */
#include <drm/drmP.h>
#include "amdgpu.h"

static void amdgpu_sa_bo_remove_locked(struct amdgpu_sa_bo *sa_bo);
static void amdgpu_sa_bo_try_free(struct amdgpu_sa_manager *sa_manager);

int amdgpu_sa_bo_manager_init(struct amdgpu_device *adev,
			      struct amdgpu_sa_manager *sa_manager,
			      unsigned size, u32 align, u32 domain)
{
	int i, r;

	init_waitqueue_head(&sa_manager->wq);
	sa_manager->bo = NULL;
	sa_manager->size = size;
	sa_manager->domain = domain;
	sa_manager->align = align;
	sa_manager->hole = &sa_manager->olist;
	INIT_LIST_HEAD(&sa_manager->olist);
	for (i = 0; i < AMDGPU_MAX_RINGS; ++i) {
		INIT_LIST_HEAD(&sa_manager->flist[i]);
	}

	r = amdgpu_bo_create(adev, size, align, true, domain,
			     0, NULL, NULL, &sa_manager->bo);
	if (r) {
		dev_err(adev->dev, "(%d) failed to allocate bo for manager\n", r);
		return r;
	}

	return r;
}

void amdgpu_sa_bo_manager_fini(struct amdgpu_device *adev,
			       struct amdgpu_sa_manager *sa_manager)
{
	struct amdgpu_sa_bo *sa_bo, *tmp;

	if (!list_empty(&sa_manager->olist)) {
		sa_manager->hole = &sa_manager->olist,
		amdgpu_sa_bo_try_free(sa_manager);
		if (!list_empty(&sa_manager->olist)) {
			dev_err(adev->dev, "sa_manager is not empty, clearing anyway\n");
		}
	}
	list_for_each_entry_safe(sa_bo, tmp, &sa_manager->olist, olist) {
		amdgpu_sa_bo_remove_locked(sa_bo);
	}
	amdgpu_bo_unref(&sa_manager->bo);
	sa_manager->size = 0;
}

int amdgpu_sa_bo_manager_start(struct amdgpu_device *adev,
			       struct amdgpu_sa_manager *sa_manager)
{
	int r;

	if (sa_manager->bo == NULL) {
		dev_err(adev->dev, "no bo for sa manager\n");
		return -EINVAL;
	}

	/* map the buffer */
	r = amdgpu_bo_reserve(sa_manager->bo, false);
	if (r) {
		dev_err(adev->dev, "(%d) failed to reserve manager bo\n", r);
		return r;
	}
	r = amdgpu_bo_pin(sa_manager->bo, sa_manager->domain, &sa_manager->gpu_addr);
	if (r) {
		amdgpu_bo_unreserve(sa_manager->bo);
		dev_err(adev->dev, "(%d) failed to pin manager bo\n", r);
		return r;
	}
	r = amdgpu_bo_kmap(sa_manager->bo, &sa_manager->cpu_ptr);
	amdgpu_bo_unreserve(sa_manager->bo);
	return r;
}

int amdgpu_sa_bo_manager_suspend(struct amdgpu_device *adev,
				 struct amdgpu_sa_manager *sa_manager)
{
	int r;

	if (sa_manager->bo == NULL) {
		dev_err(adev->dev, "no bo for sa manager\n");
		return -EINVAL;
	}

	r = amdgpu_bo_reserve(sa_manager->bo, false);
	if (!r) {
		amdgpu_bo_kunmap(sa_manager->bo);
		amdgpu_bo_unpin(sa_manager->bo);
		amdgpu_bo_unreserve(sa_manager->bo);
	}
	return r;
}

static uint32_t amdgpu_sa_get_ring_from_fence(struct fence *f)
{
	struct amdgpu_fence *a_fence;
	struct amd_sched_fence *s_fence;

	s_fence = to_amd_sched_fence(f);
<<<<<<< HEAD
	if (s_fence)
		return s_fence->scheduler->ring_id;
=======
	if (s_fence) {
		struct amdgpu_ring *ring;

		ring = container_of(s_fence->sched, struct amdgpu_ring, sched);
		return ring->idx;
	}

>>>>>>> 9f30a04d
	a_fence = to_amdgpu_fence(f);
	if (a_fence)
		return a_fence->ring->idx;
	return 0;
}

static void amdgpu_sa_bo_remove_locked(struct amdgpu_sa_bo *sa_bo)
{
	struct amdgpu_sa_manager *sa_manager = sa_bo->manager;
	if (sa_manager->hole == &sa_bo->olist) {
		sa_manager->hole = sa_bo->olist.prev;
	}
	list_del_init(&sa_bo->olist);
	list_del_init(&sa_bo->flist);
	fence_put(sa_bo->fence);
	kfree(sa_bo);
}

static void amdgpu_sa_bo_try_free(struct amdgpu_sa_manager *sa_manager)
{
	struct amdgpu_sa_bo *sa_bo, *tmp;

	if (sa_manager->hole->next == &sa_manager->olist)
		return;

	sa_bo = list_entry(sa_manager->hole->next, struct amdgpu_sa_bo, olist);
	list_for_each_entry_safe_from(sa_bo, tmp, &sa_manager->olist, olist) {
		if (sa_bo->fence == NULL ||
		    !fence_is_signaled(sa_bo->fence)) {
			return;
		}
		amdgpu_sa_bo_remove_locked(sa_bo);
	}
}

static inline unsigned amdgpu_sa_bo_hole_soffset(struct amdgpu_sa_manager *sa_manager)
{
	struct list_head *hole = sa_manager->hole;

	if (hole != &sa_manager->olist) {
		return list_entry(hole, struct amdgpu_sa_bo, olist)->eoffset;
	}
	return 0;
}

static inline unsigned amdgpu_sa_bo_hole_eoffset(struct amdgpu_sa_manager *sa_manager)
{
	struct list_head *hole = sa_manager->hole;

	if (hole->next != &sa_manager->olist) {
		return list_entry(hole->next, struct amdgpu_sa_bo, olist)->soffset;
	}
	return sa_manager->size;
}

static bool amdgpu_sa_bo_try_alloc(struct amdgpu_sa_manager *sa_manager,
				   struct amdgpu_sa_bo *sa_bo,
				   unsigned size, unsigned align)
{
	unsigned soffset, eoffset, wasted;

	soffset = amdgpu_sa_bo_hole_soffset(sa_manager);
	eoffset = amdgpu_sa_bo_hole_eoffset(sa_manager);
	wasted = (align - (soffset % align)) % align;

	if ((eoffset - soffset) >= (size + wasted)) {
		soffset += wasted;

		sa_bo->manager = sa_manager;
		sa_bo->soffset = soffset;
		sa_bo->eoffset = soffset + size;
		list_add(&sa_bo->olist, sa_manager->hole);
		INIT_LIST_HEAD(&sa_bo->flist);
		sa_manager->hole = &sa_bo->olist;
		return true;
	}
	return false;
}

/**
 * amdgpu_sa_event - Check if we can stop waiting
 *
 * @sa_manager: pointer to the sa_manager
 * @size: number of bytes we want to allocate
 * @align: alignment we need to match
 *
 * Check if either there is a fence we can wait for or
 * enough free memory to satisfy the allocation directly
 */
static bool amdgpu_sa_event(struct amdgpu_sa_manager *sa_manager,
			    unsigned size, unsigned align)
{
	unsigned soffset, eoffset, wasted;
	int i;

	for (i = 0; i < AMDGPU_MAX_RINGS; ++i) {
		if (!list_empty(&sa_manager->flist[i])) {
			return true;
		}
	}

	soffset = amdgpu_sa_bo_hole_soffset(sa_manager);
	eoffset = amdgpu_sa_bo_hole_eoffset(sa_manager);
	wasted = (align - (soffset % align)) % align;

	if ((eoffset - soffset) >= (size + wasted)) {
		return true;
	}

	return false;
}

static bool amdgpu_sa_bo_next_hole(struct amdgpu_sa_manager *sa_manager,
				   struct fence **fences,
				   unsigned *tries)
{
	struct amdgpu_sa_bo *best_bo = NULL;
	unsigned i, soffset, best, tmp;

	/* if hole points to the end of the buffer */
	if (sa_manager->hole->next == &sa_manager->olist) {
		/* try again with its beginning */
		sa_manager->hole = &sa_manager->olist;
		return true;
	}

	soffset = amdgpu_sa_bo_hole_soffset(sa_manager);
	/* to handle wrap around we add sa_manager->size */
	best = sa_manager->size * 2;
	/* go over all fence list and try to find the closest sa_bo
	 * of the current last
	 */
	for (i = 0; i < AMDGPU_MAX_RINGS; ++i) {
		struct amdgpu_sa_bo *sa_bo;

		if (list_empty(&sa_manager->flist[i])) {
			continue;
		}

		sa_bo = list_first_entry(&sa_manager->flist[i],
					 struct amdgpu_sa_bo, flist);

		if (!fence_is_signaled(sa_bo->fence)) {
			fences[i] = sa_bo->fence;
			continue;
		}

		/* limit the number of tries each ring gets */
		if (tries[i] > 2) {
			continue;
		}

		tmp = sa_bo->soffset;
		if (tmp < soffset) {
			/* wrap around, pretend it's after */
			tmp += sa_manager->size;
		}
		tmp -= soffset;
		if (tmp < best) {
			/* this sa bo is the closest one */
			best = tmp;
			best_bo = sa_bo;
		}
	}

	if (best_bo) {
		uint32_t idx = amdgpu_sa_get_ring_from_fence(best_bo->fence);
		++tries[idx];
		sa_manager->hole = best_bo->olist.prev;

		/* we knew that this one is signaled,
		   so it's save to remote it */
		amdgpu_sa_bo_remove_locked(best_bo);
		return true;
	}
	return false;
}

int amdgpu_sa_bo_new(struct amdgpu_device *adev,
		     struct amdgpu_sa_manager *sa_manager,
		     struct amdgpu_sa_bo **sa_bo,
		     unsigned size, unsigned align)
{
	struct fence *fences[AMDGPU_MAX_RINGS];
	unsigned tries[AMDGPU_MAX_RINGS];
	int i, r;
	signed long t;

	BUG_ON(align > sa_manager->align);
	BUG_ON(size > sa_manager->size);

	*sa_bo = kmalloc(sizeof(struct amdgpu_sa_bo), GFP_KERNEL);
	if ((*sa_bo) == NULL) {
		return -ENOMEM;
	}
	(*sa_bo)->manager = sa_manager;
	(*sa_bo)->fence = NULL;
	INIT_LIST_HEAD(&(*sa_bo)->olist);
	INIT_LIST_HEAD(&(*sa_bo)->flist);

	spin_lock(&sa_manager->wq.lock);
	do {
		for (i = 0; i < AMDGPU_MAX_RINGS; ++i) {
			fences[i] = NULL;
			tries[i] = 0;
		}

		do {
			amdgpu_sa_bo_try_free(sa_manager);

			if (amdgpu_sa_bo_try_alloc(sa_manager, *sa_bo,
						   size, align)) {
				spin_unlock(&sa_manager->wq.lock);
				return 0;
			}

			/* see if we can skip over some allocations */
		} while (amdgpu_sa_bo_next_hole(sa_manager, fences, tries));

		spin_unlock(&sa_manager->wq.lock);
		t = amdgpu_fence_wait_any(adev, fences, AMDGPU_MAX_RINGS,
					  false, MAX_SCHEDULE_TIMEOUT);
		r = (t > 0) ? 0 : t;
		spin_lock(&sa_manager->wq.lock);
		/* if we have nothing to wait for block */
		if (r == -ENOENT) {
			r = wait_event_interruptible_locked(
				sa_manager->wq,
				amdgpu_sa_event(sa_manager, size, align)
			);
		}

	} while (!r);

	spin_unlock(&sa_manager->wq.lock);
	kfree(*sa_bo);
	*sa_bo = NULL;
	return r;
}

void amdgpu_sa_bo_free(struct amdgpu_device *adev, struct amdgpu_sa_bo **sa_bo,
		       struct fence *fence)
{
	struct amdgpu_sa_manager *sa_manager;

	if (sa_bo == NULL || *sa_bo == NULL) {
		return;
	}

	sa_manager = (*sa_bo)->manager;
	spin_lock(&sa_manager->wq.lock);
	if (fence && !fence_is_signaled(fence)) {
		uint32_t idx;
		(*sa_bo)->fence = fence_get(fence);
		idx = amdgpu_sa_get_ring_from_fence(fence);
		list_add_tail(&(*sa_bo)->flist, &sa_manager->flist[idx]);
	} else {
		amdgpu_sa_bo_remove_locked(*sa_bo);
	}
	wake_up_all_locked(&sa_manager->wq);
	spin_unlock(&sa_manager->wq.lock);
	*sa_bo = NULL;
}

#if defined(CONFIG_DEBUG_FS)

static void amdgpu_sa_bo_dump_fence(struct fence *fence, struct seq_file *m)
{
	struct amdgpu_fence *a_fence = to_amdgpu_fence(fence);
	struct amd_sched_fence *s_fence = to_amd_sched_fence(fence);

	if (a_fence)
		seq_printf(m, " protected by 0x%016llx on ring %d",
			   a_fence->seq, a_fence->ring->idx);

	if (s_fence) {
		struct amdgpu_ring *ring;


		ring = container_of(s_fence->sched, struct amdgpu_ring, sched);
		seq_printf(m, " protected by 0x%016x on ring %d",
			   s_fence->base.seqno, ring->idx);
	}
}

void amdgpu_sa_bo_dump_debug_info(struct amdgpu_sa_manager *sa_manager,
				  struct seq_file *m)
{
	struct amdgpu_sa_bo *i;

	spin_lock(&sa_manager->wq.lock);
	list_for_each_entry(i, &sa_manager->olist, olist) {
		uint64_t soffset = i->soffset + sa_manager->gpu_addr;
		uint64_t eoffset = i->eoffset + sa_manager->gpu_addr;
		if (&i->olist == sa_manager->hole) {
			seq_printf(m, ">");
		} else {
			seq_printf(m, " ");
		}
		seq_printf(m, "[0x%010llx 0x%010llx] size %8lld",
			   soffset, eoffset, eoffset - soffset);
<<<<<<< HEAD
		if (i->fence) {
			struct amdgpu_fence *a_fence = to_amdgpu_fence(i->fence);
			struct amd_sched_fence *s_fence = to_amd_sched_fence(i->fence);
			if (a_fence)
				seq_printf(m, " protected by 0x%016llx on ring %d",
					   a_fence->seq, a_fence->ring->idx);
			if (s_fence)
				seq_printf(m, " protected by 0x%016x on ring %d",
					   s_fence->base.seqno,
					   s_fence->scheduler->ring_id);

		}
=======
		if (i->fence)
			amdgpu_sa_bo_dump_fence(i->fence, m);
>>>>>>> 9f30a04d
		seq_printf(m, "\n");
	}
	spin_unlock(&sa_manager->wq.lock);
}
#endif<|MERGE_RESOLUTION|>--- conflicted
+++ resolved
@@ -145,10 +145,6 @@
 	struct amd_sched_fence *s_fence;
 
 	s_fence = to_amd_sched_fence(f);
-<<<<<<< HEAD
-	if (s_fence)
-		return s_fence->scheduler->ring_id;
-=======
 	if (s_fence) {
 		struct amdgpu_ring *ring;
 
@@ -156,7 +152,6 @@
 		return ring->idx;
 	}
 
->>>>>>> 9f30a04d
 	a_fence = to_amdgpu_fence(f);
 	if (a_fence)
 		return a_fence->ring->idx;
@@ -458,23 +453,8 @@
 		}
 		seq_printf(m, "[0x%010llx 0x%010llx] size %8lld",
 			   soffset, eoffset, eoffset - soffset);
-<<<<<<< HEAD
-		if (i->fence) {
-			struct amdgpu_fence *a_fence = to_amdgpu_fence(i->fence);
-			struct amd_sched_fence *s_fence = to_amd_sched_fence(i->fence);
-			if (a_fence)
-				seq_printf(m, " protected by 0x%016llx on ring %d",
-					   a_fence->seq, a_fence->ring->idx);
-			if (s_fence)
-				seq_printf(m, " protected by 0x%016x on ring %d",
-					   s_fence->base.seqno,
-					   s_fence->scheduler->ring_id);
-
-		}
-=======
 		if (i->fence)
 			amdgpu_sa_bo_dump_fence(i->fence, m);
->>>>>>> 9f30a04d
 		seq_printf(m, "\n");
 	}
 	spin_unlock(&sa_manager->wq.lock);
