/*
* Copyright 2016 Advanced Micro Devices, Inc.
 * Copyright 2019 Raptor Engineering, LLC
 *
 * Permission is hereby granted, free of charge, to any person obtaining a
 * copy of this software and associated documentation files (the "Software"),
 * to deal in the Software without restriction, including without limitation
 * the rights to use, copy, modify, merge, publish, distribute, sublicense,
 * and/or sell copies of the Software, and to permit persons to whom the
 * Software is furnished to do so, subject to the following conditions:
 *
 * The above copyright notice and this permission notice shall be included in
 * all copies or substantial portions of the Software.
 *
 * THE SOFTWARE IS PROVIDED "AS IS", WITHOUT WARRANTY OF ANY KIND, EXPRESS OR
 * IMPLIED, INCLUDING BUT NOT LIMITED TO THE WARRANTIES OF MERCHANTABILITY,
 * FITNESS FOR A PARTICULAR PURPOSE AND NONINFRINGEMENT.  IN NO EVENT SHALL
 * THE COPYRIGHT HOLDER(S) OR AUTHOR(S) BE LIABLE FOR ANY CLAIM, DAMAGES OR
 * OTHER LIABILITY, WHETHER IN AN ACTION OF CONTRACT, TORT OR OTHERWISE,
 * ARISING FROM, OUT OF OR IN CONNECTION WITH THE SOFTWARE OR THE USE OR
 * OTHER DEALINGS IN THE SOFTWARE.
 *
 * Authors: AMD
 *
 */

#include <linux/slab.h>

#include "dm_services.h"
#include "dc.h"

#include "dcn20_init.h"

#include "resource.h"
#include "include/irq_service_interface.h"
#include "dcn20/dcn20_resource.h"

<<<<<<< HEAD
#include "dml/dcn2x/dcn2x.h"
=======
#include "dml/dcn20/dcn20_fpu.h"
>>>>>>> df0cc57e

#include "dcn10/dcn10_hubp.h"
#include "dcn10/dcn10_ipp.h"
#include "dcn20_hubbub.h"
#include "dcn20_mpc.h"
#include "dcn20_hubp.h"
#include "irq/dcn20/irq_service_dcn20.h"
#include "dcn20_dpp.h"
#include "dcn20_optc.h"
#include "dcn20_hwseq.h"
#include "dce110/dce110_hw_sequencer.h"
#include "dcn10/dcn10_resource.h"
#include "dcn20_opp.h"

#include "dcn20_dsc.h"

#include "dcn20_link_encoder.h"
#include "dcn20_stream_encoder.h"
#include "dce/dce_clock_source.h"
#include "dce/dce_audio.h"
#include "dce/dce_hwseq.h"
#include "virtual/virtual_stream_encoder.h"
#include "dce110/dce110_resource.h"
#include "dml/display_mode_vba.h"
#include "dcn20_dccg.h"
#include "dcn20_vmid.h"
#include "dc_link_ddc.h"
#include "dc_link_dp.h"
#include "dce/dce_panel_cntl.h"

#include "navi10_ip_offset.h"

#include "dcn/dcn_2_0_0_offset.h"
#include "dcn/dcn_2_0_0_sh_mask.h"
#include "dpcs/dpcs_2_0_0_offset.h"
#include "dpcs/dpcs_2_0_0_sh_mask.h"

#include "nbio/nbio_2_3_offset.h"

#include "dcn20/dcn20_dwb.h"
#include "dcn20/dcn20_mmhubbub.h"

#include "mmhub/mmhub_2_0_0_offset.h"
#include "mmhub/mmhub_2_0_0_sh_mask.h"

#include "reg_helper.h"
#include "dce/dce_abm.h"
#include "dce/dce_dmcu.h"
#include "dce/dce_aux.h"
#include "dce/dce_i2c.h"
#include "vm_helper.h"
#include "link_enc_cfg.h"

#include "amdgpu_socbb.h"

#define DC_LOGGER_INIT(logger)

struct _vcs_dpi_ip_params_st dcn2_0_ip = {
	.odm_capable = 1,
	.gpuvm_enable = 0,
	.hostvm_enable = 0,
	.gpuvm_max_page_table_levels = 4,
	.hostvm_max_page_table_levels = 4,
	.hostvm_cached_page_table_levels = 0,
	.pte_group_size_bytes = 2048,
	.num_dsc = 6,
	.rob_buffer_size_kbytes = 168,
	.det_buffer_size_kbytes = 164,
	.dpte_buffer_size_in_pte_reqs_luma = 84,
	.pde_proc_buffer_size_64k_reqs = 48,
	.dpp_output_buffer_pixels = 2560,
	.opp_output_buffer_lines = 1,
	.pixel_chunk_size_kbytes = 8,
	.pte_chunk_size_kbytes = 2,
	.meta_chunk_size_kbytes = 2,
	.writeback_chunk_size_kbytes = 2,
	.line_buffer_size_bits = 789504,
	.is_line_buffer_bpp_fixed = 0,
	.line_buffer_fixed_bpp = 0,
	.dcc_supported = true,
	.max_line_buffer_lines = 12,
	.writeback_luma_buffer_size_kbytes = 12,
	.writeback_chroma_buffer_size_kbytes = 8,
	.writeback_chroma_line_buffer_width_pixels = 4,
	.writeback_max_hscl_ratio = 1,
	.writeback_max_vscl_ratio = 1,
	.writeback_min_hscl_ratio = 1,
	.writeback_min_vscl_ratio = 1,
	.writeback_max_hscl_taps = 12,
	.writeback_max_vscl_taps = 12,
	.writeback_line_buffer_luma_buffer_size = 0,
	.writeback_line_buffer_chroma_buffer_size = 14643,
	.cursor_buffer_size = 8,
	.cursor_chunk_size = 2,
	.max_num_otg = 6,
	.max_num_dpp = 6,
	.max_num_wb = 1,
	.max_dchub_pscl_bw_pix_per_clk = 4,
	.max_pscl_lb_bw_pix_per_clk = 2,
	.max_lb_vscl_bw_pix_per_clk = 4,
	.max_vscl_hscl_bw_pix_per_clk = 4,
	.max_hscl_ratio = 8,
	.max_vscl_ratio = 8,
	.hscl_mults = 4,
	.vscl_mults = 4,
	.max_hscl_taps = 8,
	.max_vscl_taps = 8,
	.dispclk_ramp_margin_percent = 1,
	.underscan_factor = 1.10,
	.min_vblank_lines = 32, //
	.dppclk_delay_subtotal = 77, //
	.dppclk_delay_scl_lb_only = 16,
	.dppclk_delay_scl = 50,
	.dppclk_delay_cnvc_formatter = 8,
	.dppclk_delay_cnvc_cursor = 6,
	.dispclk_delay_subtotal = 87, //
	.dcfclk_cstate_latency = 10, // SRExitTime
	.max_inter_dcn_tile_repeaters = 8,
	.xfc_supported = true,
	.xfc_fill_bw_overhead_percent = 10.0,
	.xfc_fill_constant_bytes = 0,
	.number_of_cursors = 1,
};

static struct _vcs_dpi_ip_params_st dcn2_0_nv14_ip = {
	.odm_capable = 1,
	.gpuvm_enable = 0,
	.hostvm_enable = 0,
	.gpuvm_max_page_table_levels = 4,
	.hostvm_max_page_table_levels = 4,
	.hostvm_cached_page_table_levels = 0,
	.num_dsc = 5,
	.rob_buffer_size_kbytes = 168,
	.det_buffer_size_kbytes = 164,
	.dpte_buffer_size_in_pte_reqs_luma = 84,
	.dpte_buffer_size_in_pte_reqs_chroma = 42,//todo
	.dpp_output_buffer_pixels = 2560,
	.opp_output_buffer_lines = 1,
	.pixel_chunk_size_kbytes = 8,
	.pte_enable = 1,
	.max_page_table_levels = 4,
	.pte_chunk_size_kbytes = 2,
	.meta_chunk_size_kbytes = 2,
	.writeback_chunk_size_kbytes = 2,
	.line_buffer_size_bits = 789504,
	.is_line_buffer_bpp_fixed = 0,
	.line_buffer_fixed_bpp = 0,
	.dcc_supported = true,
	.max_line_buffer_lines = 12,
	.writeback_luma_buffer_size_kbytes = 12,
	.writeback_chroma_buffer_size_kbytes = 8,
	.writeback_chroma_line_buffer_width_pixels = 4,
	.writeback_max_hscl_ratio = 1,
	.writeback_max_vscl_ratio = 1,
	.writeback_min_hscl_ratio = 1,
	.writeback_min_vscl_ratio = 1,
	.writeback_max_hscl_taps = 12,
	.writeback_max_vscl_taps = 12,
	.writeback_line_buffer_luma_buffer_size = 0,
	.writeback_line_buffer_chroma_buffer_size = 14643,
	.cursor_buffer_size = 8,
	.cursor_chunk_size = 2,
	.max_num_otg = 5,
	.max_num_dpp = 5,
	.max_num_wb = 1,
	.max_dchub_pscl_bw_pix_per_clk = 4,
	.max_pscl_lb_bw_pix_per_clk = 2,
	.max_lb_vscl_bw_pix_per_clk = 4,
	.max_vscl_hscl_bw_pix_per_clk = 4,
	.max_hscl_ratio = 8,
	.max_vscl_ratio = 8,
	.hscl_mults = 4,
	.vscl_mults = 4,
	.max_hscl_taps = 8,
	.max_vscl_taps = 8,
	.dispclk_ramp_margin_percent = 1,
	.underscan_factor = 1.10,
	.min_vblank_lines = 32, //
	.dppclk_delay_subtotal = 77, //
	.dppclk_delay_scl_lb_only = 16,
	.dppclk_delay_scl = 50,
	.dppclk_delay_cnvc_formatter = 8,
	.dppclk_delay_cnvc_cursor = 6,
	.dispclk_delay_subtotal = 87, //
	.dcfclk_cstate_latency = 10, // SRExitTime
	.max_inter_dcn_tile_repeaters = 8,
	.xfc_supported = true,
	.xfc_fill_bw_overhead_percent = 10.0,
	.xfc_fill_constant_bytes = 0,
	.ptoi_supported = 0,
	.number_of_cursors = 1,
};

static struct _vcs_dpi_soc_bounding_box_st dcn2_0_soc = {
	/* Defaults that get patched on driver load from firmware. */
	.clock_limits = {
			{
				.state = 0,
				.dcfclk_mhz = 560.0,
				.fabricclk_mhz = 560.0,
				.dispclk_mhz = 513.0,
				.dppclk_mhz = 513.0,
				.phyclk_mhz = 540.0,
				.socclk_mhz = 560.0,
				.dscclk_mhz = 171.0,
				.dram_speed_mts = 8960.0,
			},
			{
				.state = 1,
				.dcfclk_mhz = 694.0,
				.fabricclk_mhz = 694.0,
				.dispclk_mhz = 642.0,
				.dppclk_mhz = 642.0,
				.phyclk_mhz = 600.0,
				.socclk_mhz = 694.0,
				.dscclk_mhz = 214.0,
				.dram_speed_mts = 11104.0,
			},
			{
				.state = 2,
				.dcfclk_mhz = 875.0,
				.fabricclk_mhz = 875.0,
				.dispclk_mhz = 734.0,
				.dppclk_mhz = 734.0,
				.phyclk_mhz = 810.0,
				.socclk_mhz = 875.0,
				.dscclk_mhz = 245.0,
				.dram_speed_mts = 14000.0,
			},
			{
				.state = 3,
				.dcfclk_mhz = 1000.0,
				.fabricclk_mhz = 1000.0,
				.dispclk_mhz = 1100.0,
				.dppclk_mhz = 1100.0,
				.phyclk_mhz = 810.0,
				.socclk_mhz = 1000.0,
				.dscclk_mhz = 367.0,
				.dram_speed_mts = 16000.0,
			},
			{
				.state = 4,
				.dcfclk_mhz = 1200.0,
				.fabricclk_mhz = 1200.0,
				.dispclk_mhz = 1284.0,
				.dppclk_mhz = 1284.0,
				.phyclk_mhz = 810.0,
				.socclk_mhz = 1200.0,
				.dscclk_mhz = 428.0,
				.dram_speed_mts = 16000.0,
			},
			/*Extra state, no dispclk ramping*/
			{
				.state = 5,
				.dcfclk_mhz = 1200.0,
				.fabricclk_mhz = 1200.0,
				.dispclk_mhz = 1284.0,
				.dppclk_mhz = 1284.0,
				.phyclk_mhz = 810.0,
				.socclk_mhz = 1200.0,
				.dscclk_mhz = 428.0,
				.dram_speed_mts = 16000.0,
			},
		},
	.num_states = 5,
	.sr_exit_time_us = 8.6,
	.sr_enter_plus_exit_time_us = 10.9,
	.urgent_latency_us = 4.0,
	.urgent_latency_pixel_data_only_us = 4.0,
	.urgent_latency_pixel_mixed_with_vm_data_us = 4.0,
	.urgent_latency_vm_data_only_us = 4.0,
	.urgent_out_of_order_return_per_channel_pixel_only_bytes = 4096,
	.urgent_out_of_order_return_per_channel_pixel_and_vm_bytes = 4096,
	.urgent_out_of_order_return_per_channel_vm_only_bytes = 4096,
	.pct_ideal_dram_sdp_bw_after_urgent_pixel_only = 40.0,
	.pct_ideal_dram_sdp_bw_after_urgent_pixel_and_vm = 40.0,
	.pct_ideal_dram_sdp_bw_after_urgent_vm_only = 40.0,
	.max_avg_sdp_bw_use_normal_percent = 40.0,
	.max_avg_dram_bw_use_normal_percent = 40.0,
	.writeback_latency_us = 12.0,
	.ideal_dram_bw_after_urgent_percent = 40.0,
	.max_request_size_bytes = 256,
	.dram_channel_width_bytes = 2,
	.fabric_datapath_to_dcn_data_return_bytes = 64,
	.dcn_downspread_percent = 0.5,
	.downspread_percent = 0.38,
	.dram_page_open_time_ns = 50.0,
	.dram_rw_turnaround_time_ns = 17.5,
	.dram_return_buffer_per_channel_bytes = 8192,
	.round_trip_ping_latency_dcfclk_cycles = 131,
	.urgent_out_of_order_return_per_channel_bytes = 256,
	.channel_interleave_bytes = 256,
	.num_banks = 8,
	.num_chans = 16,
	.vmm_page_size_bytes = 4096,
	.dram_clock_change_latency_us = 404.0,
	.dummy_pstate_latency_us = 5.0,
	.writeback_dram_clock_change_latency_us = 23.0,
	.return_bus_width_bytes = 64,
	.dispclk_dppclk_vco_speed_mhz = 3850,
	.xfc_bus_transport_time_us = 20,
	.xfc_xbuf_latency_tolerance_us = 4,
	.use_urgent_burst_bw = 0
};

static struct _vcs_dpi_soc_bounding_box_st dcn2_0_nv14_soc = {
	.clock_limits = {
			{
				.state = 0,
				.dcfclk_mhz = 560.0,
				.fabricclk_mhz = 560.0,
				.dispclk_mhz = 513.0,
				.dppclk_mhz = 513.0,
				.phyclk_mhz = 540.0,
				.socclk_mhz = 560.0,
				.dscclk_mhz = 171.0,
				.dram_speed_mts = 8960.0,
			},
			{
				.state = 1,
				.dcfclk_mhz = 694.0,
				.fabricclk_mhz = 694.0,
				.dispclk_mhz = 642.0,
				.dppclk_mhz = 642.0,
				.phyclk_mhz = 600.0,
				.socclk_mhz = 694.0,
				.dscclk_mhz = 214.0,
				.dram_speed_mts = 11104.0,
			},
			{
				.state = 2,
				.dcfclk_mhz = 875.0,
				.fabricclk_mhz = 875.0,
				.dispclk_mhz = 734.0,
				.dppclk_mhz = 734.0,
				.phyclk_mhz = 810.0,
				.socclk_mhz = 875.0,
				.dscclk_mhz = 245.0,
				.dram_speed_mts = 14000.0,
			},
			{
				.state = 3,
				.dcfclk_mhz = 1000.0,
				.fabricclk_mhz = 1000.0,
				.dispclk_mhz = 1100.0,
				.dppclk_mhz = 1100.0,
				.phyclk_mhz = 810.0,
				.socclk_mhz = 1000.0,
				.dscclk_mhz = 367.0,
				.dram_speed_mts = 16000.0,
			},
			{
				.state = 4,
				.dcfclk_mhz = 1200.0,
				.fabricclk_mhz = 1200.0,
				.dispclk_mhz = 1284.0,
				.dppclk_mhz = 1284.0,
				.phyclk_mhz = 810.0,
				.socclk_mhz = 1200.0,
				.dscclk_mhz = 428.0,
				.dram_speed_mts = 16000.0,
			},
			/*Extra state, no dispclk ramping*/
			{
				.state = 5,
				.dcfclk_mhz = 1200.0,
				.fabricclk_mhz = 1200.0,
				.dispclk_mhz = 1284.0,
				.dppclk_mhz = 1284.0,
				.phyclk_mhz = 810.0,
				.socclk_mhz = 1200.0,
				.dscclk_mhz = 428.0,
				.dram_speed_mts = 16000.0,
			},
		},
	.num_states = 5,
	.sr_exit_time_us = 11.6,
	.sr_enter_plus_exit_time_us = 13.9,
	.urgent_latency_us = 4.0,
	.urgent_latency_pixel_data_only_us = 4.0,
	.urgent_latency_pixel_mixed_with_vm_data_us = 4.0,
	.urgent_latency_vm_data_only_us = 4.0,
	.urgent_out_of_order_return_per_channel_pixel_only_bytes = 4096,
	.urgent_out_of_order_return_per_channel_pixel_and_vm_bytes = 4096,
	.urgent_out_of_order_return_per_channel_vm_only_bytes = 4096,
	.pct_ideal_dram_sdp_bw_after_urgent_pixel_only = 40.0,
	.pct_ideal_dram_sdp_bw_after_urgent_pixel_and_vm = 40.0,
	.pct_ideal_dram_sdp_bw_after_urgent_vm_only = 40.0,
	.max_avg_sdp_bw_use_normal_percent = 40.0,
	.max_avg_dram_bw_use_normal_percent = 40.0,
	.writeback_latency_us = 12.0,
	.ideal_dram_bw_after_urgent_percent = 40.0,
	.max_request_size_bytes = 256,
	.dram_channel_width_bytes = 2,
	.fabric_datapath_to_dcn_data_return_bytes = 64,
	.dcn_downspread_percent = 0.5,
	.downspread_percent = 0.38,
	.dram_page_open_time_ns = 50.0,
	.dram_rw_turnaround_time_ns = 17.5,
	.dram_return_buffer_per_channel_bytes = 8192,
	.round_trip_ping_latency_dcfclk_cycles = 131,
	.urgent_out_of_order_return_per_channel_bytes = 256,
	.channel_interleave_bytes = 256,
	.num_banks = 8,
	.num_chans = 8,
	.vmm_page_size_bytes = 4096,
	.dram_clock_change_latency_us = 404.0,
	.dummy_pstate_latency_us = 5.0,
	.writeback_dram_clock_change_latency_us = 23.0,
	.return_bus_width_bytes = 64,
	.dispclk_dppclk_vco_speed_mhz = 3850,
	.xfc_bus_transport_time_us = 20,
	.xfc_xbuf_latency_tolerance_us = 4,
	.use_urgent_burst_bw = 0
};

static struct _vcs_dpi_soc_bounding_box_st dcn2_0_nv12_soc = { 0 };

#ifndef mmDP0_DP_DPHY_INTERNAL_CTRL
	#define mmDP0_DP_DPHY_INTERNAL_CTRL		0x210f
	#define mmDP0_DP_DPHY_INTERNAL_CTRL_BASE_IDX	2
	#define mmDP1_DP_DPHY_INTERNAL_CTRL		0x220f
	#define mmDP1_DP_DPHY_INTERNAL_CTRL_BASE_IDX	2
	#define mmDP2_DP_DPHY_INTERNAL_CTRL		0x230f
	#define mmDP2_DP_DPHY_INTERNAL_CTRL_BASE_IDX	2
	#define mmDP3_DP_DPHY_INTERNAL_CTRL		0x240f
	#define mmDP3_DP_DPHY_INTERNAL_CTRL_BASE_IDX	2
	#define mmDP4_DP_DPHY_INTERNAL_CTRL		0x250f
	#define mmDP4_DP_DPHY_INTERNAL_CTRL_BASE_IDX	2
	#define mmDP5_DP_DPHY_INTERNAL_CTRL		0x260f
	#define mmDP5_DP_DPHY_INTERNAL_CTRL_BASE_IDX	2
	#define mmDP6_DP_DPHY_INTERNAL_CTRL		0x270f
	#define mmDP6_DP_DPHY_INTERNAL_CTRL_BASE_IDX	2
#endif


enum dcn20_clk_src_array_id {
	DCN20_CLK_SRC_PLL0,
	DCN20_CLK_SRC_PLL1,
	DCN20_CLK_SRC_PLL2,
	DCN20_CLK_SRC_PLL3,
	DCN20_CLK_SRC_PLL4,
	DCN20_CLK_SRC_PLL5,
	DCN20_CLK_SRC_TOTAL
};

/* begin *********************
 * macros to expend register list macro defined in HW object header file */

/* DCN */
/* TODO awful hack. fixup dcn20_dwb.h */
#undef BASE_INNER
#define BASE_INNER(seg) DCN_BASE__INST0_SEG ## seg

#define BASE(seg) BASE_INNER(seg)

#define SR(reg_name)\
		.reg_name = BASE(mm ## reg_name ## _BASE_IDX) +  \
					mm ## reg_name

#define SRI(reg_name, block, id)\
	.reg_name = BASE(mm ## block ## id ## _ ## reg_name ## _BASE_IDX) + \
					mm ## block ## id ## _ ## reg_name

#define SRIR(var_name, reg_name, block, id)\
	.var_name = BASE(mm ## block ## id ## _ ## reg_name ## _BASE_IDX) + \
					mm ## block ## id ## _ ## reg_name

#define SRII(reg_name, block, id)\
	.reg_name[id] = BASE(mm ## block ## id ## _ ## reg_name ## _BASE_IDX) + \
					mm ## block ## id ## _ ## reg_name

#define DCCG_SRII(reg_name, block, id)\
	.block ## _ ## reg_name[id] = BASE(mm ## block ## id ## _ ## reg_name ## _BASE_IDX) + \
					mm ## block ## id ## _ ## reg_name

#define VUPDATE_SRII(reg_name, block, id)\
	.reg_name[id] = BASE(mm ## reg_name ## _ ## block ## id ## _BASE_IDX) + \
					mm ## reg_name ## _ ## block ## id

/* NBIO */
#define NBIO_BASE_INNER(seg) \
	NBIO_BASE__INST0_SEG ## seg

#define NBIO_BASE(seg) \
	NBIO_BASE_INNER(seg)

#define NBIO_SR(reg_name)\
		.reg_name = NBIO_BASE(mm ## reg_name ## _BASE_IDX) + \
					mm ## reg_name

/* MMHUB */
#define MMHUB_BASE_INNER(seg) \
	MMHUB_BASE__INST0_SEG ## seg

#define MMHUB_BASE(seg) \
	MMHUB_BASE_INNER(seg)

#define MMHUB_SR(reg_name)\
		.reg_name = MMHUB_BASE(mmMM ## reg_name ## _BASE_IDX) + \
					mmMM ## reg_name

static const struct bios_registers bios_regs = {
		NBIO_SR(BIOS_SCRATCH_3),
		NBIO_SR(BIOS_SCRATCH_6)
};

#define clk_src_regs(index, pllid)\
[index] = {\
	CS_COMMON_REG_LIST_DCN2_0(index, pllid),\
}

static const struct dce110_clk_src_regs clk_src_regs[] = {
	clk_src_regs(0, A),
	clk_src_regs(1, B),
	clk_src_regs(2, C),
	clk_src_regs(3, D),
	clk_src_regs(4, E),
	clk_src_regs(5, F)
};

static const struct dce110_clk_src_shift cs_shift = {
		CS_COMMON_MASK_SH_LIST_DCN2_0(__SHIFT)
};

static const struct dce110_clk_src_mask cs_mask = {
		CS_COMMON_MASK_SH_LIST_DCN2_0(_MASK)
};

static const struct dce_dmcu_registers dmcu_regs = {
		DMCU_DCN10_REG_LIST()
};

static const struct dce_dmcu_shift dmcu_shift = {
		DMCU_MASK_SH_LIST_DCN10(__SHIFT)
};

static const struct dce_dmcu_mask dmcu_mask = {
		DMCU_MASK_SH_LIST_DCN10(_MASK)
};

static const struct dce_abm_registers abm_regs = {
		ABM_DCN20_REG_LIST()
};

static const struct dce_abm_shift abm_shift = {
		ABM_MASK_SH_LIST_DCN20(__SHIFT)
};

static const struct dce_abm_mask abm_mask = {
		ABM_MASK_SH_LIST_DCN20(_MASK)
};

#define audio_regs(id)\
[id] = {\
		AUD_COMMON_REG_LIST(id)\
}

static const struct dce_audio_registers audio_regs[] = {
	audio_regs(0),
	audio_regs(1),
	audio_regs(2),
	audio_regs(3),
	audio_regs(4),
	audio_regs(5),
	audio_regs(6),
};

#define DCE120_AUD_COMMON_MASK_SH_LIST(mask_sh)\
		SF(AZF0ENDPOINT0_AZALIA_F0_CODEC_ENDPOINT_INDEX, AZALIA_ENDPOINT_REG_INDEX, mask_sh),\
		SF(AZF0ENDPOINT0_AZALIA_F0_CODEC_ENDPOINT_DATA, AZALIA_ENDPOINT_REG_DATA, mask_sh),\
		AUD_COMMON_MASK_SH_LIST_BASE(mask_sh)

static const struct dce_audio_shift audio_shift = {
		DCE120_AUD_COMMON_MASK_SH_LIST(__SHIFT)
};

static const struct dce_audio_mask audio_mask = {
		DCE120_AUD_COMMON_MASK_SH_LIST(_MASK)
};

#define stream_enc_regs(id)\
[id] = {\
	SE_DCN2_REG_LIST(id)\
}

static const struct dcn10_stream_enc_registers stream_enc_regs[] = {
	stream_enc_regs(0),
	stream_enc_regs(1),
	stream_enc_regs(2),
	stream_enc_regs(3),
	stream_enc_regs(4),
	stream_enc_regs(5),
};

static const struct dcn10_stream_encoder_shift se_shift = {
		SE_COMMON_MASK_SH_LIST_DCN20(__SHIFT)
};

static const struct dcn10_stream_encoder_mask se_mask = {
		SE_COMMON_MASK_SH_LIST_DCN20(_MASK)
};


#define aux_regs(id)\
[id] = {\
	DCN2_AUX_REG_LIST(id)\
}

static const struct dcn10_link_enc_aux_registers link_enc_aux_regs[] = {
		aux_regs(0),
		aux_regs(1),
		aux_regs(2),
		aux_regs(3),
		aux_regs(4),
		aux_regs(5)
};

#define hpd_regs(id)\
[id] = {\
	HPD_REG_LIST(id)\
}

static const struct dcn10_link_enc_hpd_registers link_enc_hpd_regs[] = {
		hpd_regs(0),
		hpd_regs(1),
		hpd_regs(2),
		hpd_regs(3),
		hpd_regs(4),
		hpd_regs(5)
};

#define link_regs(id, phyid)\
[id] = {\
	LE_DCN10_REG_LIST(id), \
	UNIPHY_DCN2_REG_LIST(phyid), \
	DPCS_DCN2_REG_LIST(id), \
	SRI(DP_DPHY_INTERNAL_CTRL, DP, id) \
}

static const struct dcn10_link_enc_registers link_enc_regs[] = {
	link_regs(0, A),
	link_regs(1, B),
	link_regs(2, C),
	link_regs(3, D),
	link_regs(4, E),
	link_regs(5, F)
};

static const struct dcn10_link_enc_shift le_shift = {
	LINK_ENCODER_MASK_SH_LIST_DCN20(__SHIFT),\
	DPCS_DCN2_MASK_SH_LIST(__SHIFT)
};

static const struct dcn10_link_enc_mask le_mask = {
	LINK_ENCODER_MASK_SH_LIST_DCN20(_MASK),\
	DPCS_DCN2_MASK_SH_LIST(_MASK)
};

static const struct dce_panel_cntl_registers panel_cntl_regs[] = {
	{ DCN_PANEL_CNTL_REG_LIST() }
};

static const struct dce_panel_cntl_shift panel_cntl_shift = {
	DCE_PANEL_CNTL_MASK_SH_LIST(__SHIFT)
};

static const struct dce_panel_cntl_mask panel_cntl_mask = {
	DCE_PANEL_CNTL_MASK_SH_LIST(_MASK)
};

#define ipp_regs(id)\
[id] = {\
	IPP_REG_LIST_DCN20(id),\
}

static const struct dcn10_ipp_registers ipp_regs[] = {
	ipp_regs(0),
	ipp_regs(1),
	ipp_regs(2),
	ipp_regs(3),
	ipp_regs(4),
	ipp_regs(5),
};

static const struct dcn10_ipp_shift ipp_shift = {
		IPP_MASK_SH_LIST_DCN20(__SHIFT)
};

static const struct dcn10_ipp_mask ipp_mask = {
		IPP_MASK_SH_LIST_DCN20(_MASK),
};

#define opp_regs(id)\
[id] = {\
	OPP_REG_LIST_DCN20(id),\
}

static const struct dcn20_opp_registers opp_regs[] = {
	opp_regs(0),
	opp_regs(1),
	opp_regs(2),
	opp_regs(3),
	opp_regs(4),
	opp_regs(5),
};

static const struct dcn20_opp_shift opp_shift = {
		OPP_MASK_SH_LIST_DCN20(__SHIFT)
};

static const struct dcn20_opp_mask opp_mask = {
		OPP_MASK_SH_LIST_DCN20(_MASK)
};

#define aux_engine_regs(id)\
[id] = {\
	AUX_COMMON_REG_LIST0(id), \
	.AUXN_IMPCAL = 0, \
	.AUXP_IMPCAL = 0, \
	.AUX_RESET_MASK = DP_AUX0_AUX_CONTROL__AUX_RESET_MASK, \
}

static const struct dce110_aux_registers aux_engine_regs[] = {
		aux_engine_regs(0),
		aux_engine_regs(1),
		aux_engine_regs(2),
		aux_engine_regs(3),
		aux_engine_regs(4),
		aux_engine_regs(5)
};

#define tf_regs(id)\
[id] = {\
	TF_REG_LIST_DCN20(id),\
	TF_REG_LIST_DCN20_COMMON_APPEND(id),\
}

static const struct dcn2_dpp_registers tf_regs[] = {
	tf_regs(0),
	tf_regs(1),
	tf_regs(2),
	tf_regs(3),
	tf_regs(4),
	tf_regs(5),
};

static const struct dcn2_dpp_shift tf_shift = {
		TF_REG_LIST_SH_MASK_DCN20(__SHIFT),
		TF_DEBUG_REG_LIST_SH_DCN20
};

static const struct dcn2_dpp_mask tf_mask = {
		TF_REG_LIST_SH_MASK_DCN20(_MASK),
		TF_DEBUG_REG_LIST_MASK_DCN20
};

#define dwbc_regs_dcn2(id)\
[id] = {\
	DWBC_COMMON_REG_LIST_DCN2_0(id),\
		}

static const struct dcn20_dwbc_registers dwbc20_regs[] = {
	dwbc_regs_dcn2(0),
};

static const struct dcn20_dwbc_shift dwbc20_shift = {
	DWBC_COMMON_MASK_SH_LIST_DCN2_0(__SHIFT)
};

static const struct dcn20_dwbc_mask dwbc20_mask = {
	DWBC_COMMON_MASK_SH_LIST_DCN2_0(_MASK)
};

#define mcif_wb_regs_dcn2(id)\
[id] = {\
	MCIF_WB_COMMON_REG_LIST_DCN2_0(id),\
		}

static const struct dcn20_mmhubbub_registers mcif_wb20_regs[] = {
	mcif_wb_regs_dcn2(0),
};

static const struct dcn20_mmhubbub_shift mcif_wb20_shift = {
	MCIF_WB_COMMON_MASK_SH_LIST_DCN2_0(__SHIFT)
};

static const struct dcn20_mmhubbub_mask mcif_wb20_mask = {
	MCIF_WB_COMMON_MASK_SH_LIST_DCN2_0(_MASK)
};

static const struct dcn20_mpc_registers mpc_regs = {
		MPC_REG_LIST_DCN2_0(0),
		MPC_REG_LIST_DCN2_0(1),
		MPC_REG_LIST_DCN2_0(2),
		MPC_REG_LIST_DCN2_0(3),
		MPC_REG_LIST_DCN2_0(4),
		MPC_REG_LIST_DCN2_0(5),
		MPC_OUT_MUX_REG_LIST_DCN2_0(0),
		MPC_OUT_MUX_REG_LIST_DCN2_0(1),
		MPC_OUT_MUX_REG_LIST_DCN2_0(2),
		MPC_OUT_MUX_REG_LIST_DCN2_0(3),
		MPC_OUT_MUX_REG_LIST_DCN2_0(4),
		MPC_OUT_MUX_REG_LIST_DCN2_0(5),
		MPC_DBG_REG_LIST_DCN2_0()
};

static const struct dcn20_mpc_shift mpc_shift = {
	MPC_COMMON_MASK_SH_LIST_DCN2_0(__SHIFT),
	MPC_DEBUG_REG_LIST_SH_DCN20
};

static const struct dcn20_mpc_mask mpc_mask = {
	MPC_COMMON_MASK_SH_LIST_DCN2_0(_MASK),
	MPC_DEBUG_REG_LIST_MASK_DCN20
};

#define tg_regs(id)\
[id] = {TG_COMMON_REG_LIST_DCN2_0(id)}


static const struct dcn_optc_registers tg_regs[] = {
	tg_regs(0),
	tg_regs(1),
	tg_regs(2),
	tg_regs(3),
	tg_regs(4),
	tg_regs(5)
};

static const struct dcn_optc_shift tg_shift = {
	TG_COMMON_MASK_SH_LIST_DCN2_0(__SHIFT)
};

static const struct dcn_optc_mask tg_mask = {
	TG_COMMON_MASK_SH_LIST_DCN2_0(_MASK)
};

#define hubp_regs(id)\
[id] = {\
	HUBP_REG_LIST_DCN20(id)\
}

static const struct dcn_hubp2_registers hubp_regs[] = {
		hubp_regs(0),
		hubp_regs(1),
		hubp_regs(2),
		hubp_regs(3),
		hubp_regs(4),
		hubp_regs(5)
};

static const struct dcn_hubp2_shift hubp_shift = {
		HUBP_MASK_SH_LIST_DCN20(__SHIFT)
};

static const struct dcn_hubp2_mask hubp_mask = {
		HUBP_MASK_SH_LIST_DCN20(_MASK)
};

static const struct dcn_hubbub_registers hubbub_reg = {
		HUBBUB_REG_LIST_DCN20(0)
};

static const struct dcn_hubbub_shift hubbub_shift = {
		HUBBUB_MASK_SH_LIST_DCN20(__SHIFT)
};

static const struct dcn_hubbub_mask hubbub_mask = {
		HUBBUB_MASK_SH_LIST_DCN20(_MASK)
};

#define vmid_regs(id)\
[id] = {\
		DCN20_VMID_REG_LIST(id)\
}

static const struct dcn_vmid_registers vmid_regs[] = {
	vmid_regs(0),
	vmid_regs(1),
	vmid_regs(2),
	vmid_regs(3),
	vmid_regs(4),
	vmid_regs(5),
	vmid_regs(6),
	vmid_regs(7),
	vmid_regs(8),
	vmid_regs(9),
	vmid_regs(10),
	vmid_regs(11),
	vmid_regs(12),
	vmid_regs(13),
	vmid_regs(14),
	vmid_regs(15)
};

static const struct dcn20_vmid_shift vmid_shifts = {
		DCN20_VMID_MASK_SH_LIST(__SHIFT)
};

static const struct dcn20_vmid_mask vmid_masks = {
		DCN20_VMID_MASK_SH_LIST(_MASK)
};

static const struct dce110_aux_registers_shift aux_shift = {
		DCN_AUX_MASK_SH_LIST(__SHIFT)
};

static const struct dce110_aux_registers_mask aux_mask = {
		DCN_AUX_MASK_SH_LIST(_MASK)
};

static int map_transmitter_id_to_phy_instance(
	enum transmitter transmitter)
{
	switch (transmitter) {
	case TRANSMITTER_UNIPHY_A:
		return 0;
	break;
	case TRANSMITTER_UNIPHY_B:
		return 1;
	break;
	case TRANSMITTER_UNIPHY_C:
		return 2;
	break;
	case TRANSMITTER_UNIPHY_D:
		return 3;
	break;
	case TRANSMITTER_UNIPHY_E:
		return 4;
	break;
	case TRANSMITTER_UNIPHY_F:
		return 5;
	break;
	default:
		ASSERT(0);
		return 0;
	}
}

#define dsc_regsDCN20(id)\
[id] = {\
	DSC_REG_LIST_DCN20(id)\
}

static const struct dcn20_dsc_registers dsc_regs[] = {
	dsc_regsDCN20(0),
	dsc_regsDCN20(1),
	dsc_regsDCN20(2),
	dsc_regsDCN20(3),
	dsc_regsDCN20(4),
	dsc_regsDCN20(5)
};

static const struct dcn20_dsc_shift dsc_shift = {
	DSC_REG_LIST_SH_MASK_DCN20(__SHIFT)
};

static const struct dcn20_dsc_mask dsc_mask = {
	DSC_REG_LIST_SH_MASK_DCN20(_MASK)
};

static const struct dccg_registers dccg_regs = {
		DCCG_REG_LIST_DCN2()
};

static const struct dccg_shift dccg_shift = {
		DCCG_MASK_SH_LIST_DCN2(__SHIFT)
};

static const struct dccg_mask dccg_mask = {
		DCCG_MASK_SH_LIST_DCN2(_MASK)
};

static const struct resource_caps res_cap_nv10 = {
		.num_timing_generator = 6,
		.num_opp = 6,
		.num_video_plane = 6,
		.num_audio = 7,
		.num_stream_encoder = 6,
		.num_pll = 6,
		.num_dwb = 1,
		.num_ddc = 6,
		.num_vmid = 16,
		.num_dsc = 6,
};

static const struct dc_plane_cap plane_cap = {
	.type = DC_PLANE_TYPE_DCN_UNIVERSAL,
	.blends_with_above = true,
	.blends_with_below = true,
	.per_pixel_alpha = true,

	.pixel_format_support = {
			.argb8888 = true,
			.nv12 = true,
			.fp16 = true,
			.p010 = true
	},

	.max_upscale_factor = {
			.argb8888 = 16000,
			.nv12 = 16000,
			.fp16 = 1
	},

	.max_downscale_factor = {
			.argb8888 = 250,
			.nv12 = 250,
			.fp16 = 1
	},
	16,
	16
};
static const struct resource_caps res_cap_nv14 = {
		.num_timing_generator = 5,
		.num_opp = 5,
		.num_video_plane = 5,
		.num_audio = 6,
		.num_stream_encoder = 5,
		.num_pll = 5,
		.num_dwb = 1,
		.num_ddc = 5,
		.num_vmid = 16,
		.num_dsc = 5,
};

static const struct dc_debug_options debug_defaults_drv = {
		.disable_dmcu = false,
		.force_abm_enable = false,
		.timing_trace = false,
		.clock_trace = true,
		.disable_pplib_clock_request = true,
		.pipe_split_policy = MPC_SPLIT_AVOID_MULT_DISP,
		.force_single_disp_pipe_split = false,
		.disable_dcc = DCC_ENABLE,
		.vsr_support = true,
		.performance_trace = false,
		.max_downscale_src_width = 5120,/*upto 5K*/
		.disable_pplib_wm_range = false,
		.scl_reset_length10 = true,
		.sanity_checks = false,
		.underflow_assert_delay_us = 0xFFFFFFFF,
};

static const struct dc_debug_options debug_defaults_diags = {
		.disable_dmcu = false,
		.force_abm_enable = false,
		.timing_trace = true,
		.clock_trace = true,
		.disable_dpp_power_gate = true,
		.disable_hubp_power_gate = true,
		.disable_clock_gate = true,
		.disable_pplib_clock_request = true,
		.disable_pplib_wm_range = true,
		.disable_stutter = true,
		.scl_reset_length10 = true,
		.underflow_assert_delay_us = 0xFFFFFFFF,
		.enable_tri_buf = true,
};

void dcn20_dpp_destroy(struct dpp **dpp)
{
	kfree(TO_DCN20_DPP(*dpp));
	*dpp = NULL;
}

struct dpp *dcn20_dpp_create(
	struct dc_context *ctx,
	uint32_t inst)
{
	struct dcn20_dpp *dpp =
		kzalloc(sizeof(struct dcn20_dpp), GFP_ATOMIC);

	if (!dpp)
		return NULL;

	if (dpp2_construct(dpp, ctx, inst,
			&tf_regs[inst], &tf_shift, &tf_mask))
		return &dpp->base;

	BREAK_TO_DEBUGGER();
	kfree(dpp);
	return NULL;
}

struct input_pixel_processor *dcn20_ipp_create(
	struct dc_context *ctx, uint32_t inst)
{
	struct dcn10_ipp *ipp =
		kzalloc(sizeof(struct dcn10_ipp), GFP_ATOMIC);

	if (!ipp) {
		BREAK_TO_DEBUGGER();
		return NULL;
	}

	dcn20_ipp_construct(ipp, ctx, inst,
			&ipp_regs[inst], &ipp_shift, &ipp_mask);
	return &ipp->base;
}


struct output_pixel_processor *dcn20_opp_create(
	struct dc_context *ctx, uint32_t inst)
{
	struct dcn20_opp *opp =
		kzalloc(sizeof(struct dcn20_opp), GFP_ATOMIC);

	if (!opp) {
		BREAK_TO_DEBUGGER();
		return NULL;
	}

	dcn20_opp_construct(opp, ctx, inst,
			&opp_regs[inst], &opp_shift, &opp_mask);
	return &opp->base;
}

struct dce_aux *dcn20_aux_engine_create(
	struct dc_context *ctx,
	uint32_t inst)
{
	struct aux_engine_dce110 *aux_engine =
		kzalloc(sizeof(struct aux_engine_dce110), GFP_ATOMIC);

	if (!aux_engine)
		return NULL;

	dce110_aux_engine_construct(aux_engine, ctx, inst,
				    SW_AUX_TIMEOUT_PERIOD_MULTIPLIER * AUX_TIMEOUT_PERIOD,
				    &aux_engine_regs[inst],
					&aux_mask,
					&aux_shift,
					ctx->dc->caps.extended_aux_timeout_support);

	return &aux_engine->base;
}
#define i2c_inst_regs(id) { I2C_HW_ENGINE_COMMON_REG_LIST(id) }

static const struct dce_i2c_registers i2c_hw_regs[] = {
		i2c_inst_regs(1),
		i2c_inst_regs(2),
		i2c_inst_regs(3),
		i2c_inst_regs(4),
		i2c_inst_regs(5),
		i2c_inst_regs(6),
};

static const struct dce_i2c_shift i2c_shifts = {
		I2C_COMMON_MASK_SH_LIST_DCN2(__SHIFT)
};

static const struct dce_i2c_mask i2c_masks = {
		I2C_COMMON_MASK_SH_LIST_DCN2(_MASK)
};

struct dce_i2c_hw *dcn20_i2c_hw_create(
	struct dc_context *ctx,
	uint32_t inst)
{
	struct dce_i2c_hw *dce_i2c_hw =
		kzalloc(sizeof(struct dce_i2c_hw), GFP_ATOMIC);

	if (!dce_i2c_hw)
		return NULL;

	dcn2_i2c_hw_construct(dce_i2c_hw, ctx, inst,
				    &i2c_hw_regs[inst], &i2c_shifts, &i2c_masks);

	return dce_i2c_hw;
}
struct mpc *dcn20_mpc_create(struct dc_context *ctx)
{
	struct dcn20_mpc *mpc20 = kzalloc(sizeof(struct dcn20_mpc),
					  GFP_ATOMIC);

	if (!mpc20)
		return NULL;

	dcn20_mpc_construct(mpc20, ctx,
			&mpc_regs,
			&mpc_shift,
			&mpc_mask,
			6);

	return &mpc20->base;
}

struct hubbub *dcn20_hubbub_create(struct dc_context *ctx)
{
	int i;
	struct dcn20_hubbub *hubbub = kzalloc(sizeof(struct dcn20_hubbub),
					  GFP_ATOMIC);

	if (!hubbub)
		return NULL;

	hubbub2_construct(hubbub, ctx,
			&hubbub_reg,
			&hubbub_shift,
			&hubbub_mask);

	for (i = 0; i < res_cap_nv10.num_vmid; i++) {
		struct dcn20_vmid *vmid = &hubbub->vmid[i];

		vmid->ctx = ctx;

		vmid->regs = &vmid_regs[i];
		vmid->shifts = &vmid_shifts;
		vmid->masks = &vmid_masks;
	}

	return &hubbub->base;
}

struct timing_generator *dcn20_timing_generator_create(
		struct dc_context *ctx,
		uint32_t instance)
{
	struct optc *tgn10 =
		kzalloc(sizeof(struct optc), GFP_ATOMIC);

	if (!tgn10)
		return NULL;

	tgn10->base.inst = instance;
	tgn10->base.ctx = ctx;

	tgn10->tg_regs = &tg_regs[instance];
	tgn10->tg_shift = &tg_shift;
	tgn10->tg_mask = &tg_mask;

	dcn20_timing_generator_init(tgn10);

	return &tgn10->base;
}

static const struct encoder_feature_support link_enc_feature = {
		.max_hdmi_deep_color = COLOR_DEPTH_121212,
		.max_hdmi_pixel_clock = 600000,
		.hdmi_ycbcr420_supported = true,
		.dp_ycbcr420_supported = true,
		.fec_supported = true,
		.flags.bits.IS_HBR2_CAPABLE = true,
		.flags.bits.IS_HBR3_CAPABLE = true,
		.flags.bits.IS_TPS3_CAPABLE = true,
		.flags.bits.IS_TPS4_CAPABLE = true
};

struct link_encoder *dcn20_link_encoder_create(
	const struct encoder_init_data *enc_init_data)
{
	struct dcn20_link_encoder *enc20 =
		kzalloc(sizeof(struct dcn20_link_encoder), GFP_KERNEL);
	int link_regs_id;

	if (!enc20)
		return NULL;

	link_regs_id =
		map_transmitter_id_to_phy_instance(enc_init_data->transmitter);

	dcn20_link_encoder_construct(enc20,
				      enc_init_data,
				      &link_enc_feature,
				      &link_enc_regs[link_regs_id],
				      &link_enc_aux_regs[enc_init_data->channel - 1],
				      &link_enc_hpd_regs[enc_init_data->hpd_source],
				      &le_shift,
				      &le_mask);

	return &enc20->enc10.base;
}

static struct panel_cntl *dcn20_panel_cntl_create(const struct panel_cntl_init_data *init_data)
{
	struct dce_panel_cntl *panel_cntl =
		kzalloc(sizeof(struct dce_panel_cntl), GFP_KERNEL);

	if (!panel_cntl)
		return NULL;

	dce_panel_cntl_construct(panel_cntl,
			init_data,
			&panel_cntl_regs[init_data->inst],
			&panel_cntl_shift,
			&panel_cntl_mask);

	return &panel_cntl->base;
}

static struct clock_source *dcn20_clock_source_create(
	struct dc_context *ctx,
	struct dc_bios *bios,
	enum clock_source_id id,
	const struct dce110_clk_src_regs *regs,
	bool dp_clk_src)
{
	struct dce110_clk_src *clk_src =
		kzalloc(sizeof(struct dce110_clk_src), GFP_ATOMIC);

	if (!clk_src)
		return NULL;

	if (dcn20_clk_src_construct(clk_src, ctx, bios, id,
			regs, &cs_shift, &cs_mask)) {
		clk_src->base.dp_clk_src = dp_clk_src;
		return &clk_src->base;
	}

	kfree(clk_src);
	BREAK_TO_DEBUGGER();
	return NULL;
}

static void read_dce_straps(
	struct dc_context *ctx,
	struct resource_straps *straps)
{
	generic_reg_get(ctx, mmDC_PINSTRAPS + BASE(mmDC_PINSTRAPS_BASE_IDX),
		FN(DC_PINSTRAPS, DC_PINSTRAPS_AUDIO), &straps->dc_pinstraps_audio);
}

static struct audio *dcn20_create_audio(
		struct dc_context *ctx, unsigned int inst)
{
	return dce_audio_create(ctx, inst,
			&audio_regs[inst], &audio_shift, &audio_mask);
}

struct stream_encoder *dcn20_stream_encoder_create(
	enum engine_id eng_id,
	struct dc_context *ctx)
{
	struct dcn10_stream_encoder *enc1 =
		kzalloc(sizeof(struct dcn10_stream_encoder), GFP_KERNEL);

	if (!enc1)
		return NULL;

	if (ASICREV_IS_NAVI14_M(ctx->asic_id.hw_internal_rev)) {
		if (eng_id >= ENGINE_ID_DIGD)
			eng_id++;
	}

	dcn20_stream_encoder_construct(enc1, ctx, ctx->dc_bios, eng_id,
					&stream_enc_regs[eng_id],
					&se_shift, &se_mask);

	return &enc1->base;
}

static const struct dce_hwseq_registers hwseq_reg = {
		HWSEQ_DCN2_REG_LIST()
};

static const struct dce_hwseq_shift hwseq_shift = {
		HWSEQ_DCN2_MASK_SH_LIST(__SHIFT)
};

static const struct dce_hwseq_mask hwseq_mask = {
		HWSEQ_DCN2_MASK_SH_LIST(_MASK)
};

struct dce_hwseq *dcn20_hwseq_create(
	struct dc_context *ctx)
{
	struct dce_hwseq *hws = kzalloc(sizeof(struct dce_hwseq), GFP_KERNEL);

	if (hws) {
		hws->ctx = ctx;
		hws->regs = &hwseq_reg;
		hws->shifts = &hwseq_shift;
		hws->masks = &hwseq_mask;
	}
	return hws;
}

static const struct resource_create_funcs res_create_funcs = {
	.read_dce_straps = read_dce_straps,
	.create_audio = dcn20_create_audio,
	.create_stream_encoder = dcn20_stream_encoder_create,
	.create_hwseq = dcn20_hwseq_create,
};

static const struct resource_create_funcs res_create_maximus_funcs = {
	.read_dce_straps = NULL,
	.create_audio = NULL,
	.create_stream_encoder = NULL,
	.create_hwseq = dcn20_hwseq_create,
};

static void dcn20_pp_smu_destroy(struct pp_smu_funcs **pp_smu);

void dcn20_clock_source_destroy(struct clock_source **clk_src)
{
	kfree(TO_DCE110_CLK_SRC(*clk_src));
	*clk_src = NULL;
}


struct display_stream_compressor *dcn20_dsc_create(
	struct dc_context *ctx, uint32_t inst)
{
	struct dcn20_dsc *dsc =
		kzalloc(sizeof(struct dcn20_dsc), GFP_ATOMIC);

	if (!dsc) {
		BREAK_TO_DEBUGGER();
		return NULL;
	}

	dsc2_construct(dsc, ctx, inst, &dsc_regs[inst], &dsc_shift, &dsc_mask);
	return &dsc->base;
}

void dcn20_dsc_destroy(struct display_stream_compressor **dsc)
{
	kfree(container_of(*dsc, struct dcn20_dsc, base));
	*dsc = NULL;
}


static void dcn20_resource_destruct(struct dcn20_resource_pool *pool)
{
	unsigned int i;

	for (i = 0; i < pool->base.stream_enc_count; i++) {
		if (pool->base.stream_enc[i] != NULL) {
			kfree(DCN10STRENC_FROM_STRENC(pool->base.stream_enc[i]));
			pool->base.stream_enc[i] = NULL;
		}
	}

	for (i = 0; i < pool->base.res_cap->num_dsc; i++) {
		if (pool->base.dscs[i] != NULL)
			dcn20_dsc_destroy(&pool->base.dscs[i]);
	}

	if (pool->base.mpc != NULL) {
		kfree(TO_DCN20_MPC(pool->base.mpc));
		pool->base.mpc = NULL;
	}
	if (pool->base.hubbub != NULL) {
		kfree(pool->base.hubbub);
		pool->base.hubbub = NULL;
	}
	for (i = 0; i < pool->base.pipe_count; i++) {
		if (pool->base.dpps[i] != NULL)
			dcn20_dpp_destroy(&pool->base.dpps[i]);

		if (pool->base.ipps[i] != NULL)
			pool->base.ipps[i]->funcs->ipp_destroy(&pool->base.ipps[i]);

		if (pool->base.hubps[i] != NULL) {
			kfree(TO_DCN20_HUBP(pool->base.hubps[i]));
			pool->base.hubps[i] = NULL;
		}

		if (pool->base.irqs != NULL) {
			dal_irq_service_destroy(&pool->base.irqs);
		}
	}

	for (i = 0; i < pool->base.res_cap->num_ddc; i++) {
		if (pool->base.engines[i] != NULL)
			dce110_engine_destroy(&pool->base.engines[i]);
		if (pool->base.hw_i2cs[i] != NULL) {
			kfree(pool->base.hw_i2cs[i]);
			pool->base.hw_i2cs[i] = NULL;
		}
		if (pool->base.sw_i2cs[i] != NULL) {
			kfree(pool->base.sw_i2cs[i]);
			pool->base.sw_i2cs[i] = NULL;
		}
	}

	for (i = 0; i < pool->base.res_cap->num_opp; i++) {
		if (pool->base.opps[i] != NULL)
			pool->base.opps[i]->funcs->opp_destroy(&pool->base.opps[i]);
	}

	for (i = 0; i < pool->base.res_cap->num_timing_generator; i++) {
		if (pool->base.timing_generators[i] != NULL)	{
			kfree(DCN10TG_FROM_TG(pool->base.timing_generators[i]));
			pool->base.timing_generators[i] = NULL;
		}
	}

	for (i = 0; i < pool->base.res_cap->num_dwb; i++) {
		if (pool->base.dwbc[i] != NULL) {
			kfree(TO_DCN20_DWBC(pool->base.dwbc[i]));
			pool->base.dwbc[i] = NULL;
		}
		if (pool->base.mcif_wb[i] != NULL) {
			kfree(TO_DCN20_MMHUBBUB(pool->base.mcif_wb[i]));
			pool->base.mcif_wb[i] = NULL;
		}
	}

	for (i = 0; i < pool->base.audio_count; i++) {
		if (pool->base.audios[i])
			dce_aud_destroy(&pool->base.audios[i]);
	}

	for (i = 0; i < pool->base.clk_src_count; i++) {
		if (pool->base.clock_sources[i] != NULL) {
			dcn20_clock_source_destroy(&pool->base.clock_sources[i]);
			pool->base.clock_sources[i] = NULL;
		}
	}

	if (pool->base.dp_clock_source != NULL) {
		dcn20_clock_source_destroy(&pool->base.dp_clock_source);
		pool->base.dp_clock_source = NULL;
	}


	if (pool->base.abm != NULL)
		dce_abm_destroy(&pool->base.abm);

	if (pool->base.dmcu != NULL)
		dce_dmcu_destroy(&pool->base.dmcu);

	if (pool->base.dccg != NULL)
		dcn_dccg_destroy(&pool->base.dccg);

	if (pool->base.pp_smu != NULL)
		dcn20_pp_smu_destroy(&pool->base.pp_smu);

	if (pool->base.oem_device != NULL)
		dal_ddc_service_destroy(&pool->base.oem_device);
}

struct hubp *dcn20_hubp_create(
	struct dc_context *ctx,
	uint32_t inst)
{
	struct dcn20_hubp *hubp2 =
		kzalloc(sizeof(struct dcn20_hubp), GFP_ATOMIC);

	if (!hubp2)
		return NULL;

	if (hubp2_construct(hubp2, ctx, inst,
			&hubp_regs[inst], &hubp_shift, &hubp_mask))
		return &hubp2->base;

	BREAK_TO_DEBUGGER();
	kfree(hubp2);
	return NULL;
}

static void get_pixel_clock_parameters(
	struct pipe_ctx *pipe_ctx,
	struct pixel_clk_params *pixel_clk_params)
{
	const struct dc_stream_state *stream = pipe_ctx->stream;
	struct pipe_ctx *odm_pipe;
	int opp_cnt = 1;
	struct dc_link *link = stream->link;
	struct link_encoder *link_enc = NULL;

	for (odm_pipe = pipe_ctx->next_odm_pipe; odm_pipe; odm_pipe = odm_pipe->next_odm_pipe)
		opp_cnt++;

	pixel_clk_params->requested_pix_clk_100hz = stream->timing.pix_clk_100hz;

	/* Links supporting dynamically assigned link encoder will be assigned next
	 * available encoder if one not already assigned.
	 */
	if (link->is_dig_mapping_flexible &&
			link->dc->res_pool->funcs->link_encs_assign) {
		link_enc = link_enc_cfg_get_link_enc_used_by_stream(stream->ctx->dc, stream);
		if (link_enc == NULL)
			link_enc = link_enc_cfg_get_next_avail_link_enc(stream->ctx->dc);
	} else
		link_enc = stream->link->link_enc;
	ASSERT(link_enc);

	if (link_enc)
		pixel_clk_params->encoder_object_id = link_enc->id;
	pixel_clk_params->signal_type = pipe_ctx->stream->signal;
	pixel_clk_params->controller_id = pipe_ctx->stream_res.tg->inst + 1;
	/* TODO: un-hardcode*/
	/* TODO - DP2.0 HW: calculate requested_sym_clk for UHBR rates */
	pixel_clk_params->requested_sym_clk = LINK_RATE_LOW *
		LINK_RATE_REF_FREQ_IN_KHZ;
	pixel_clk_params->flags.ENABLE_SS = 0;
	pixel_clk_params->color_depth =
		stream->timing.display_color_depth;
	pixel_clk_params->flags.DISPLAY_BLANKED = 1;
	pixel_clk_params->pixel_encoding = stream->timing.pixel_encoding;

	if (stream->timing.pixel_encoding == PIXEL_ENCODING_YCBCR422)
		pixel_clk_params->color_depth = COLOR_DEPTH_888;

	if (opp_cnt == 4)
		pixel_clk_params->requested_pix_clk_100hz /= 4;
	else if (optc2_is_two_pixels_per_containter(&stream->timing) || opp_cnt == 2)
		pixel_clk_params->requested_pix_clk_100hz /= 2;

	if (stream->timing.timing_3d_format == TIMING_3D_FORMAT_HW_FRAME_PACKING)
		pixel_clk_params->requested_pix_clk_100hz *= 2;

}

static void build_clamping_params(struct dc_stream_state *stream)
{
	stream->clamping.clamping_level = CLAMPING_FULL_RANGE;
	stream->clamping.c_depth = stream->timing.display_color_depth;
	stream->clamping.pixel_encoding = stream->timing.pixel_encoding;
}

static enum dc_status build_pipe_hw_param(struct pipe_ctx *pipe_ctx)
{

	get_pixel_clock_parameters(pipe_ctx, &pipe_ctx->stream_res.pix_clk_params);

	pipe_ctx->clock_source->funcs->get_pix_clk_dividers(
		pipe_ctx->clock_source,
		&pipe_ctx->stream_res.pix_clk_params,
		&pipe_ctx->pll_settings);

	pipe_ctx->stream->clamping.pixel_encoding = pipe_ctx->stream->timing.pixel_encoding;

	resource_build_bit_depth_reduction_params(pipe_ctx->stream,
					&pipe_ctx->stream->bit_depth_params);
	build_clamping_params(pipe_ctx->stream);

	return DC_OK;
}

enum dc_status dcn20_build_mapped_resource(const struct dc *dc, struct dc_state *context, struct dc_stream_state *stream)
{
	enum dc_status status = DC_OK;
	struct pipe_ctx *pipe_ctx = resource_get_head_pipe_for_stream(&context->res_ctx, stream);

	if (!pipe_ctx)
		return DC_ERROR_UNEXPECTED;


	status = build_pipe_hw_param(pipe_ctx);

	return status;
}


void dcn20_acquire_dsc(const struct dc *dc,
			struct resource_context *res_ctx,
			struct display_stream_compressor **dsc,
			int pipe_idx)
{
	int i;
	const struct resource_pool *pool = dc->res_pool;
	struct display_stream_compressor *dsc_old = dc->current_state->res_ctx.pipe_ctx[pipe_idx].stream_res.dsc;

	ASSERT(*dsc == NULL); /* If this ASSERT fails, dsc was not released properly */
	*dsc = NULL;

	/* Always do 1-to-1 mapping when number of DSCs is same as number of pipes */
	if (pool->res_cap->num_dsc == pool->res_cap->num_opp) {
		*dsc = pool->dscs[pipe_idx];
		res_ctx->is_dsc_acquired[pipe_idx] = true;
		return;
	}

	/* Return old DSC to avoid the need for re-programming */
	if (dsc_old && !res_ctx->is_dsc_acquired[dsc_old->inst]) {
		*dsc = dsc_old;
		res_ctx->is_dsc_acquired[dsc_old->inst] = true;
		return ;
	}

	/* Find first free DSC */
	for (i = 0; i < pool->res_cap->num_dsc; i++)
		if (!res_ctx->is_dsc_acquired[i]) {
			*dsc = pool->dscs[i];
			res_ctx->is_dsc_acquired[i] = true;
			break;
		}
}

void dcn20_release_dsc(struct resource_context *res_ctx,
			const struct resource_pool *pool,
			struct display_stream_compressor **dsc)
{
	int i;

	for (i = 0; i < pool->res_cap->num_dsc; i++)
		if (pool->dscs[i] == *dsc) {
			res_ctx->is_dsc_acquired[i] = false;
			*dsc = NULL;
			break;
		}
}



enum dc_status dcn20_add_dsc_to_stream_resource(struct dc *dc,
		struct dc_state *dc_ctx,
		struct dc_stream_state *dc_stream)
{
	enum dc_status result = DC_OK;
	int i;

	/* Get a DSC if required and available */
	for (i = 0; i < dc->res_pool->pipe_count; i++) {
		struct pipe_ctx *pipe_ctx = &dc_ctx->res_ctx.pipe_ctx[i];

		if (pipe_ctx->stream != dc_stream)
			continue;

		if (pipe_ctx->stream_res.dsc)
			continue;

		dcn20_acquire_dsc(dc, &dc_ctx->res_ctx, &pipe_ctx->stream_res.dsc, i);

		/* The number of DSCs can be less than the number of pipes */
		if (!pipe_ctx->stream_res.dsc) {
			result = DC_NO_DSC_RESOURCE;
		}

		break;
	}

	return result;
}


static enum dc_status remove_dsc_from_stream_resource(struct dc *dc,
		struct dc_state *new_ctx,
		struct dc_stream_state *dc_stream)
{
	struct pipe_ctx *pipe_ctx = NULL;
	int i;

	for (i = 0; i < MAX_PIPES; i++) {
		if (new_ctx->res_ctx.pipe_ctx[i].stream == dc_stream && !new_ctx->res_ctx.pipe_ctx[i].top_pipe) {
			pipe_ctx = &new_ctx->res_ctx.pipe_ctx[i];

			if (pipe_ctx->stream_res.dsc)
				dcn20_release_dsc(&new_ctx->res_ctx, dc->res_pool, &pipe_ctx->stream_res.dsc);
		}
	}

	if (!pipe_ctx)
		return DC_ERROR_UNEXPECTED;
	else
		return DC_OK;
}


enum dc_status dcn20_add_stream_to_ctx(struct dc *dc, struct dc_state *new_ctx, struct dc_stream_state *dc_stream)
{
	enum dc_status result = DC_ERROR_UNEXPECTED;

	result = resource_map_pool_resources(dc, new_ctx, dc_stream);

	if (result == DC_OK)
		result = resource_map_phy_clock_resources(dc, new_ctx, dc_stream);

	/* Get a DSC if required and available */
	if (result == DC_OK && dc_stream->timing.flags.DSC)
		result = dcn20_add_dsc_to_stream_resource(dc, new_ctx, dc_stream);

	if (result == DC_OK)
		result = dcn20_build_mapped_resource(dc, new_ctx, dc_stream);

	return result;
}


enum dc_status dcn20_remove_stream_from_ctx(struct dc *dc, struct dc_state *new_ctx, struct dc_stream_state *dc_stream)
{
	enum dc_status result = DC_OK;

	result = remove_dsc_from_stream_resource(dc, new_ctx, dc_stream);

	return result;
}


static void swizzle_to_dml_params(
		enum swizzle_mode_values swizzle,
		unsigned int *sw_mode)
{
	switch (swizzle) {
	case DC_SW_LINEAR:
		*sw_mode = dm_sw_linear;
		break;
	case DC_SW_4KB_S:
		*sw_mode = dm_sw_4kb_s;
		break;
	case DC_SW_4KB_S_X:
		*sw_mode = dm_sw_4kb_s_x;
		break;
	case DC_SW_4KB_D:
		*sw_mode = dm_sw_4kb_d;
		break;
	case DC_SW_4KB_D_X:
		*sw_mode = dm_sw_4kb_d_x;
		break;
	case DC_SW_64KB_S:
		*sw_mode = dm_sw_64kb_s;
		break;
	case DC_SW_64KB_S_X:
		*sw_mode = dm_sw_64kb_s_x;
		break;
	case DC_SW_64KB_S_T:
		*sw_mode = dm_sw_64kb_s_t;
		break;
	case DC_SW_64KB_D:
		*sw_mode = dm_sw_64kb_d;
		break;
	case DC_SW_64KB_D_X:
		*sw_mode = dm_sw_64kb_d_x;
		break;
	case DC_SW_64KB_D_T:
		*sw_mode = dm_sw_64kb_d_t;
		break;
	case DC_SW_64KB_R_X:
		*sw_mode = dm_sw_64kb_r_x;
		break;
	case DC_SW_VAR_S:
		*sw_mode = dm_sw_var_s;
		break;
	case DC_SW_VAR_S_X:
		*sw_mode = dm_sw_var_s_x;
		break;
	case DC_SW_VAR_D:
		*sw_mode = dm_sw_var_d;
		break;
	case DC_SW_VAR_D_X:
		*sw_mode = dm_sw_var_d_x;
		break;
	case DC_SW_VAR_R_X:
		*sw_mode = dm_sw_var_r_x;
		break;
	default:
		ASSERT(0); /* Not supported */
		break;
	}
}

bool dcn20_split_stream_for_odm(
		const struct dc *dc,
		struct resource_context *res_ctx,
		struct pipe_ctx *prev_odm_pipe,
		struct pipe_ctx *next_odm_pipe)
{
	int pipe_idx = next_odm_pipe->pipe_idx;
	const struct resource_pool *pool = dc->res_pool;

	*next_odm_pipe = *prev_odm_pipe;

	next_odm_pipe->pipe_idx = pipe_idx;
	next_odm_pipe->plane_res.mi = pool->mis[next_odm_pipe->pipe_idx];
	next_odm_pipe->plane_res.hubp = pool->hubps[next_odm_pipe->pipe_idx];
	next_odm_pipe->plane_res.ipp = pool->ipps[next_odm_pipe->pipe_idx];
	next_odm_pipe->plane_res.xfm = pool->transforms[next_odm_pipe->pipe_idx];
	next_odm_pipe->plane_res.dpp = pool->dpps[next_odm_pipe->pipe_idx];
	next_odm_pipe->plane_res.mpcc_inst = pool->dpps[next_odm_pipe->pipe_idx]->inst;
	next_odm_pipe->stream_res.dsc = NULL;
	if (prev_odm_pipe->next_odm_pipe && prev_odm_pipe->next_odm_pipe != next_odm_pipe) {
		next_odm_pipe->next_odm_pipe = prev_odm_pipe->next_odm_pipe;
		next_odm_pipe->next_odm_pipe->prev_odm_pipe = next_odm_pipe;
	}
	if (prev_odm_pipe->top_pipe && prev_odm_pipe->top_pipe->next_odm_pipe) {
		prev_odm_pipe->top_pipe->next_odm_pipe->bottom_pipe = next_odm_pipe;
		next_odm_pipe->top_pipe = prev_odm_pipe->top_pipe->next_odm_pipe;
	}
	if (prev_odm_pipe->bottom_pipe && prev_odm_pipe->bottom_pipe->next_odm_pipe) {
		prev_odm_pipe->bottom_pipe->next_odm_pipe->top_pipe = next_odm_pipe;
		next_odm_pipe->bottom_pipe = prev_odm_pipe->bottom_pipe->next_odm_pipe;
	}
	prev_odm_pipe->next_odm_pipe = next_odm_pipe;
	next_odm_pipe->prev_odm_pipe = prev_odm_pipe;

	if (prev_odm_pipe->plane_state) {
		struct scaler_data *sd = &prev_odm_pipe->plane_res.scl_data;
		int new_width;

		/* HACTIVE halved for odm combine */
		sd->h_active /= 2;
		/* Calculate new vp and recout for left pipe */
		/* Need at least 16 pixels width per side */
		if (sd->recout.x + 16 >= sd->h_active)
			return false;
		new_width = sd->h_active - sd->recout.x;
		sd->viewport.width -= dc_fixpt_floor(dc_fixpt_mul_int(
				sd->ratios.horz, sd->recout.width - new_width));
		sd->viewport_c.width -= dc_fixpt_floor(dc_fixpt_mul_int(
				sd->ratios.horz_c, sd->recout.width - new_width));
		sd->recout.width = new_width;

		/* Calculate new vp and recout for right pipe */
		sd = &next_odm_pipe->plane_res.scl_data;
		/* HACTIVE halved for odm combine */
		sd->h_active /= 2;
		/* Need at least 16 pixels width per side */
		if (new_width <= 16)
			return false;
		new_width = sd->recout.width + sd->recout.x - sd->h_active;
		sd->viewport.width -= dc_fixpt_floor(dc_fixpt_mul_int(
				sd->ratios.horz, sd->recout.width - new_width));
		sd->viewport_c.width -= dc_fixpt_floor(dc_fixpt_mul_int(
				sd->ratios.horz_c, sd->recout.width - new_width));
		sd->recout.width = new_width;
		sd->viewport.x += dc_fixpt_floor(dc_fixpt_mul_int(
				sd->ratios.horz, sd->h_active - sd->recout.x));
		sd->viewport_c.x += dc_fixpt_floor(dc_fixpt_mul_int(
				sd->ratios.horz_c, sd->h_active - sd->recout.x));
		sd->recout.x = 0;
	}
	if (!next_odm_pipe->top_pipe)
		next_odm_pipe->stream_res.opp = pool->opps[next_odm_pipe->pipe_idx];
	else
		next_odm_pipe->stream_res.opp = next_odm_pipe->top_pipe->stream_res.opp;
	if (next_odm_pipe->stream->timing.flags.DSC == 1 && !next_odm_pipe->top_pipe) {
		dcn20_acquire_dsc(dc, res_ctx, &next_odm_pipe->stream_res.dsc, next_odm_pipe->pipe_idx);
		ASSERT(next_odm_pipe->stream_res.dsc);
		if (next_odm_pipe->stream_res.dsc == NULL)
			return false;
	}

	return true;
}

void dcn20_split_stream_for_mpc(
		struct resource_context *res_ctx,
		const struct resource_pool *pool,
		struct pipe_ctx *primary_pipe,
		struct pipe_ctx *secondary_pipe)
{
	int pipe_idx = secondary_pipe->pipe_idx;
	struct pipe_ctx *sec_bot_pipe = secondary_pipe->bottom_pipe;

	*secondary_pipe = *primary_pipe;
	secondary_pipe->bottom_pipe = sec_bot_pipe;

	secondary_pipe->pipe_idx = pipe_idx;
	secondary_pipe->plane_res.mi = pool->mis[secondary_pipe->pipe_idx];
	secondary_pipe->plane_res.hubp = pool->hubps[secondary_pipe->pipe_idx];
	secondary_pipe->plane_res.ipp = pool->ipps[secondary_pipe->pipe_idx];
	secondary_pipe->plane_res.xfm = pool->transforms[secondary_pipe->pipe_idx];
	secondary_pipe->plane_res.dpp = pool->dpps[secondary_pipe->pipe_idx];
	secondary_pipe->plane_res.mpcc_inst = pool->dpps[secondary_pipe->pipe_idx]->inst;
	secondary_pipe->stream_res.dsc = NULL;
	if (primary_pipe->bottom_pipe && primary_pipe->bottom_pipe != secondary_pipe) {
		ASSERT(!secondary_pipe->bottom_pipe);
		secondary_pipe->bottom_pipe = primary_pipe->bottom_pipe;
		secondary_pipe->bottom_pipe->top_pipe = secondary_pipe;
	}
	primary_pipe->bottom_pipe = secondary_pipe;
	secondary_pipe->top_pipe = primary_pipe;

	ASSERT(primary_pipe->plane_state);
}

int dcn20_populate_dml_pipes_from_context(
		struct dc *dc,
		struct dc_state *context,
		display_e2e_pipe_params_st *pipes,
		bool fast_validate)
{
	int pipe_cnt, i;
	bool synchronized_vblank = true;
	struct resource_context *res_ctx = &context->res_ctx;

	for (i = 0, pipe_cnt = -1; i < dc->res_pool->pipe_count; i++) {
		if (!res_ctx->pipe_ctx[i].stream)
			continue;

		if (pipe_cnt < 0) {
			pipe_cnt = i;
			continue;
		}

		if (res_ctx->pipe_ctx[pipe_cnt].stream == res_ctx->pipe_ctx[i].stream)
			continue;

		if (dc->debug.disable_timing_sync ||
			(!resource_are_streams_timing_synchronizable(
				res_ctx->pipe_ctx[pipe_cnt].stream,
				res_ctx->pipe_ctx[i].stream) &&
			!resource_are_vblanks_synchronizable(
				res_ctx->pipe_ctx[pipe_cnt].stream,
				res_ctx->pipe_ctx[i].stream))) {
			synchronized_vblank = false;
			break;
		}
	}

	for (i = 0, pipe_cnt = 0; i < dc->res_pool->pipe_count; i++) {
		struct dc_crtc_timing *timing = &res_ctx->pipe_ctx[i].stream->timing;
		unsigned int v_total;
		unsigned int front_porch;
		int output_bpc;
		struct audio_check aud_check = {0};

		if (!res_ctx->pipe_ctx[i].stream)
			continue;

		v_total = timing->v_total;
		front_porch = timing->v_front_porch;

		/* todo:
		pipes[pipe_cnt].pipe.src.dynamic_metadata_enable = 0;
		pipes[pipe_cnt].pipe.src.dcc = 0;
		pipes[pipe_cnt].pipe.src.vm = 0;*/

		pipes[pipe_cnt].clks_cfg.refclk_mhz = dc->res_pool->ref_clocks.dchub_ref_clock_inKhz / 1000.0;

		pipes[pipe_cnt].dout.dsc_enable = res_ctx->pipe_ctx[i].stream->timing.flags.DSC;
		/* todo: rotation?*/
		pipes[pipe_cnt].dout.dsc_slices = res_ctx->pipe_ctx[i].stream->timing.dsc_cfg.num_slices_h;
		if (res_ctx->pipe_ctx[i].stream->use_dynamic_meta) {
			pipes[pipe_cnt].pipe.src.dynamic_metadata_enable = true;
			/* 1/2 vblank */
			pipes[pipe_cnt].pipe.src.dynamic_metadata_lines_before_active =
				(v_total - timing->v_addressable
					- timing->v_border_top - timing->v_border_bottom) / 2;
			/* 36 bytes dp, 32 hdmi */
			pipes[pipe_cnt].pipe.src.dynamic_metadata_xmit_bytes =
				dc_is_dp_signal(res_ctx->pipe_ctx[i].stream->signal) ? 36 : 32;
		}
		pipes[pipe_cnt].pipe.src.dcc = false;
		pipes[pipe_cnt].pipe.src.dcc_rate = 1;
		pipes[pipe_cnt].pipe.dest.synchronized_vblank_all_planes = synchronized_vblank;
		pipes[pipe_cnt].pipe.dest.hblank_start = timing->h_total - timing->h_front_porch;
		pipes[pipe_cnt].pipe.dest.hblank_end = pipes[pipe_cnt].pipe.dest.hblank_start
				- timing->h_addressable
				- timing->h_border_left
				- timing->h_border_right;
		pipes[pipe_cnt].pipe.dest.vblank_start = v_total - front_porch;
		pipes[pipe_cnt].pipe.dest.vblank_end = pipes[pipe_cnt].pipe.dest.vblank_start
				- timing->v_addressable
				- timing->v_border_top
				- timing->v_border_bottom;
		pipes[pipe_cnt].pipe.dest.htotal = timing->h_total;
		pipes[pipe_cnt].pipe.dest.vtotal = v_total;
		pipes[pipe_cnt].pipe.dest.hactive =
			timing->h_addressable + timing->h_border_left + timing->h_border_right;
		pipes[pipe_cnt].pipe.dest.vactive =
			timing->v_addressable + timing->v_border_top + timing->v_border_bottom;
		pipes[pipe_cnt].pipe.dest.interlaced = timing->flags.INTERLACE;
		pipes[pipe_cnt].pipe.dest.pixel_rate_mhz = timing->pix_clk_100hz/10000.0;
		if (timing->timing_3d_format == TIMING_3D_FORMAT_HW_FRAME_PACKING)
			pipes[pipe_cnt].pipe.dest.pixel_rate_mhz *= 2;
		pipes[pipe_cnt].pipe.dest.otg_inst = res_ctx->pipe_ctx[i].stream_res.tg->inst;
		pipes[pipe_cnt].dout.dp_lanes = 4;
		pipes[pipe_cnt].dout.is_virtual = 0;
		pipes[pipe_cnt].pipe.dest.vtotal_min = res_ctx->pipe_ctx[i].stream->adjust.v_total_min;
		pipes[pipe_cnt].pipe.dest.vtotal_max = res_ctx->pipe_ctx[i].stream->adjust.v_total_max;
		switch (get_num_odm_splits(&res_ctx->pipe_ctx[i])) {
		case 1:
			pipes[pipe_cnt].pipe.dest.odm_combine = dm_odm_combine_mode_2to1;
			break;
		case 3:
			pipes[pipe_cnt].pipe.dest.odm_combine = dm_odm_combine_mode_4to1;
			break;
		default:
			pipes[pipe_cnt].pipe.dest.odm_combine = dm_odm_combine_mode_disabled;
		}
		pipes[pipe_cnt].pipe.src.hsplit_grp = res_ctx->pipe_ctx[i].pipe_idx;
		if (res_ctx->pipe_ctx[i].top_pipe && res_ctx->pipe_ctx[i].top_pipe->plane_state
				== res_ctx->pipe_ctx[i].plane_state) {
			struct pipe_ctx *first_pipe = res_ctx->pipe_ctx[i].top_pipe;
			int split_idx = 0;

			while (first_pipe->top_pipe && first_pipe->top_pipe->plane_state
					== res_ctx->pipe_ctx[i].plane_state) {
				first_pipe = first_pipe->top_pipe;
				split_idx++;
			}
			/* Treat 4to1 mpc combine as an mpo of 2 2-to-1 combines */
			if (split_idx == 0)
				pipes[pipe_cnt].pipe.src.hsplit_grp = first_pipe->pipe_idx;
			else if (split_idx == 1)
				pipes[pipe_cnt].pipe.src.hsplit_grp = res_ctx->pipe_ctx[i].pipe_idx;
			else if (split_idx == 2)
				pipes[pipe_cnt].pipe.src.hsplit_grp = res_ctx->pipe_ctx[i].top_pipe->pipe_idx;
		} else if (res_ctx->pipe_ctx[i].prev_odm_pipe) {
			struct pipe_ctx *first_pipe = res_ctx->pipe_ctx[i].prev_odm_pipe;

			while (first_pipe->prev_odm_pipe)
				first_pipe = first_pipe->prev_odm_pipe;
			pipes[pipe_cnt].pipe.src.hsplit_grp = first_pipe->pipe_idx;
		}

		switch (res_ctx->pipe_ctx[i].stream->signal) {
		case SIGNAL_TYPE_DISPLAY_PORT_MST:
		case SIGNAL_TYPE_DISPLAY_PORT:
			pipes[pipe_cnt].dout.output_type = dm_dp;
			break;
		case SIGNAL_TYPE_EDP:
			pipes[pipe_cnt].dout.output_type = dm_edp;
			break;
		case SIGNAL_TYPE_HDMI_TYPE_A:
		case SIGNAL_TYPE_DVI_SINGLE_LINK:
		case SIGNAL_TYPE_DVI_DUAL_LINK:
			pipes[pipe_cnt].dout.output_type = dm_hdmi;
			break;
		default:
			/* In case there is no signal, set dp with 4 lanes to allow max config */
			pipes[pipe_cnt].dout.is_virtual = 1;
			pipes[pipe_cnt].dout.output_type = dm_dp;
			pipes[pipe_cnt].dout.dp_lanes = 4;
		}

		switch (res_ctx->pipe_ctx[i].stream->timing.display_color_depth) {
		case COLOR_DEPTH_666:
			output_bpc = 6;
			break;
		case COLOR_DEPTH_888:
			output_bpc = 8;
			break;
		case COLOR_DEPTH_101010:
			output_bpc = 10;
			break;
		case COLOR_DEPTH_121212:
			output_bpc = 12;
			break;
		case COLOR_DEPTH_141414:
			output_bpc = 14;
			break;
		case COLOR_DEPTH_161616:
			output_bpc = 16;
			break;
		case COLOR_DEPTH_999:
			output_bpc = 9;
			break;
		case COLOR_DEPTH_111111:
			output_bpc = 11;
			break;
		default:
			output_bpc = 8;
			break;
		}

		switch (res_ctx->pipe_ctx[i].stream->timing.pixel_encoding) {
		case PIXEL_ENCODING_RGB:
		case PIXEL_ENCODING_YCBCR444:
			pipes[pipe_cnt].dout.output_format = dm_444;
			pipes[pipe_cnt].dout.output_bpp = output_bpc * 3;
			break;
		case PIXEL_ENCODING_YCBCR420:
			pipes[pipe_cnt].dout.output_format = dm_420;
			pipes[pipe_cnt].dout.output_bpp = (output_bpc * 3.0) / 2;
			break;
		case PIXEL_ENCODING_YCBCR422:
			if (res_ctx->pipe_ctx[i].stream->timing.flags.DSC &&
			    !res_ctx->pipe_ctx[i].stream->timing.dsc_cfg.ycbcr422_simple)
				pipes[pipe_cnt].dout.output_format = dm_n422;
			else
				pipes[pipe_cnt].dout.output_format = dm_s422;
			pipes[pipe_cnt].dout.output_bpp = output_bpc * 2;
			break;
		default:
			pipes[pipe_cnt].dout.output_format = dm_444;
			pipes[pipe_cnt].dout.output_bpp = output_bpc * 3;
		}

		if (res_ctx->pipe_ctx[i].stream->timing.flags.DSC)
			pipes[pipe_cnt].dout.output_bpp = res_ctx->pipe_ctx[i].stream->timing.dsc_cfg.bits_per_pixel / 16.0;

		/* todo: default max for now, until there is logic reflecting this in dc*/
		pipes[pipe_cnt].dout.dsc_input_bpc = 12;
		/*fill up the audio sample rate (unit in kHz)*/
		get_audio_check(&res_ctx->pipe_ctx[i].stream->audio_info, &aud_check);
		pipes[pipe_cnt].dout.max_audio_sample_rate = aud_check.max_audiosample_rate / 1000;
		/*
		 * For graphic plane, cursor number is 1, nv12 is 0
		 * bw calculations due to cursor on/off
		 */
		if (res_ctx->pipe_ctx[i].plane_state &&
				res_ctx->pipe_ctx[i].plane_state->address.type == PLN_ADDR_TYPE_VIDEO_PROGRESSIVE)
			pipes[pipe_cnt].pipe.src.num_cursors = 0;
		else
			pipes[pipe_cnt].pipe.src.num_cursors = dc->dml.ip.number_of_cursors;

		pipes[pipe_cnt].pipe.src.cur0_src_width = 256;
		pipes[pipe_cnt].pipe.src.cur0_bpp = dm_cur_32bit;

		if (!res_ctx->pipe_ctx[i].plane_state) {
			pipes[pipe_cnt].pipe.src.is_hsplit = pipes[pipe_cnt].pipe.dest.odm_combine != dm_odm_combine_mode_disabled;
			pipes[pipe_cnt].pipe.src.source_scan = dm_horz;
			pipes[pipe_cnt].pipe.src.sw_mode = dm_sw_4kb_s;
			pipes[pipe_cnt].pipe.src.macro_tile_size = dm_64k_tile;
			pipes[pipe_cnt].pipe.src.viewport_width = timing->h_addressable;
			if (pipes[pipe_cnt].pipe.src.viewport_width > 1920)
				pipes[pipe_cnt].pipe.src.viewport_width = 1920;
			pipes[pipe_cnt].pipe.src.viewport_height = timing->v_addressable;
			if (pipes[pipe_cnt].pipe.src.viewport_height > 1080)
				pipes[pipe_cnt].pipe.src.viewport_height = 1080;
			pipes[pipe_cnt].pipe.src.surface_height_y = pipes[pipe_cnt].pipe.src.viewport_height;
			pipes[pipe_cnt].pipe.src.surface_width_y = pipes[pipe_cnt].pipe.src.viewport_width;
			pipes[pipe_cnt].pipe.src.surface_height_c = pipes[pipe_cnt].pipe.src.viewport_height;
			pipes[pipe_cnt].pipe.src.surface_width_c = pipes[pipe_cnt].pipe.src.viewport_width;
			pipes[pipe_cnt].pipe.src.data_pitch = ((pipes[pipe_cnt].pipe.src.viewport_width + 255) / 256) * 256;
			pipes[pipe_cnt].pipe.src.source_format = dm_444_32;
			pipes[pipe_cnt].pipe.dest.recout_width = pipes[pipe_cnt].pipe.src.viewport_width; /*vp_width/hratio*/
			pipes[pipe_cnt].pipe.dest.recout_height = pipes[pipe_cnt].pipe.src.viewport_height; /*vp_height/vratio*/
			pipes[pipe_cnt].pipe.dest.full_recout_width = pipes[pipe_cnt].pipe.dest.recout_width;  /*when is_hsplit != 1*/
			pipes[pipe_cnt].pipe.dest.full_recout_height = pipes[pipe_cnt].pipe.dest.recout_height; /*when is_hsplit != 1*/
			pipes[pipe_cnt].pipe.scale_ratio_depth.lb_depth = dm_lb_16;
			pipes[pipe_cnt].pipe.scale_ratio_depth.hscl_ratio = 1.0;
			pipes[pipe_cnt].pipe.scale_ratio_depth.vscl_ratio = 1.0;
			pipes[pipe_cnt].pipe.scale_ratio_depth.scl_enable = 0; /*Lb only or Full scl*/
			pipes[pipe_cnt].pipe.scale_taps.htaps = 1;
			pipes[pipe_cnt].pipe.scale_taps.vtaps = 1;
			pipes[pipe_cnt].pipe.dest.vtotal_min = v_total;
			pipes[pipe_cnt].pipe.dest.vtotal_max = v_total;

			if (pipes[pipe_cnt].pipe.dest.odm_combine == dm_odm_combine_mode_2to1) {
				pipes[pipe_cnt].pipe.src.viewport_width /= 2;
				pipes[pipe_cnt].pipe.dest.recout_width /= 2;
			} else if (pipes[pipe_cnt].pipe.dest.odm_combine == dm_odm_combine_mode_4to1) {
				pipes[pipe_cnt].pipe.src.viewport_width /= 4;
				pipes[pipe_cnt].pipe.dest.recout_width /= 4;
			}
		} else {
			struct dc_plane_state *pln = res_ctx->pipe_ctx[i].plane_state;
			struct scaler_data *scl = &res_ctx->pipe_ctx[i].plane_res.scl_data;

			pipes[pipe_cnt].pipe.src.immediate_flip = pln->flip_immediate;
			pipes[pipe_cnt].pipe.src.is_hsplit = (res_ctx->pipe_ctx[i].bottom_pipe && res_ctx->pipe_ctx[i].bottom_pipe->plane_state == pln)
					|| (res_ctx->pipe_ctx[i].top_pipe && res_ctx->pipe_ctx[i].top_pipe->plane_state == pln)
					|| pipes[pipe_cnt].pipe.dest.odm_combine != dm_odm_combine_mode_disabled;

			/* stereo is not split */
			if (pln->stereo_format == PLANE_STEREO_FORMAT_SIDE_BY_SIDE ||
			    pln->stereo_format == PLANE_STEREO_FORMAT_TOP_AND_BOTTOM) {
				pipes[pipe_cnt].pipe.src.is_hsplit = false;
				pipes[pipe_cnt].pipe.src.hsplit_grp = res_ctx->pipe_ctx[i].pipe_idx;
			}

			pipes[pipe_cnt].pipe.src.source_scan = pln->rotation == ROTATION_ANGLE_90
					|| pln->rotation == ROTATION_ANGLE_270 ? dm_vert : dm_horz;
			pipes[pipe_cnt].pipe.src.viewport_y_y = scl->viewport.y;
			pipes[pipe_cnt].pipe.src.viewport_y_c = scl->viewport_c.y;
			pipes[pipe_cnt].pipe.src.viewport_width = scl->viewport.width;
			pipes[pipe_cnt].pipe.src.viewport_width_c = scl->viewport_c.width;
			pipes[pipe_cnt].pipe.src.viewport_height = scl->viewport.height;
			pipes[pipe_cnt].pipe.src.viewport_height_c = scl->viewport_c.height;
			pipes[pipe_cnt].pipe.src.viewport_width_max = pln->src_rect.width;
			pipes[pipe_cnt].pipe.src.viewport_height_max = pln->src_rect.height;
			pipes[pipe_cnt].pipe.src.surface_width_y = pln->plane_size.surface_size.width;
			pipes[pipe_cnt].pipe.src.surface_height_y = pln->plane_size.surface_size.height;
			pipes[pipe_cnt].pipe.src.surface_width_c = pln->plane_size.chroma_size.width;
			pipes[pipe_cnt].pipe.src.surface_height_c = pln->plane_size.chroma_size.height;
			if (pln->format == SURFACE_PIXEL_FORMAT_GRPH_RGBE_ALPHA
					|| pln->format >= SURFACE_PIXEL_FORMAT_VIDEO_BEGIN) {
				pipes[pipe_cnt].pipe.src.data_pitch = pln->plane_size.surface_pitch;
				pipes[pipe_cnt].pipe.src.data_pitch_c = pln->plane_size.chroma_pitch;
				pipes[pipe_cnt].pipe.src.meta_pitch = pln->dcc.meta_pitch;
				pipes[pipe_cnt].pipe.src.meta_pitch_c = pln->dcc.meta_pitch_c;
			} else {
				pipes[pipe_cnt].pipe.src.data_pitch = pln->plane_size.surface_pitch;
				pipes[pipe_cnt].pipe.src.meta_pitch = pln->dcc.meta_pitch;
			}
			pipes[pipe_cnt].pipe.src.dcc = pln->dcc.enable;
			pipes[pipe_cnt].pipe.dest.recout_width = scl->recout.width;
			pipes[pipe_cnt].pipe.dest.recout_height = scl->recout.height;
			pipes[pipe_cnt].pipe.dest.full_recout_height = scl->recout.height;
			pipes[pipe_cnt].pipe.dest.full_recout_width = scl->recout.width;
			if (pipes[pipe_cnt].pipe.dest.odm_combine == dm_odm_combine_mode_2to1)
				pipes[pipe_cnt].pipe.dest.full_recout_width *= 2;
			else if (pipes[pipe_cnt].pipe.dest.odm_combine == dm_odm_combine_mode_4to1)
				pipes[pipe_cnt].pipe.dest.full_recout_width *= 4;
			else {
				struct pipe_ctx *split_pipe = res_ctx->pipe_ctx[i].bottom_pipe;

				while (split_pipe && split_pipe->plane_state == pln) {
					pipes[pipe_cnt].pipe.dest.full_recout_width += split_pipe->plane_res.scl_data.recout.width;
					split_pipe = split_pipe->bottom_pipe;
				}
				split_pipe = res_ctx->pipe_ctx[i].top_pipe;
				while (split_pipe && split_pipe->plane_state == pln) {
					pipes[pipe_cnt].pipe.dest.full_recout_width += split_pipe->plane_res.scl_data.recout.width;
					split_pipe = split_pipe->top_pipe;
				}
			}

			pipes[pipe_cnt].pipe.scale_ratio_depth.lb_depth = dm_lb_16;
			pipes[pipe_cnt].pipe.scale_ratio_depth.hscl_ratio = (double) scl->ratios.horz.value / (1ULL<<32);
			pipes[pipe_cnt].pipe.scale_ratio_depth.hscl_ratio_c = (double) scl->ratios.horz_c.value / (1ULL<<32);
			pipes[pipe_cnt].pipe.scale_ratio_depth.vscl_ratio = (double) scl->ratios.vert.value / (1ULL<<32);
			pipes[pipe_cnt].pipe.scale_ratio_depth.vscl_ratio_c = (double) scl->ratios.vert_c.value / (1ULL<<32);
			pipes[pipe_cnt].pipe.scale_ratio_depth.scl_enable =
					scl->ratios.vert.value != dc_fixpt_one.value
					|| scl->ratios.horz.value != dc_fixpt_one.value
					|| scl->ratios.vert_c.value != dc_fixpt_one.value
					|| scl->ratios.horz_c.value != dc_fixpt_one.value /*Lb only or Full scl*/
					|| dc->debug.always_scale; /*support always scale*/
			pipes[pipe_cnt].pipe.scale_taps.htaps = scl->taps.h_taps;
			pipes[pipe_cnt].pipe.scale_taps.htaps_c = scl->taps.h_taps_c;
			pipes[pipe_cnt].pipe.scale_taps.vtaps = scl->taps.v_taps;
			pipes[pipe_cnt].pipe.scale_taps.vtaps_c = scl->taps.v_taps_c;

			pipes[pipe_cnt].pipe.src.macro_tile_size =
					swizzle_mode_to_macro_tile_size(pln->tiling_info.gfx9.swizzle);
			swizzle_to_dml_params(pln->tiling_info.gfx9.swizzle,
					&pipes[pipe_cnt].pipe.src.sw_mode);

			switch (pln->format) {
			case SURFACE_PIXEL_FORMAT_VIDEO_420_YCbCr:
			case SURFACE_PIXEL_FORMAT_VIDEO_420_YCrCb:
				pipes[pipe_cnt].pipe.src.source_format = dm_420_8;
				break;
			case SURFACE_PIXEL_FORMAT_VIDEO_420_10bpc_YCbCr:
			case SURFACE_PIXEL_FORMAT_VIDEO_420_10bpc_YCrCb:
				pipes[pipe_cnt].pipe.src.source_format = dm_420_10;
				break;
			case SURFACE_PIXEL_FORMAT_GRPH_ARGB16161616:
			case SURFACE_PIXEL_FORMAT_GRPH_ABGR16161616:
			case SURFACE_PIXEL_FORMAT_GRPH_ARGB16161616F:
			case SURFACE_PIXEL_FORMAT_GRPH_ABGR16161616F:
				pipes[pipe_cnt].pipe.src.source_format = dm_444_64;
				break;
			case SURFACE_PIXEL_FORMAT_GRPH_ARGB1555:
			case SURFACE_PIXEL_FORMAT_GRPH_RGB565:
				pipes[pipe_cnt].pipe.src.source_format = dm_444_16;
				break;
			case SURFACE_PIXEL_FORMAT_GRPH_PALETA_256_COLORS:
				pipes[pipe_cnt].pipe.src.source_format = dm_444_8;
				break;
			case SURFACE_PIXEL_FORMAT_GRPH_RGBE_ALPHA:
				pipes[pipe_cnt].pipe.src.source_format = dm_rgbe_alpha;
				break;
			default:
				pipes[pipe_cnt].pipe.src.source_format = dm_444_32;
				break;
			}
		}

		pipe_cnt++;
	}

	/* populate writeback information */
	DC_FP_START();
	dc->res_pool->funcs->populate_dml_writeback_from_context(dc, res_ctx, pipes);
	DC_FP_END();

	return pipe_cnt;
}

unsigned int dcn20_calc_max_scaled_time(
		unsigned int time_per_pixel,
		enum mmhubbub_wbif_mode mode,
		unsigned int urgent_watermark)
{
	unsigned int time_per_byte = 0;
	unsigned int total_y_free_entry = 0x200; /* two memory piece for luma */
	unsigned int total_c_free_entry = 0x140; /* two memory piece for chroma */
	unsigned int small_free_entry, max_free_entry;
	unsigned int buf_lh_capability;
	unsigned int max_scaled_time;

	if (mode == PACKED_444) /* packed mode */
		time_per_byte = time_per_pixel/4;
	else if (mode == PLANAR_420_8BPC)
		time_per_byte  = time_per_pixel;
	else if (mode == PLANAR_420_10BPC) /* p010 */
		time_per_byte  = time_per_pixel * 819/1024;

	if (time_per_byte == 0)
		time_per_byte = 1;

	small_free_entry  = (total_y_free_entry > total_c_free_entry) ? total_c_free_entry : total_y_free_entry;
	max_free_entry    = (mode == PACKED_444) ? total_y_free_entry + total_c_free_entry : small_free_entry;
	buf_lh_capability = max_free_entry*time_per_byte*32/16; /* there is 4bit fraction */
	max_scaled_time   = buf_lh_capability - urgent_watermark;
	return max_scaled_time;
}

void dcn20_set_mcif_arb_params(
		struct dc *dc,
		struct dc_state *context,
		display_e2e_pipe_params_st *pipes,
		int pipe_cnt)
{
	enum mmhubbub_wbif_mode wbif_mode;
	struct mcif_arb_params *wb_arb_params;
	int i, j, k, dwb_pipe;

	/* Writeback MCIF_WB arbitration parameters */
	dwb_pipe = 0;
	for (i = 0; i < dc->res_pool->pipe_count; i++) {

		if (!context->res_ctx.pipe_ctx[i].stream)
			continue;

		for (j = 0; j < MAX_DWB_PIPES; j++) {
			if (context->res_ctx.pipe_ctx[i].stream->writeback_info[j].wb_enabled == false)
				continue;

			//wb_arb_params = &context->res_ctx.pipe_ctx[i].stream->writeback_info[j].mcif_arb_params;
			wb_arb_params = &context->bw_ctx.bw.dcn.bw_writeback.mcif_wb_arb[dwb_pipe];

			if (context->res_ctx.pipe_ctx[i].stream->writeback_info[j].dwb_params.out_format == dwb_scaler_mode_yuv420) {
				if (context->res_ctx.pipe_ctx[i].stream->writeback_info[j].dwb_params.output_depth == DWB_OUTPUT_PIXEL_DEPTH_8BPC)
					wbif_mode = PLANAR_420_8BPC;
				else
					wbif_mode = PLANAR_420_10BPC;
			} else
				wbif_mode = PACKED_444;

			for (k = 0; k < sizeof(wb_arb_params->cli_watermark)/sizeof(wb_arb_params->cli_watermark[0]); k++) {
				wb_arb_params->cli_watermark[k] = get_wm_writeback_urgent(&context->bw_ctx.dml, pipes, pipe_cnt) * 1000;
				wb_arb_params->pstate_watermark[k] = get_wm_writeback_dram_clock_change(&context->bw_ctx.dml, pipes, pipe_cnt) * 1000;
			}
			wb_arb_params->time_per_pixel = 16.0 * 1000 / (context->res_ctx.pipe_ctx[i].stream->phy_pix_clk / 1000); /* 4 bit fraction, ms */
			wb_arb_params->slice_lines = 32;
			wb_arb_params->arbitration_slice = 2;
			wb_arb_params->max_scaled_time = dcn20_calc_max_scaled_time(wb_arb_params->time_per_pixel,
				wbif_mode,
				wb_arb_params->cli_watermark[0]); /* assume 4 watermark sets have the same value */

			dwb_pipe++;

			if (dwb_pipe >= MAX_DWB_PIPES)
				return;
		}
		if (dwb_pipe >= MAX_DWB_PIPES)
			return;
	}
}

bool dcn20_validate_dsc(struct dc *dc, struct dc_state *new_ctx)
{
	int i;

	/* Validate DSC config, dsc count validation is already done */
	for (i = 0; i < dc->res_pool->pipe_count; i++) {
		struct pipe_ctx *pipe_ctx = &new_ctx->res_ctx.pipe_ctx[i];
		struct dc_stream_state *stream = pipe_ctx->stream;
		struct dsc_config dsc_cfg;
		struct pipe_ctx *odm_pipe;
		int opp_cnt = 1;

		for (odm_pipe = pipe_ctx->next_odm_pipe; odm_pipe; odm_pipe = odm_pipe->next_odm_pipe)
			opp_cnt++;

		/* Only need to validate top pipe */
		if (pipe_ctx->top_pipe || pipe_ctx->prev_odm_pipe || !stream || !stream->timing.flags.DSC)
			continue;

		dsc_cfg.pic_width = (stream->timing.h_addressable + stream->timing.h_border_left
				+ stream->timing.h_border_right) / opp_cnt;
		dsc_cfg.pic_height = stream->timing.v_addressable + stream->timing.v_border_top
				+ stream->timing.v_border_bottom;
		dsc_cfg.pixel_encoding = stream->timing.pixel_encoding;
		dsc_cfg.color_depth = stream->timing.display_color_depth;
		dsc_cfg.is_odm = pipe_ctx->next_odm_pipe ? true : false;
		dsc_cfg.dc_dsc_cfg = stream->timing.dsc_cfg;
		dsc_cfg.dc_dsc_cfg.num_slices_h /= opp_cnt;

		if (!pipe_ctx->stream_res.dsc->funcs->dsc_validate_stream(pipe_ctx->stream_res.dsc, &dsc_cfg))
			return false;
	}
	return true;
}

struct pipe_ctx *dcn20_find_secondary_pipe(struct dc *dc,
		struct resource_context *res_ctx,
		const struct resource_pool *pool,
		const struct pipe_ctx *primary_pipe)
{
	struct pipe_ctx *secondary_pipe = NULL;

	if (dc && primary_pipe) {
		int j;
		int preferred_pipe_idx = 0;

		/* first check the prev dc state:
		 * if this primary pipe has a bottom pipe in prev. state
		 * and if the bottom pipe is still available (which it should be),
		 * pick that pipe as secondary
		 * Same logic applies for ODM pipes
		 */
		if (dc->current_state->res_ctx.pipe_ctx[primary_pipe->pipe_idx].next_odm_pipe) {
			preferred_pipe_idx = dc->current_state->res_ctx.pipe_ctx[primary_pipe->pipe_idx].next_odm_pipe->pipe_idx;
			if (res_ctx->pipe_ctx[preferred_pipe_idx].stream == NULL) {
				secondary_pipe = &res_ctx->pipe_ctx[preferred_pipe_idx];
				secondary_pipe->pipe_idx = preferred_pipe_idx;
			}
		}
		if (secondary_pipe == NULL &&
				dc->current_state->res_ctx.pipe_ctx[primary_pipe->pipe_idx].bottom_pipe) {
			preferred_pipe_idx = dc->current_state->res_ctx.pipe_ctx[primary_pipe->pipe_idx].bottom_pipe->pipe_idx;
			if (res_ctx->pipe_ctx[preferred_pipe_idx].stream == NULL) {
				secondary_pipe = &res_ctx->pipe_ctx[preferred_pipe_idx];
				secondary_pipe->pipe_idx = preferred_pipe_idx;
			}
		}

		/*
		 * if this primary pipe does not have a bottom pipe in prev. state
		 * start backward and find a pipe that did not used to be a bottom pipe in
		 * prev. dc state. This way we make sure we keep the same assignment as
		 * last state and will not have to reprogram every pipe
		 */
		if (secondary_pipe == NULL) {
			for (j = dc->res_pool->pipe_count - 1; j >= 0; j--) {
				if (dc->current_state->res_ctx.pipe_ctx[j].top_pipe == NULL
						&& dc->current_state->res_ctx.pipe_ctx[j].prev_odm_pipe == NULL) {
					preferred_pipe_idx = j;

					if (res_ctx->pipe_ctx[preferred_pipe_idx].stream == NULL) {
						secondary_pipe = &res_ctx->pipe_ctx[preferred_pipe_idx];
						secondary_pipe->pipe_idx = preferred_pipe_idx;
						break;
					}
				}
			}
		}
		/*
		 * We should never hit this assert unless assignments are shuffled around
		 * if this happens we will prob. hit a vsync tdr
		 */
		ASSERT(secondary_pipe);
		/*
		 * search backwards for the second pipe to keep pipe
		 * assignment more consistent
		 */
		if (secondary_pipe == NULL) {
			for (j = dc->res_pool->pipe_count - 1; j >= 0; j--) {
				preferred_pipe_idx = j;

				if (res_ctx->pipe_ctx[preferred_pipe_idx].stream == NULL) {
					secondary_pipe = &res_ctx->pipe_ctx[preferred_pipe_idx];
					secondary_pipe->pipe_idx = preferred_pipe_idx;
					break;
				}
			}
		}
	}

	return secondary_pipe;
}

void dcn20_merge_pipes_for_validate(
		struct dc *dc,
		struct dc_state *context)
{
	int i;

	/* merge previously split odm pipes since mode support needs to make the decision */
	for (i = 0; i < dc->res_pool->pipe_count; i++) {
		struct pipe_ctx *pipe = &context->res_ctx.pipe_ctx[i];
		struct pipe_ctx *odm_pipe = pipe->next_odm_pipe;

		if (pipe->prev_odm_pipe)
			continue;

		pipe->next_odm_pipe = NULL;
		while (odm_pipe) {
			struct pipe_ctx *next_odm_pipe = odm_pipe->next_odm_pipe;

			odm_pipe->plane_state = NULL;
			odm_pipe->stream = NULL;
			odm_pipe->top_pipe = NULL;
			odm_pipe->bottom_pipe = NULL;
			odm_pipe->prev_odm_pipe = NULL;
			odm_pipe->next_odm_pipe = NULL;
			if (odm_pipe->stream_res.dsc)
				dcn20_release_dsc(&context->res_ctx, dc->res_pool, &odm_pipe->stream_res.dsc);
			/* Clear plane_res and stream_res */
			memset(&odm_pipe->plane_res, 0, sizeof(odm_pipe->plane_res));
			memset(&odm_pipe->stream_res, 0, sizeof(odm_pipe->stream_res));
			odm_pipe = next_odm_pipe;
		}
		if (pipe->plane_state)
			resource_build_scaling_params(pipe);
	}

	/* merge previously mpc split pipes since mode support needs to make the decision */
	for (i = 0; i < dc->res_pool->pipe_count; i++) {
		struct pipe_ctx *pipe = &context->res_ctx.pipe_ctx[i];
		struct pipe_ctx *hsplit_pipe = pipe->bottom_pipe;

		if (!hsplit_pipe || hsplit_pipe->plane_state != pipe->plane_state)
			continue;

		pipe->bottom_pipe = hsplit_pipe->bottom_pipe;
		if (hsplit_pipe->bottom_pipe)
			hsplit_pipe->bottom_pipe->top_pipe = pipe;
		hsplit_pipe->plane_state = NULL;
		hsplit_pipe->stream = NULL;
		hsplit_pipe->top_pipe = NULL;
		hsplit_pipe->bottom_pipe = NULL;

		/* Clear plane_res and stream_res */
		memset(&hsplit_pipe->plane_res, 0, sizeof(hsplit_pipe->plane_res));
		memset(&hsplit_pipe->stream_res, 0, sizeof(hsplit_pipe->stream_res));
		if (pipe->plane_state)
			resource_build_scaling_params(pipe);
	}
}

int dcn20_validate_apply_pipe_split_flags(
		struct dc *dc,
		struct dc_state *context,
		int vlevel,
		int *split,
		bool *merge)
{
	int i, pipe_idx, vlevel_split;
	int plane_count = 0;
	bool force_split = false;
	bool avoid_split = dc->debug.pipe_split_policy == MPC_SPLIT_AVOID;
	struct vba_vars_st *v = &context->bw_ctx.dml.vba;
	int max_mpc_comb = v->maxMpcComb;

	if (context->stream_count > 1) {
		if (dc->debug.pipe_split_policy == MPC_SPLIT_AVOID_MULT_DISP)
			avoid_split = true;
	} else if (dc->debug.force_single_disp_pipe_split)
			force_split = true;

	for (i = 0; i < dc->res_pool->pipe_count; i++) {
		struct pipe_ctx *pipe = &context->res_ctx.pipe_ctx[i];

		/**
		 * Workaround for avoiding pipe-split in cases where we'd split
		 * planes that are too small, resulting in splits that aren't
		 * valid for the scaler.
		 */
		if (pipe->plane_state &&
		    (pipe->plane_state->dst_rect.width <= 16 ||
		     pipe->plane_state->dst_rect.height <= 16 ||
		     pipe->plane_state->src_rect.width <= 16 ||
		     pipe->plane_state->src_rect.height <= 16))
			avoid_split = true;

		/* TODO: fix dc bugs and remove this split threshold thing */
		if (pipe->stream && !pipe->prev_odm_pipe &&
				(!pipe->top_pipe || pipe->top_pipe->plane_state != pipe->plane_state))
			++plane_count;
	}
	if (plane_count > dc->res_pool->pipe_count / 2)
		avoid_split = true;

	/* W/A: Mode timing with borders may not work well with pipe split, avoid for this corner case */
	for (i = 0; i < dc->res_pool->pipe_count; i++) {
		struct pipe_ctx *pipe = &context->res_ctx.pipe_ctx[i];
		struct dc_crtc_timing timing;

		if (!pipe->stream)
			continue;
		else {
			timing = pipe->stream->timing;
			if (timing.h_border_left + timing.h_border_right
					+ timing.v_border_top + timing.v_border_bottom > 0) {
				avoid_split = true;
				break;
			}
		}
	}

	/* Avoid split loop looks for lowest voltage level that allows most unsplit pipes possible */
	if (avoid_split) {
		for (i = 0, pipe_idx = 0; i < dc->res_pool->pipe_count; i++) {
			if (!context->res_ctx.pipe_ctx[i].stream)
				continue;

			for (vlevel_split = vlevel; vlevel <= context->bw_ctx.dml.soc.num_states; vlevel++)
				if (v->NoOfDPP[vlevel][0][pipe_idx] == 1 &&
						v->ModeSupport[vlevel][0])
					break;
			/* Impossible to not split this pipe */
			if (vlevel > context->bw_ctx.dml.soc.num_states)
				vlevel = vlevel_split;
			else
				max_mpc_comb = 0;
			pipe_idx++;
		}
		v->maxMpcComb = max_mpc_comb;
	}

	/* Split loop sets which pipe should be split based on dml outputs and dc flags */
	for (i = 0, pipe_idx = 0; i < dc->res_pool->pipe_count; i++) {
		struct pipe_ctx *pipe = &context->res_ctx.pipe_ctx[i];
		int pipe_plane = v->pipe_plane[pipe_idx];
		bool split4mpc = context->stream_count == 1 && plane_count == 1
				&& dc->config.enable_4to1MPC && dc->res_pool->pipe_count >= 4;

		if (!context->res_ctx.pipe_ctx[i].stream)
			continue;

		if (split4mpc || v->NoOfDPP[vlevel][max_mpc_comb][pipe_plane] == 4)
			split[i] = 4;
		else if (force_split || v->NoOfDPP[vlevel][max_mpc_comb][pipe_plane] == 2)
				split[i] = 2;

		if ((pipe->stream->view_format ==
				VIEW_3D_FORMAT_SIDE_BY_SIDE ||
				pipe->stream->view_format ==
				VIEW_3D_FORMAT_TOP_AND_BOTTOM) &&
				(pipe->stream->timing.timing_3d_format ==
				TIMING_3D_FORMAT_TOP_AND_BOTTOM ||
				 pipe->stream->timing.timing_3d_format ==
				TIMING_3D_FORMAT_SIDE_BY_SIDE))
			split[i] = 2;
		if (dc->debug.force_odm_combine & (1 << pipe->stream_res.tg->inst)) {
			split[i] = 2;
			v->ODMCombineEnablePerState[vlevel][pipe_plane] = dm_odm_combine_mode_2to1;
		}
		if (dc->debug.force_odm_combine_4to1 & (1 << pipe->stream_res.tg->inst)) {
			split[i] = 4;
			v->ODMCombineEnablePerState[vlevel][pipe_plane] = dm_odm_combine_mode_4to1;
		}
		/*420 format workaround*/
		if (pipe->stream->timing.h_addressable > 7680 &&
				pipe->stream->timing.pixel_encoding == PIXEL_ENCODING_YCBCR420) {
			split[i] = 4;
		}
		v->ODMCombineEnabled[pipe_plane] =
			v->ODMCombineEnablePerState[vlevel][pipe_plane];

		if (v->ODMCombineEnabled[pipe_plane] == dm_odm_combine_mode_disabled) {
			if (get_num_mpc_splits(pipe) == 1) {
				/*If need split for mpc but 2 way split already*/
				if (split[i] == 4)
					split[i] = 2; /* 2 -> 4 MPC */
				else if (split[i] == 2)
					split[i] = 0; /* 2 -> 2 MPC */
				else if (pipe->top_pipe && pipe->top_pipe->plane_state == pipe->plane_state)
					merge[i] = true; /* 2 -> 1 MPC */
			} else if (get_num_mpc_splits(pipe) == 3) {
				/*If need split for mpc but 4 way split already*/
				if (split[i] == 2 && ((pipe->top_pipe && !pipe->top_pipe->top_pipe)
						|| !pipe->bottom_pipe)) {
					merge[i] = true; /* 4 -> 2 MPC */
				} else if (split[i] == 0 && pipe->top_pipe &&
						pipe->top_pipe->plane_state == pipe->plane_state)
					merge[i] = true; /* 4 -> 1 MPC */
				split[i] = 0;
			} else if (get_num_odm_splits(pipe)) {
				/* ODM -> MPC transition */
				if (pipe->prev_odm_pipe) {
					split[i] = 0;
					merge[i] = true;
				}
			}
		} else {
			if (get_num_odm_splits(pipe) == 1) {
				/*If need split for odm but 2 way split already*/
				if (split[i] == 4)
					split[i] = 2; /* 2 -> 4 ODM */
				else if (split[i] == 2)
					split[i] = 0; /* 2 -> 2 ODM */
				else if (pipe->prev_odm_pipe) {
					ASSERT(0); /* NOT expected yet */
					merge[i] = true; /* exit ODM */
				}
			} else if (get_num_odm_splits(pipe) == 3) {
				/*If need split for odm but 4 way split already*/
				if (split[i] == 2 && ((pipe->prev_odm_pipe && !pipe->prev_odm_pipe->prev_odm_pipe)
						|| !pipe->next_odm_pipe)) {
					ASSERT(0); /* NOT expected yet */
					merge[i] = true; /* 4 -> 2 ODM */
				} else if (split[i] == 0 && pipe->prev_odm_pipe) {
					ASSERT(0); /* NOT expected yet */
					merge[i] = true; /* exit ODM */
				}
				split[i] = 0;
			} else if (get_num_mpc_splits(pipe)) {
				/* MPC -> ODM transition */
				ASSERT(0); /* NOT expected yet */
				if (pipe->top_pipe && pipe->top_pipe->plane_state == pipe->plane_state) {
					split[i] = 0;
					merge[i] = true;
				}
			}
		}

		/* Adjust dppclk when split is forced, do not bother with dispclk */
		if (split[i] != 0 && v->NoOfDPP[vlevel][max_mpc_comb][pipe_idx] == 1)
			v->RequiredDPPCLK[vlevel][max_mpc_comb][pipe_idx] /= 2;
		pipe_idx++;
	}

	return vlevel;
}

bool dcn20_fast_validate_bw(
		struct dc *dc,
		struct dc_state *context,
		display_e2e_pipe_params_st *pipes,
		int *pipe_cnt_out,
		int *pipe_split_from,
		int *vlevel_out,
		bool fast_validate)
{
	bool out = false;
	int split[MAX_PIPES] = { 0 };
	int pipe_cnt, i, pipe_idx, vlevel;

	ASSERT(pipes);
	if (!pipes)
		return false;

	dcn20_merge_pipes_for_validate(dc, context);

	pipe_cnt = dc->res_pool->funcs->populate_dml_pipes(dc, context, pipes, fast_validate);

	*pipe_cnt_out = pipe_cnt;

	if (!pipe_cnt) {
		out = true;
		goto validate_out;
	}

	vlevel = dml_get_voltage_level(&context->bw_ctx.dml, pipes, pipe_cnt);

	if (vlevel > context->bw_ctx.dml.soc.num_states)
		goto validate_fail;

	vlevel = dcn20_validate_apply_pipe_split_flags(dc, context, vlevel, split, NULL);

	/*initialize pipe_just_split_from to invalid idx*/
	for (i = 0; i < MAX_PIPES; i++)
		pipe_split_from[i] = -1;

	for (i = 0, pipe_idx = -1; i < dc->res_pool->pipe_count; i++) {
		struct pipe_ctx *pipe = &context->res_ctx.pipe_ctx[i];
		struct pipe_ctx *hsplit_pipe = pipe->bottom_pipe;

		if (!pipe->stream || pipe_split_from[i] >= 0)
			continue;

		pipe_idx++;

		if (!pipe->top_pipe && !pipe->plane_state && context->bw_ctx.dml.vba.ODMCombineEnabled[pipe_idx]) {
			hsplit_pipe = dcn20_find_secondary_pipe(dc, &context->res_ctx, dc->res_pool, pipe);
			ASSERT(hsplit_pipe);
			if (!dcn20_split_stream_for_odm(
					dc, &context->res_ctx,
					pipe, hsplit_pipe))
				goto validate_fail;
			pipe_split_from[hsplit_pipe->pipe_idx] = pipe_idx;
			dcn20_build_mapped_resource(dc, context, pipe->stream);
		}

		if (!pipe->plane_state)
			continue;
		/* Skip 2nd half of already split pipe */
		if (pipe->top_pipe && pipe->plane_state == pipe->top_pipe->plane_state)
			continue;

		/* We do not support mpo + odm at the moment */
		if (hsplit_pipe && hsplit_pipe->plane_state != pipe->plane_state
				&& context->bw_ctx.dml.vba.ODMCombineEnabled[pipe_idx])
			goto validate_fail;

		if (split[i] == 2) {
			if (!hsplit_pipe || hsplit_pipe->plane_state != pipe->plane_state) {
				/* pipe not split previously needs split */
				hsplit_pipe = dcn20_find_secondary_pipe(dc, &context->res_ctx, dc->res_pool, pipe);
				ASSERT(hsplit_pipe);
				if (!hsplit_pipe) {
					context->bw_ctx.dml.vba.RequiredDPPCLK[vlevel][context->bw_ctx.dml.vba.maxMpcComb][pipe_idx] *= 2;
					continue;
				}
				if (context->bw_ctx.dml.vba.ODMCombineEnabled[pipe_idx]) {
					if (!dcn20_split_stream_for_odm(
							dc, &context->res_ctx,
							pipe, hsplit_pipe))
						goto validate_fail;
					dcn20_build_mapped_resource(dc, context, pipe->stream);
				} else {
					dcn20_split_stream_for_mpc(
							&context->res_ctx, dc->res_pool,
							pipe, hsplit_pipe);
					resource_build_scaling_params(pipe);
					resource_build_scaling_params(hsplit_pipe);
				}
				pipe_split_from[hsplit_pipe->pipe_idx] = pipe_idx;
			}
		} else if (hsplit_pipe && hsplit_pipe->plane_state == pipe->plane_state) {
			/* merge should already have been done */
			ASSERT(0);
		}
	}
	/* Actual dsc count per stream dsc validation*/
	if (!dcn20_validate_dsc(dc, context)) {
		context->bw_ctx.dml.vba.ValidationStatus[context->bw_ctx.dml.vba.soc.num_states] =
				DML_FAIL_DSC_VALIDATION_FAILURE;
		goto validate_fail;
	}

	*vlevel_out = vlevel;

	out = true;
	goto validate_out;

validate_fail:
	out = false;

validate_out:
	return out;
}

static void dcn20_calculate_wm(
		struct dc *dc, struct dc_state *context,
		display_e2e_pipe_params_st *pipes,
		int *out_pipe_cnt,
		int *pipe_split_from,
		int vlevel,
		bool fast_validate)
{
	int pipe_cnt, i, pipe_idx;

	for (i = 0, pipe_idx = 0, pipe_cnt = 0; i < dc->res_pool->pipe_count; i++) {
		if (!context->res_ctx.pipe_ctx[i].stream)
			continue;

		pipes[pipe_cnt].clks_cfg.refclk_mhz = dc->res_pool->ref_clocks.dchub_ref_clock_inKhz / 1000.0;
		pipes[pipe_cnt].clks_cfg.dispclk_mhz = context->bw_ctx.dml.vba.RequiredDISPCLK[vlevel][context->bw_ctx.dml.vba.maxMpcComb];

		if (pipe_split_from[i] < 0) {
			pipes[pipe_cnt].clks_cfg.dppclk_mhz =
					context->bw_ctx.dml.vba.RequiredDPPCLK[vlevel][context->bw_ctx.dml.vba.maxMpcComb][pipe_idx];
			if (context->bw_ctx.dml.vba.BlendingAndTiming[pipe_idx] == pipe_idx)
				pipes[pipe_cnt].pipe.dest.odm_combine =
						context->bw_ctx.dml.vba.ODMCombineEnabled[pipe_idx];
			else
				pipes[pipe_cnt].pipe.dest.odm_combine = 0;
			pipe_idx++;
		} else {
			pipes[pipe_cnt].clks_cfg.dppclk_mhz =
					context->bw_ctx.dml.vba.RequiredDPPCLK[vlevel][context->bw_ctx.dml.vba.maxMpcComb][pipe_split_from[i]];
			if (context->bw_ctx.dml.vba.BlendingAndTiming[pipe_split_from[i]] == pipe_split_from[i])
				pipes[pipe_cnt].pipe.dest.odm_combine =
						context->bw_ctx.dml.vba.ODMCombineEnabled[pipe_split_from[i]];
			else
				pipes[pipe_cnt].pipe.dest.odm_combine = 0;
		}

		if (dc->config.forced_clocks) {
			pipes[pipe_cnt].clks_cfg.dispclk_mhz = context->bw_ctx.dml.soc.clock_limits[0].dispclk_mhz;
			pipes[pipe_cnt].clks_cfg.dppclk_mhz = context->bw_ctx.dml.soc.clock_limits[0].dppclk_mhz;
		}
		if (dc->debug.min_disp_clk_khz > pipes[pipe_cnt].clks_cfg.dispclk_mhz * 1000)
			pipes[pipe_cnt].clks_cfg.dispclk_mhz = dc->debug.min_disp_clk_khz / 1000.0;
		if (dc->debug.min_dpp_clk_khz > pipes[pipe_cnt].clks_cfg.dppclk_mhz * 1000)
			pipes[pipe_cnt].clks_cfg.dppclk_mhz = dc->debug.min_dpp_clk_khz / 1000.0;

		pipe_cnt++;
	}

	if (pipe_cnt != pipe_idx) {
		if (dc->res_pool->funcs->populate_dml_pipes)
			pipe_cnt = dc->res_pool->funcs->populate_dml_pipes(dc,
				context, pipes, fast_validate);
		else
			pipe_cnt = dcn20_populate_dml_pipes_from_context(dc,
				context, pipes, fast_validate);
	}

	*out_pipe_cnt = pipe_cnt;

	pipes[0].clks_cfg.voltage = vlevel;
	pipes[0].clks_cfg.dcfclk_mhz = context->bw_ctx.dml.soc.clock_limits[vlevel].dcfclk_mhz;
	pipes[0].clks_cfg.socclk_mhz = context->bw_ctx.dml.soc.clock_limits[vlevel].socclk_mhz;

	/* only pipe 0 is read for voltage and dcf/soc clocks */
	if (vlevel < 1) {
		pipes[0].clks_cfg.voltage = 1;
		pipes[0].clks_cfg.dcfclk_mhz = context->bw_ctx.dml.soc.clock_limits[1].dcfclk_mhz;
		pipes[0].clks_cfg.socclk_mhz = context->bw_ctx.dml.soc.clock_limits[1].socclk_mhz;
	}
	context->bw_ctx.bw.dcn.watermarks.b.urgent_ns = get_wm_urgent(&context->bw_ctx.dml, pipes, pipe_cnt) * 1000;
	context->bw_ctx.bw.dcn.watermarks.b.cstate_pstate.cstate_enter_plus_exit_ns = get_wm_stutter_enter_exit(&context->bw_ctx.dml, pipes, pipe_cnt) * 1000;
	context->bw_ctx.bw.dcn.watermarks.b.cstate_pstate.cstate_exit_ns = get_wm_stutter_exit(&context->bw_ctx.dml, pipes, pipe_cnt) * 1000;
	context->bw_ctx.bw.dcn.watermarks.b.cstate_pstate.pstate_change_ns = get_wm_dram_clock_change(&context->bw_ctx.dml, pipes, pipe_cnt) * 1000;
	context->bw_ctx.bw.dcn.watermarks.b.pte_meta_urgent_ns = get_wm_memory_trip(&context->bw_ctx.dml, pipes, pipe_cnt) * 1000;
	context->bw_ctx.bw.dcn.watermarks.b.frac_urg_bw_nom = get_fraction_of_urgent_bandwidth(&context->bw_ctx.dml, pipes, pipe_cnt) * 1000;
	context->bw_ctx.bw.dcn.watermarks.b.frac_urg_bw_flip = get_fraction_of_urgent_bandwidth_imm_flip(&context->bw_ctx.dml, pipes, pipe_cnt) * 1000;
	context->bw_ctx.bw.dcn.watermarks.b.urgent_latency_ns = get_urgent_latency(&context->bw_ctx.dml, pipes, pipe_cnt) * 1000;

	if (vlevel < 2) {
		pipes[0].clks_cfg.voltage = 2;
		pipes[0].clks_cfg.dcfclk_mhz = context->bw_ctx.dml.soc.clock_limits[2].dcfclk_mhz;
		pipes[0].clks_cfg.socclk_mhz = context->bw_ctx.dml.soc.clock_limits[2].socclk_mhz;
	}
	context->bw_ctx.bw.dcn.watermarks.c.urgent_ns = get_wm_urgent(&context->bw_ctx.dml, pipes, pipe_cnt) * 1000;
	context->bw_ctx.bw.dcn.watermarks.c.cstate_pstate.cstate_enter_plus_exit_ns = get_wm_stutter_enter_exit(&context->bw_ctx.dml, pipes, pipe_cnt) * 1000;
	context->bw_ctx.bw.dcn.watermarks.c.cstate_pstate.cstate_exit_ns = get_wm_stutter_exit(&context->bw_ctx.dml, pipes, pipe_cnt) * 1000;
	context->bw_ctx.bw.dcn.watermarks.c.cstate_pstate.pstate_change_ns = get_wm_dram_clock_change(&context->bw_ctx.dml, pipes, pipe_cnt) * 1000;
	context->bw_ctx.bw.dcn.watermarks.c.pte_meta_urgent_ns = get_wm_memory_trip(&context->bw_ctx.dml, pipes, pipe_cnt) * 1000;
	context->bw_ctx.bw.dcn.watermarks.c.frac_urg_bw_nom = get_fraction_of_urgent_bandwidth(&context->bw_ctx.dml, pipes, pipe_cnt) * 1000;
	context->bw_ctx.bw.dcn.watermarks.c.frac_urg_bw_flip = get_fraction_of_urgent_bandwidth_imm_flip(&context->bw_ctx.dml, pipes, pipe_cnt) * 1000;

	if (vlevel < 3) {
		pipes[0].clks_cfg.voltage = 3;
		pipes[0].clks_cfg.dcfclk_mhz = context->bw_ctx.dml.soc.clock_limits[2].dcfclk_mhz;
		pipes[0].clks_cfg.socclk_mhz = context->bw_ctx.dml.soc.clock_limits[2].socclk_mhz;
	}
	context->bw_ctx.bw.dcn.watermarks.d.urgent_ns = get_wm_urgent(&context->bw_ctx.dml, pipes, pipe_cnt) * 1000;
	context->bw_ctx.bw.dcn.watermarks.d.cstate_pstate.cstate_enter_plus_exit_ns = get_wm_stutter_enter_exit(&context->bw_ctx.dml, pipes, pipe_cnt) * 1000;
	context->bw_ctx.bw.dcn.watermarks.d.cstate_pstate.cstate_exit_ns = get_wm_stutter_exit(&context->bw_ctx.dml, pipes, pipe_cnt) * 1000;
	context->bw_ctx.bw.dcn.watermarks.d.cstate_pstate.pstate_change_ns = get_wm_dram_clock_change(&context->bw_ctx.dml, pipes, pipe_cnt) * 1000;
	context->bw_ctx.bw.dcn.watermarks.d.pte_meta_urgent_ns = get_wm_memory_trip(&context->bw_ctx.dml, pipes, pipe_cnt) * 1000;
	context->bw_ctx.bw.dcn.watermarks.d.frac_urg_bw_nom = get_fraction_of_urgent_bandwidth(&context->bw_ctx.dml, pipes, pipe_cnt) * 1000;
	context->bw_ctx.bw.dcn.watermarks.d.frac_urg_bw_flip = get_fraction_of_urgent_bandwidth_imm_flip(&context->bw_ctx.dml, pipes, pipe_cnt) * 1000;

	pipes[0].clks_cfg.voltage = vlevel;
	pipes[0].clks_cfg.dcfclk_mhz = context->bw_ctx.dml.soc.clock_limits[vlevel].dcfclk_mhz;
	pipes[0].clks_cfg.socclk_mhz = context->bw_ctx.dml.soc.clock_limits[vlevel].socclk_mhz;
	context->bw_ctx.bw.dcn.watermarks.a.urgent_ns = get_wm_urgent(&context->bw_ctx.dml, pipes, pipe_cnt) * 1000;
	context->bw_ctx.bw.dcn.watermarks.a.cstate_pstate.cstate_enter_plus_exit_ns = get_wm_stutter_enter_exit(&context->bw_ctx.dml, pipes, pipe_cnt) * 1000;
	context->bw_ctx.bw.dcn.watermarks.a.cstate_pstate.cstate_exit_ns = get_wm_stutter_exit(&context->bw_ctx.dml, pipes, pipe_cnt) * 1000;
	context->bw_ctx.bw.dcn.watermarks.a.cstate_pstate.pstate_change_ns = get_wm_dram_clock_change(&context->bw_ctx.dml, pipes, pipe_cnt) * 1000;
	context->bw_ctx.bw.dcn.watermarks.a.pte_meta_urgent_ns = get_wm_memory_trip(&context->bw_ctx.dml, pipes, pipe_cnt) * 1000;
	context->bw_ctx.bw.dcn.watermarks.a.frac_urg_bw_nom = get_fraction_of_urgent_bandwidth(&context->bw_ctx.dml, pipes, pipe_cnt) * 1000;
	context->bw_ctx.bw.dcn.watermarks.a.frac_urg_bw_flip = get_fraction_of_urgent_bandwidth_imm_flip(&context->bw_ctx.dml, pipes, pipe_cnt) * 1000;
}

static bool is_dtbclk_required(struct dc *dc, struct dc_state *context)
{
	int i;
	for (i = 0; i < dc->res_pool->pipe_count; i++) {
		if (!context->res_ctx.pipe_ctx[i].stream)
			continue;
<<<<<<< HEAD
=======
		if (is_dp_128b_132b_signal(&context->res_ctx.pipe_ctx[i]))
			return true;
>>>>>>> df0cc57e
	}
	return false;
}

static enum dcn_zstate_support_state  decide_zstate_support(struct dc *dc, struct dc_state *context)
{
	int plane_count;
	int i;

	plane_count = 0;
	for (i = 0; i < dc->res_pool->pipe_count; i++) {
		if (context->res_ctx.pipe_ctx[i].plane_state)
			plane_count++;
	}

	/*
	 * Zstate is allowed in following scenarios:
	 * 	1. Single eDP with PSR enabled
	 * 	2. 0 planes (No memory requests)
	 * 	3. Single eDP without PSR but > 5ms stutter period
	 */
	if (plane_count == 0)
		return DCN_ZSTATE_SUPPORT_ALLOW;
	else if (context->stream_count == 1 &&  context->streams[0]->signal == SIGNAL_TYPE_EDP) {
		struct dc_link *link = context->streams[0]->sink->link;

		if ((link->link_index == 0 && link->psr_settings.psr_feature_enabled)
				|| context->bw_ctx.dml.vba.StutterPeriod > 5000.0)
			return DCN_ZSTATE_SUPPORT_ALLOW;
		else
			return DCN_ZSTATE_SUPPORT_DISALLOW;
	} else
		return DCN_ZSTATE_SUPPORT_DISALLOW;
}

void dcn20_calculate_dlg_params(
		struct dc *dc, struct dc_state *context,
		display_e2e_pipe_params_st *pipes,
		int pipe_cnt,
		int vlevel)
{
	int i, pipe_idx;

	/* Writeback MCIF_WB arbitration parameters */
	dc->res_pool->funcs->set_mcif_arb_params(dc, context, pipes, pipe_cnt);

	context->bw_ctx.bw.dcn.clk.dispclk_khz = context->bw_ctx.dml.vba.DISPCLK * 1000;
	context->bw_ctx.bw.dcn.clk.dcfclk_khz = context->bw_ctx.dml.vba.DCFCLK * 1000;
	context->bw_ctx.bw.dcn.clk.socclk_khz = context->bw_ctx.dml.vba.SOCCLK * 1000;
	context->bw_ctx.bw.dcn.clk.dramclk_khz = context->bw_ctx.dml.vba.DRAMSpeed * 1000 / 16;

	if (dc->debug.min_dram_clk_khz > context->bw_ctx.bw.dcn.clk.dramclk_khz)
		context->bw_ctx.bw.dcn.clk.dramclk_khz = dc->debug.min_dram_clk_khz;

	context->bw_ctx.bw.dcn.clk.dcfclk_deep_sleep_khz = context->bw_ctx.dml.vba.DCFCLKDeepSleep * 1000;
	context->bw_ctx.bw.dcn.clk.fclk_khz = context->bw_ctx.dml.vba.FabricClock * 1000;
	context->bw_ctx.bw.dcn.clk.p_state_change_support =
		context->bw_ctx.dml.vba.DRAMClockChangeSupport[vlevel][context->bw_ctx.dml.vba.maxMpcComb]
							!= dm_dram_clock_change_unsupported;
	context->bw_ctx.bw.dcn.clk.dppclk_khz = 0;

	context->bw_ctx.bw.dcn.clk.zstate_support = decide_zstate_support(dc, context);

	context->bw_ctx.bw.dcn.clk.dtbclk_en = is_dtbclk_required(dc, context);

	if (context->bw_ctx.bw.dcn.clk.dispclk_khz < dc->debug.min_disp_clk_khz)
		context->bw_ctx.bw.dcn.clk.dispclk_khz = dc->debug.min_disp_clk_khz;

	for (i = 0, pipe_idx = 0; i < dc->res_pool->pipe_count; i++) {
		if (!context->res_ctx.pipe_ctx[i].stream)
			continue;
		pipes[pipe_idx].pipe.dest.vstartup_start = get_vstartup(&context->bw_ctx.dml, pipes, pipe_cnt, pipe_idx);
		pipes[pipe_idx].pipe.dest.vupdate_offset = get_vupdate_offset(&context->bw_ctx.dml, pipes, pipe_cnt, pipe_idx);
		pipes[pipe_idx].pipe.dest.vupdate_width = get_vupdate_width(&context->bw_ctx.dml, pipes, pipe_cnt, pipe_idx);
		pipes[pipe_idx].pipe.dest.vready_offset = get_vready_offset(&context->bw_ctx.dml, pipes, pipe_cnt, pipe_idx);
		context->res_ctx.pipe_ctx[i].det_buffer_size_kb = context->bw_ctx.dml.ip.det_buffer_size_kbytes;
		context->res_ctx.pipe_ctx[i].unbounded_req = pipes[pipe_idx].pipe.src.unbounded_req_mode;

		if (context->bw_ctx.bw.dcn.clk.dppclk_khz < pipes[pipe_idx].clks_cfg.dppclk_mhz * 1000)
			context->bw_ctx.bw.dcn.clk.dppclk_khz = pipes[pipe_idx].clks_cfg.dppclk_mhz * 1000;
		context->res_ctx.pipe_ctx[i].plane_res.bw.dppclk_khz =
						pipes[pipe_idx].clks_cfg.dppclk_mhz * 1000;
		context->res_ctx.pipe_ctx[i].pipe_dlg_param = pipes[pipe_idx].pipe.dest;
		pipe_idx++;
	}
	/*save a original dppclock copy*/
	context->bw_ctx.bw.dcn.clk.bw_dppclk_khz = context->bw_ctx.bw.dcn.clk.dppclk_khz;
	context->bw_ctx.bw.dcn.clk.bw_dispclk_khz = context->bw_ctx.bw.dcn.clk.dispclk_khz;
	context->bw_ctx.bw.dcn.clk.max_supported_dppclk_khz = context->bw_ctx.dml.soc.clock_limits[vlevel].dppclk_mhz * 1000;
	context->bw_ctx.bw.dcn.clk.max_supported_dispclk_khz = context->bw_ctx.dml.soc.clock_limits[vlevel].dispclk_mhz * 1000;

	context->bw_ctx.bw.dcn.compbuf_size_kb = context->bw_ctx.dml.ip.config_return_buffer_size_in_kbytes
						- context->bw_ctx.dml.ip.det_buffer_size_kbytes * pipe_idx;

	for (i = 0, pipe_idx = 0; i < dc->res_pool->pipe_count; i++) {
		bool cstate_en = context->bw_ctx.dml.vba.PrefetchMode[vlevel][context->bw_ctx.dml.vba.maxMpcComb] != 2;

		if (!context->res_ctx.pipe_ctx[i].stream)
			continue;

		if (dc->ctx->dce_version == DCN_VERSION_2_01)
			cstate_en = false;

		context->bw_ctx.dml.funcs.rq_dlg_get_dlg_reg(&context->bw_ctx.dml,
				&context->res_ctx.pipe_ctx[i].dlg_regs,
				&context->res_ctx.pipe_ctx[i].ttu_regs,
				pipes,
				pipe_cnt,
				pipe_idx,
				cstate_en,
				context->bw_ctx.bw.dcn.clk.p_state_change_support,
				false, false, true);

		context->bw_ctx.dml.funcs.rq_dlg_get_rq_reg(&context->bw_ctx.dml,
				&context->res_ctx.pipe_ctx[i].rq_regs,
				&pipes[pipe_idx].pipe);
		pipe_idx++;
	}
}

static bool dcn20_validate_bandwidth_internal(struct dc *dc, struct dc_state *context,
		bool fast_validate)
{
	bool out = false;

	BW_VAL_TRACE_SETUP();

	int vlevel = 0;
	int pipe_split_from[MAX_PIPES];
	int pipe_cnt = 0;
	display_e2e_pipe_params_st *pipes = kzalloc(dc->res_pool->pipe_count * sizeof(display_e2e_pipe_params_st), GFP_ATOMIC);
	DC_LOGGER_INIT(dc->ctx->logger);

	BW_VAL_TRACE_COUNT();

	out = dcn20_fast_validate_bw(dc, context, pipes, &pipe_cnt, pipe_split_from, &vlevel, fast_validate);

	if (pipe_cnt == 0)
		goto validate_out;

	if (!out)
		goto validate_fail;

	BW_VAL_TRACE_END_VOLTAGE_LEVEL();

	if (fast_validate) {
		BW_VAL_TRACE_SKIP(fast);
		goto validate_out;
	}

	dcn20_calculate_wm(dc, context, pipes, &pipe_cnt, pipe_split_from, vlevel, fast_validate);
	dcn20_calculate_dlg_params(dc, context, pipes, pipe_cnt, vlevel);

	BW_VAL_TRACE_END_WATERMARKS();

	goto validate_out;

validate_fail:
	DC_LOG_WARNING("Mode Validation Warning: %s failed validation.\n",
		dml_get_status_message(context->bw_ctx.dml.vba.ValidationStatus[context->bw_ctx.dml.vba.soc.num_states]));

	BW_VAL_TRACE_SKIP(fail);
	out = false;

validate_out:
	kfree(pipes);

	BW_VAL_TRACE_FINISH();

	return out;
}

/*
 * This must be noinline to ensure anything that deals with FP registers
 * is contained within this call; previously our compiling with hard-float
 * would result in fp instructions being emitted outside of the boundaries
 * of the DC_FP_START/END macros, which makes sense as the compiler has no
 * idea about what is wrapped and what is not
 *
 * This is largely just a workaround to avoid breakage introduced with 5.6,
 * ideally all fp-using code should be moved into its own file, only that
 * should be compiled with hard-float, and all code exported from there
 * should be strictly wrapped with DC_FP_START/END
 */
static noinline bool dcn20_validate_bandwidth_fp(struct dc *dc,
		struct dc_state *context, bool fast_validate)
{
	bool voltage_supported = false;
	bool full_pstate_supported = false;
	bool dummy_pstate_supported = false;
	double p_state_latency_us;

	p_state_latency_us = context->bw_ctx.dml.soc.dram_clock_change_latency_us;
	context->bw_ctx.dml.soc.disable_dram_clock_change_vactive_support =
		dc->debug.disable_dram_clock_change_vactive_support;
	context->bw_ctx.dml.soc.allow_dram_clock_one_display_vactive =
		dc->debug.enable_dram_clock_change_one_display_vactive;

	/*Unsafe due to current pipe merge and split logic*/
	ASSERT(context != dc->current_state);

	if (fast_validate) {
		return dcn20_validate_bandwidth_internal(dc, context, true);
	}

	// Best case, we support full UCLK switch latency
	voltage_supported = dcn20_validate_bandwidth_internal(dc, context, false);
	full_pstate_supported = context->bw_ctx.bw.dcn.clk.p_state_change_support;

	if (context->bw_ctx.dml.soc.dummy_pstate_latency_us == 0 ||
		(voltage_supported && full_pstate_supported)) {
		context->bw_ctx.bw.dcn.clk.p_state_change_support = full_pstate_supported;
		goto restore_dml_state;
	}

	// Fallback: Try to only support G6 temperature read latency
	context->bw_ctx.dml.soc.dram_clock_change_latency_us = context->bw_ctx.dml.soc.dummy_pstate_latency_us;

	voltage_supported = dcn20_validate_bandwidth_internal(dc, context, false);
	dummy_pstate_supported = context->bw_ctx.bw.dcn.clk.p_state_change_support;

	if (voltage_supported && (dummy_pstate_supported || !(context->stream_count))) {
		context->bw_ctx.bw.dcn.clk.p_state_change_support = false;
		goto restore_dml_state;
	}

	// ERROR: fallback is supposed to always work.
	ASSERT(false);

restore_dml_state:
	context->bw_ctx.dml.soc.dram_clock_change_latency_us = p_state_latency_us;
	return voltage_supported;
}

bool dcn20_validate_bandwidth(struct dc *dc, struct dc_state *context,
		bool fast_validate)
{
	bool voltage_supported;
	DC_FP_START();
	voltage_supported = dcn20_validate_bandwidth_fp(dc, context, fast_validate);
	DC_FP_END();
	return voltage_supported;
}

struct pipe_ctx *dcn20_acquire_idle_pipe_for_layer(
		struct dc_state *state,
		const struct resource_pool *pool,
		struct dc_stream_state *stream)
{
	struct resource_context *res_ctx = &state->res_ctx;
	struct pipe_ctx *head_pipe = resource_get_head_pipe_for_stream(res_ctx, stream);
	struct pipe_ctx *idle_pipe = find_idle_secondary_pipe(res_ctx, pool, head_pipe);

	if (!head_pipe)
		ASSERT(0);

	if (!idle_pipe)
		return NULL;

	idle_pipe->stream = head_pipe->stream;
	idle_pipe->stream_res.tg = head_pipe->stream_res.tg;
	idle_pipe->stream_res.opp = head_pipe->stream_res.opp;

	idle_pipe->plane_res.hubp = pool->hubps[idle_pipe->pipe_idx];
	idle_pipe->plane_res.ipp = pool->ipps[idle_pipe->pipe_idx];
	idle_pipe->plane_res.dpp = pool->dpps[idle_pipe->pipe_idx];
	idle_pipe->plane_res.mpcc_inst = pool->dpps[idle_pipe->pipe_idx]->inst;

	return idle_pipe;
}

bool dcn20_get_dcc_compression_cap(const struct dc *dc,
		const struct dc_dcc_surface_param *input,
		struct dc_surface_dcc_cap *output)
{
	return dc->res_pool->hubbub->funcs->get_dcc_compression_cap(
			dc->res_pool->hubbub,
			input,
			output);
}

static void dcn20_destroy_resource_pool(struct resource_pool **pool)
{
	struct dcn20_resource_pool *dcn20_pool = TO_DCN20_RES_POOL(*pool);

	dcn20_resource_destruct(dcn20_pool);
	kfree(dcn20_pool);
	*pool = NULL;
}


static struct dc_cap_funcs cap_funcs = {
	.get_dcc_compression_cap = dcn20_get_dcc_compression_cap
};


enum dc_status dcn20_patch_unknown_plane_state(struct dc_plane_state *plane_state)
{
	enum surface_pixel_format surf_pix_format = plane_state->format;
	unsigned int bpp = resource_pixel_format_to_bpp(surf_pix_format);

	enum swizzle_mode_values swizzle = DC_SW_LINEAR;

	if (bpp == 64)
		swizzle = DC_SW_64KB_D;
	else
		swizzle = DC_SW_64KB_S;

	plane_state->tiling_info.gfx9.swizzle = swizzle;
	return DC_OK;
}

static const struct resource_funcs dcn20_res_pool_funcs = {
	.destroy = dcn20_destroy_resource_pool,
	.link_enc_create = dcn20_link_encoder_create,
	.panel_cntl_create = dcn20_panel_cntl_create,
	.validate_bandwidth = dcn20_validate_bandwidth,
	.acquire_idle_pipe_for_layer = dcn20_acquire_idle_pipe_for_layer,
	.add_stream_to_ctx = dcn20_add_stream_to_ctx,
	.add_dsc_to_stream_resource = dcn20_add_dsc_to_stream_resource,
	.remove_stream_from_ctx = dcn20_remove_stream_from_ctx,
	.populate_dml_writeback_from_context = dcn20_populate_dml_writeback_from_context,
	.patch_unknown_plane_state = dcn20_patch_unknown_plane_state,
	.set_mcif_arb_params = dcn20_set_mcif_arb_params,
	.populate_dml_pipes = dcn20_populate_dml_pipes_from_context,
	.find_first_free_match_stream_enc_for_link = dcn10_find_first_free_match_stream_enc_for_link
};

bool dcn20_dwbc_create(struct dc_context *ctx, struct resource_pool *pool)
{
	int i;
	uint32_t pipe_count = pool->res_cap->num_dwb;

	for (i = 0; i < pipe_count; i++) {
		struct dcn20_dwbc *dwbc20 = kzalloc(sizeof(struct dcn20_dwbc),
						    GFP_KERNEL);

		if (!dwbc20) {
			dm_error("DC: failed to create dwbc20!\n");
			return false;
		}
		dcn20_dwbc_construct(dwbc20, ctx,
				&dwbc20_regs[i],
				&dwbc20_shift,
				&dwbc20_mask,
				i);
		pool->dwbc[i] = &dwbc20->base;
	}
	return true;
}

bool dcn20_mmhubbub_create(struct dc_context *ctx, struct resource_pool *pool)
{
	int i;
	uint32_t pipe_count = pool->res_cap->num_dwb;

	ASSERT(pipe_count > 0);

	for (i = 0; i < pipe_count; i++) {
		struct dcn20_mmhubbub *mcif_wb20 = kzalloc(sizeof(struct dcn20_mmhubbub),
						    GFP_KERNEL);

		if (!mcif_wb20) {
			dm_error("DC: failed to create mcif_wb20!\n");
			return false;
		}

		dcn20_mmhubbub_construct(mcif_wb20, ctx,
				&mcif_wb20_regs[i],
				&mcif_wb20_shift,
				&mcif_wb20_mask,
				i);

		pool->mcif_wb[i] = &mcif_wb20->base;
	}
	return true;
}

static struct pp_smu_funcs *dcn20_pp_smu_create(struct dc_context *ctx)
{
	struct pp_smu_funcs *pp_smu = kzalloc(sizeof(*pp_smu), GFP_ATOMIC);

	if (!pp_smu)
		return pp_smu;

	dm_pp_get_funcs(ctx, pp_smu);

	if (pp_smu->ctx.ver != PP_SMU_VER_NV)
		pp_smu = memset(pp_smu, 0, sizeof(struct pp_smu_funcs));

	return pp_smu;
}

static void dcn20_pp_smu_destroy(struct pp_smu_funcs **pp_smu)
{
	if (pp_smu && *pp_smu) {
		kfree(*pp_smu);
		*pp_smu = NULL;
	}
}

void dcn20_cap_soc_clocks(
		struct _vcs_dpi_soc_bounding_box_st *bb,
		struct pp_smu_nv_clock_table max_clocks)
{
	int i;

	// First pass - cap all clocks higher than the reported max
	for (i = 0; i < bb->num_states; i++) {
		if ((bb->clock_limits[i].dcfclk_mhz > (max_clocks.dcfClockInKhz / 1000))
				&& max_clocks.dcfClockInKhz != 0)
			bb->clock_limits[i].dcfclk_mhz = (max_clocks.dcfClockInKhz / 1000);

		if ((bb->clock_limits[i].dram_speed_mts > (max_clocks.uClockInKhz / 1000) * 16)
						&& max_clocks.uClockInKhz != 0)
			bb->clock_limits[i].dram_speed_mts = (max_clocks.uClockInKhz / 1000) * 16;

		if ((bb->clock_limits[i].fabricclk_mhz > (max_clocks.fabricClockInKhz / 1000))
						&& max_clocks.fabricClockInKhz != 0)
			bb->clock_limits[i].fabricclk_mhz = (max_clocks.fabricClockInKhz / 1000);

		if ((bb->clock_limits[i].dispclk_mhz > (max_clocks.displayClockInKhz / 1000))
						&& max_clocks.displayClockInKhz != 0)
			bb->clock_limits[i].dispclk_mhz = (max_clocks.displayClockInKhz / 1000);

		if ((bb->clock_limits[i].dppclk_mhz > (max_clocks.dppClockInKhz / 1000))
						&& max_clocks.dppClockInKhz != 0)
			bb->clock_limits[i].dppclk_mhz = (max_clocks.dppClockInKhz / 1000);

		if ((bb->clock_limits[i].phyclk_mhz > (max_clocks.phyClockInKhz / 1000))
						&& max_clocks.phyClockInKhz != 0)
			bb->clock_limits[i].phyclk_mhz = (max_clocks.phyClockInKhz / 1000);

		if ((bb->clock_limits[i].socclk_mhz > (max_clocks.socClockInKhz / 1000))
						&& max_clocks.socClockInKhz != 0)
			bb->clock_limits[i].socclk_mhz = (max_clocks.socClockInKhz / 1000);

		if ((bb->clock_limits[i].dscclk_mhz > (max_clocks.dscClockInKhz / 1000))
						&& max_clocks.dscClockInKhz != 0)
			bb->clock_limits[i].dscclk_mhz = (max_clocks.dscClockInKhz / 1000);
	}

	// Second pass - remove all duplicate clock states
	for (i = bb->num_states - 1; i > 1; i--) {
		bool duplicate = true;

		if (bb->clock_limits[i-1].dcfclk_mhz != bb->clock_limits[i].dcfclk_mhz)
			duplicate = false;
		if (bb->clock_limits[i-1].dispclk_mhz != bb->clock_limits[i].dispclk_mhz)
			duplicate = false;
		if (bb->clock_limits[i-1].dppclk_mhz != bb->clock_limits[i].dppclk_mhz)
			duplicate = false;
		if (bb->clock_limits[i-1].dram_speed_mts != bb->clock_limits[i].dram_speed_mts)
			duplicate = false;
		if (bb->clock_limits[i-1].dscclk_mhz != bb->clock_limits[i].dscclk_mhz)
			duplicate = false;
		if (bb->clock_limits[i-1].fabricclk_mhz != bb->clock_limits[i].fabricclk_mhz)
			duplicate = false;
		if (bb->clock_limits[i-1].phyclk_mhz != bb->clock_limits[i].phyclk_mhz)
			duplicate = false;
		if (bb->clock_limits[i-1].socclk_mhz != bb->clock_limits[i].socclk_mhz)
			duplicate = false;

		if (duplicate)
			bb->num_states--;
	}
}

void dcn20_update_bounding_box(struct dc *dc, struct _vcs_dpi_soc_bounding_box_st *bb,
		struct pp_smu_nv_clock_table *max_clocks, unsigned int *uclk_states, unsigned int num_states)
{
	struct _vcs_dpi_voltage_scaling_st calculated_states[DC__VOLTAGE_STATES];
	int i;
	int num_calculated_states = 0;
	int min_dcfclk = 0;

	if (num_states == 0)
		return;

	memset(calculated_states, 0, sizeof(calculated_states));

	if (dc->bb_overrides.min_dcfclk_mhz > 0)
		min_dcfclk = dc->bb_overrides.min_dcfclk_mhz;
	else {
		if (ASICREV_IS_NAVI12_P(dc->ctx->asic_id.hw_internal_rev))
			min_dcfclk = 310;
		else
			// Accounting for SOC/DCF relationship, we can go as high as
			// 506Mhz in Vmin.
			min_dcfclk = 506;
	}

	for (i = 0; i < num_states; i++) {
		int min_fclk_required_by_uclk;
		calculated_states[i].state = i;
		calculated_states[i].dram_speed_mts = uclk_states[i] * 16 / 1000;

		// FCLK:UCLK ratio is 1.08
		min_fclk_required_by_uclk = div_u64(((unsigned long long)uclk_states[i]) * 1080,
			1000000);

		calculated_states[i].fabricclk_mhz = (min_fclk_required_by_uclk < min_dcfclk) ?
				min_dcfclk : min_fclk_required_by_uclk;

		calculated_states[i].socclk_mhz = (calculated_states[i].fabricclk_mhz > max_clocks->socClockInKhz / 1000) ?
				max_clocks->socClockInKhz / 1000 : calculated_states[i].fabricclk_mhz;

		calculated_states[i].dcfclk_mhz = (calculated_states[i].fabricclk_mhz > max_clocks->dcfClockInKhz / 1000) ?
				max_clocks->dcfClockInKhz / 1000 : calculated_states[i].fabricclk_mhz;

		calculated_states[i].dispclk_mhz = max_clocks->displayClockInKhz / 1000;
		calculated_states[i].dppclk_mhz = max_clocks->displayClockInKhz / 1000;
		calculated_states[i].dscclk_mhz = max_clocks->displayClockInKhz / (1000 * 3);

		calculated_states[i].phyclk_mhz = max_clocks->phyClockInKhz / 1000;

		num_calculated_states++;
	}

	calculated_states[num_calculated_states - 1].socclk_mhz = max_clocks->socClockInKhz / 1000;
	calculated_states[num_calculated_states - 1].fabricclk_mhz = max_clocks->socClockInKhz / 1000;
	calculated_states[num_calculated_states - 1].dcfclk_mhz = max_clocks->dcfClockInKhz / 1000;

	memcpy(bb->clock_limits, calculated_states, sizeof(bb->clock_limits));
	bb->num_states = num_calculated_states;

	// Duplicate the last state, DML always an extra state identical to max state to work
	memcpy(&bb->clock_limits[num_calculated_states], &bb->clock_limits[num_calculated_states - 1], sizeof(struct _vcs_dpi_voltage_scaling_st));
	bb->clock_limits[num_calculated_states].state = bb->num_states;
}

void dcn20_patch_bounding_box(struct dc *dc, struct _vcs_dpi_soc_bounding_box_st *bb)
{
	if ((int)(bb->sr_exit_time_us * 1000) != dc->bb_overrides.sr_exit_time_ns
			&& dc->bb_overrides.sr_exit_time_ns) {
		bb->sr_exit_time_us = dc->bb_overrides.sr_exit_time_ns / 1000.0;
	}

	if ((int)(bb->sr_enter_plus_exit_time_us * 1000)
				!= dc->bb_overrides.sr_enter_plus_exit_time_ns
			&& dc->bb_overrides.sr_enter_plus_exit_time_ns) {
		bb->sr_enter_plus_exit_time_us =
				dc->bb_overrides.sr_enter_plus_exit_time_ns / 1000.0;
	}

	if ((int)(bb->urgent_latency_us * 1000) != dc->bb_overrides.urgent_latency_ns
			&& dc->bb_overrides.urgent_latency_ns) {
		bb->urgent_latency_us = dc->bb_overrides.urgent_latency_ns / 1000.0;
	}

	if ((int)(bb->dram_clock_change_latency_us * 1000)
				!= dc->bb_overrides.dram_clock_change_latency_ns
			&& dc->bb_overrides.dram_clock_change_latency_ns) {
		bb->dram_clock_change_latency_us =
				dc->bb_overrides.dram_clock_change_latency_ns / 1000.0;
	}

	if ((int)(bb->dummy_pstate_latency_us * 1000)
				!= dc->bb_overrides.dummy_clock_change_latency_ns
			&& dc->bb_overrides.dummy_clock_change_latency_ns) {
		bb->dummy_pstate_latency_us =
				dc->bb_overrides.dummy_clock_change_latency_ns / 1000.0;
	}
}

static struct _vcs_dpi_soc_bounding_box_st *get_asic_rev_soc_bb(
	uint32_t hw_internal_rev)
{
	if (ASICREV_IS_NAVI14_M(hw_internal_rev))
		return &dcn2_0_nv14_soc;

	if (ASICREV_IS_NAVI12_P(hw_internal_rev))
		return &dcn2_0_nv12_soc;

	return &dcn2_0_soc;
}

static struct _vcs_dpi_ip_params_st *get_asic_rev_ip_params(
	uint32_t hw_internal_rev)
{
	/* NV14 */
	if (ASICREV_IS_NAVI14_M(hw_internal_rev))
		return &dcn2_0_nv14_ip;

	/* NV12 and NV10 */
	return &dcn2_0_ip;
}

static enum dml_project get_dml_project_version(uint32_t hw_internal_rev)
{
	return DML_PROJECT_NAVI10v2;
}

static bool init_soc_bounding_box(struct dc *dc,
				  struct dcn20_resource_pool *pool)
{
	struct _vcs_dpi_soc_bounding_box_st *loaded_bb =
			get_asic_rev_soc_bb(dc->ctx->asic_id.hw_internal_rev);
	struct _vcs_dpi_ip_params_st *loaded_ip =
			get_asic_rev_ip_params(dc->ctx->asic_id.hw_internal_rev);

	DC_LOGGER_INIT(dc->ctx->logger);

	if (pool->base.pp_smu) {
		struct pp_smu_nv_clock_table max_clocks = {0};
		unsigned int uclk_states[8] = {0};
		unsigned int num_states = 0;
		enum pp_smu_status status;
		bool clock_limits_available = false;
		bool uclk_states_available = false;

		if (pool->base.pp_smu->nv_funcs.get_uclk_dpm_states) {
			status = (pool->base.pp_smu->nv_funcs.get_uclk_dpm_states)
				(&pool->base.pp_smu->nv_funcs.pp_smu, uclk_states, &num_states);

			uclk_states_available = (status == PP_SMU_RESULT_OK);
		}

		if (pool->base.pp_smu->nv_funcs.get_maximum_sustainable_clocks) {
			status = (*pool->base.pp_smu->nv_funcs.get_maximum_sustainable_clocks)
					(&pool->base.pp_smu->nv_funcs.pp_smu, &max_clocks);
			/* SMU cannot set DCF clock to anything equal to or higher than SOC clock
			 */
			if (max_clocks.dcfClockInKhz >= max_clocks.socClockInKhz)
				max_clocks.dcfClockInKhz = max_clocks.socClockInKhz - 1000;
			clock_limits_available = (status == PP_SMU_RESULT_OK);
		}

		if (clock_limits_available && uclk_states_available && num_states) {
			DC_FP_START();
			dcn20_update_bounding_box(dc, loaded_bb, &max_clocks, uclk_states, num_states);
			DC_FP_END();
		} else if (clock_limits_available) {
			DC_FP_START();
			dcn20_cap_soc_clocks(loaded_bb, max_clocks);
			DC_FP_END();
		}
	}

	loaded_ip->max_num_otg = pool->base.res_cap->num_timing_generator;
	loaded_ip->max_num_dpp = pool->base.pipe_count;
	DC_FP_START();
	dcn20_patch_bounding_box(dc, loaded_bb);
	DC_FP_END();
	return true;
}

static bool dcn20_resource_construct(
	uint8_t num_virtual_links,
	struct dc *dc,
	struct dcn20_resource_pool *pool)
{
	int i;
	struct dc_context *ctx = dc->ctx;
	struct irq_service_init_data init_data;
	struct ddc_service_init_data ddc_init_data = {0};
	struct _vcs_dpi_soc_bounding_box_st *loaded_bb =
			get_asic_rev_soc_bb(ctx->asic_id.hw_internal_rev);
	struct _vcs_dpi_ip_params_st *loaded_ip =
			get_asic_rev_ip_params(ctx->asic_id.hw_internal_rev);
	enum dml_project dml_project_version =
			get_dml_project_version(ctx->asic_id.hw_internal_rev);

	ctx->dc_bios->regs = &bios_regs;
	pool->base.funcs = &dcn20_res_pool_funcs;

	if (ASICREV_IS_NAVI14_M(ctx->asic_id.hw_internal_rev)) {
		pool->base.res_cap = &res_cap_nv14;
		pool->base.pipe_count = 5;
		pool->base.mpcc_count = 5;
	} else {
		pool->base.res_cap = &res_cap_nv10;
		pool->base.pipe_count = 6;
		pool->base.mpcc_count = 6;
	}
	/*************************************************
	 *  Resource + asic cap harcoding                *
	 *************************************************/
	pool->base.underlay_pipe_index = NO_UNDERLAY_PIPE;

	dc->caps.max_downscale_ratio = 200;
	dc->caps.i2c_speed_in_khz = 100;
	dc->caps.i2c_speed_in_khz_hdcp = 100; /*1.4 w/a not applied by default*/
	dc->caps.max_cursor_size = 256;
	dc->caps.min_horizontal_blanking_period = 80;
	dc->caps.dmdata_alloc_size = 2048;

	dc->caps.max_slave_planes = 1;
	dc->caps.max_slave_yuv_planes = 1;
	dc->caps.max_slave_rgb_planes = 1;
	dc->caps.post_blend_color_processing = true;
	dc->caps.force_dp_tps4_for_cp2520 = true;
	dc->caps.extended_aux_timeout_support = true;

	/* Color pipeline capabilities */
	dc->caps.color.dpp.dcn_arch = 1;
	dc->caps.color.dpp.input_lut_shared = 0;
	dc->caps.color.dpp.icsc = 1;
	dc->caps.color.dpp.dgam_ram = 1;
	dc->caps.color.dpp.dgam_rom_caps.srgb = 1;
	dc->caps.color.dpp.dgam_rom_caps.bt2020 = 1;
	dc->caps.color.dpp.dgam_rom_caps.gamma2_2 = 0;
	dc->caps.color.dpp.dgam_rom_caps.pq = 0;
	dc->caps.color.dpp.dgam_rom_caps.hlg = 0;
	dc->caps.color.dpp.post_csc = 0;
	dc->caps.color.dpp.gamma_corr = 0;
	dc->caps.color.dpp.dgam_rom_for_yuv = 1;

	dc->caps.color.dpp.hw_3d_lut = 1;
	dc->caps.color.dpp.ogam_ram = 1;
	// no OGAM ROM on DCN2, only MPC ROM
	dc->caps.color.dpp.ogam_rom_caps.srgb = 0;
	dc->caps.color.dpp.ogam_rom_caps.bt2020 = 0;
	dc->caps.color.dpp.ogam_rom_caps.gamma2_2 = 0;
	dc->caps.color.dpp.ogam_rom_caps.pq = 0;
	dc->caps.color.dpp.ogam_rom_caps.hlg = 0;
	dc->caps.color.dpp.ocsc = 0;

	dc->caps.color.mpc.gamut_remap = 0;
	dc->caps.color.mpc.num_3dluts = 0;
	dc->caps.color.mpc.shared_3d_lut = 0;
	dc->caps.color.mpc.ogam_ram = 1;
	dc->caps.color.mpc.ogam_rom_caps.srgb = 0;
	dc->caps.color.mpc.ogam_rom_caps.bt2020 = 0;
	dc->caps.color.mpc.ogam_rom_caps.gamma2_2 = 0;
	dc->caps.color.mpc.ogam_rom_caps.pq = 0;
	dc->caps.color.mpc.ogam_rom_caps.hlg = 0;
	dc->caps.color.mpc.ocsc = 1;

	if (dc->ctx->dce_environment == DCE_ENV_PRODUCTION_DRV) {
		dc->debug = debug_defaults_drv;
	} else if (dc->ctx->dce_environment == DCE_ENV_FPGA_MAXIMUS) {
		pool->base.pipe_count = 4;
		pool->base.mpcc_count = pool->base.pipe_count;
		dc->debug = debug_defaults_diags;
	} else {
		dc->debug = debug_defaults_diags;
	}
	//dcn2.0x
	dc->work_arounds.dedcn20_305_wa = true;

	// Init the vm_helper
	if (dc->vm_helper)
		vm_helper_init(dc->vm_helper, 16);

	/*************************************************
	 *  Create resources                             *
	 *************************************************/

	pool->base.clock_sources[DCN20_CLK_SRC_PLL0] =
			dcn20_clock_source_create(ctx, ctx->dc_bios,
				CLOCK_SOURCE_COMBO_PHY_PLL0,
				&clk_src_regs[0], false);
	pool->base.clock_sources[DCN20_CLK_SRC_PLL1] =
			dcn20_clock_source_create(ctx, ctx->dc_bios,
				CLOCK_SOURCE_COMBO_PHY_PLL1,
				&clk_src_regs[1], false);
	pool->base.clock_sources[DCN20_CLK_SRC_PLL2] =
			dcn20_clock_source_create(ctx, ctx->dc_bios,
				CLOCK_SOURCE_COMBO_PHY_PLL2,
				&clk_src_regs[2], false);
	pool->base.clock_sources[DCN20_CLK_SRC_PLL3] =
			dcn20_clock_source_create(ctx, ctx->dc_bios,
				CLOCK_SOURCE_COMBO_PHY_PLL3,
				&clk_src_regs[3], false);
	pool->base.clock_sources[DCN20_CLK_SRC_PLL4] =
			dcn20_clock_source_create(ctx, ctx->dc_bios,
				CLOCK_SOURCE_COMBO_PHY_PLL4,
				&clk_src_regs[4], false);
	pool->base.clock_sources[DCN20_CLK_SRC_PLL5] =
			dcn20_clock_source_create(ctx, ctx->dc_bios,
				CLOCK_SOURCE_COMBO_PHY_PLL5,
				&clk_src_regs[5], false);
	pool->base.clk_src_count = DCN20_CLK_SRC_TOTAL;
	/* todo: not reuse phy_pll registers */
	pool->base.dp_clock_source =
			dcn20_clock_source_create(ctx, ctx->dc_bios,
				CLOCK_SOURCE_ID_DP_DTO,
				&clk_src_regs[0], true);

	for (i = 0; i < pool->base.clk_src_count; i++) {
		if (pool->base.clock_sources[i] == NULL) {
			dm_error("DC: failed to create clock sources!\n");
			BREAK_TO_DEBUGGER();
			goto create_fail;
		}
	}

	pool->base.dccg = dccg2_create(ctx, &dccg_regs, &dccg_shift, &dccg_mask);
	if (pool->base.dccg == NULL) {
		dm_error("DC: failed to create dccg!\n");
		BREAK_TO_DEBUGGER();
		goto create_fail;
	}

	pool->base.dmcu = dcn20_dmcu_create(ctx,
			&dmcu_regs,
			&dmcu_shift,
			&dmcu_mask);
	if (pool->base.dmcu == NULL) {
		dm_error("DC: failed to create dmcu!\n");
		BREAK_TO_DEBUGGER();
		goto create_fail;
	}

	pool->base.abm = dce_abm_create(ctx,
			&abm_regs,
			&abm_shift,
			&abm_mask);
	if (pool->base.abm == NULL) {
		dm_error("DC: failed to create abm!\n");
		BREAK_TO_DEBUGGER();
		goto create_fail;
	}

	pool->base.pp_smu = dcn20_pp_smu_create(ctx);


	if (!init_soc_bounding_box(dc, pool)) {
		dm_error("DC: failed to initialize soc bounding box!\n");
		BREAK_TO_DEBUGGER();
		goto create_fail;
	}

	dml_init_instance(&dc->dml, loaded_bb, loaded_ip, dml_project_version);

	if (!dc->debug.disable_pplib_wm_range) {
		struct pp_smu_wm_range_sets ranges = {0};
		int i = 0;

		ranges.num_reader_wm_sets = 0;

		if (loaded_bb->num_states == 1) {
			ranges.reader_wm_sets[0].wm_inst = i;
			ranges.reader_wm_sets[0].min_drain_clk_mhz = PP_SMU_WM_SET_RANGE_CLK_UNCONSTRAINED_MIN;
			ranges.reader_wm_sets[0].max_drain_clk_mhz = PP_SMU_WM_SET_RANGE_CLK_UNCONSTRAINED_MAX;
			ranges.reader_wm_sets[0].min_fill_clk_mhz = PP_SMU_WM_SET_RANGE_CLK_UNCONSTRAINED_MIN;
			ranges.reader_wm_sets[0].max_fill_clk_mhz = PP_SMU_WM_SET_RANGE_CLK_UNCONSTRAINED_MAX;

			ranges.num_reader_wm_sets = 1;
		} else if (loaded_bb->num_states > 1) {
			for (i = 0; i < 4 && i < loaded_bb->num_states; i++) {
				ranges.reader_wm_sets[i].wm_inst = i;
				ranges.reader_wm_sets[i].min_drain_clk_mhz = PP_SMU_WM_SET_RANGE_CLK_UNCONSTRAINED_MIN;
				ranges.reader_wm_sets[i].max_drain_clk_mhz = PP_SMU_WM_SET_RANGE_CLK_UNCONSTRAINED_MAX;
				ranges.reader_wm_sets[i].min_fill_clk_mhz = (i > 0) ? (loaded_bb->clock_limits[i - 1].dram_speed_mts / 16) + 1 : 0;
				ranges.reader_wm_sets[i].max_fill_clk_mhz = loaded_bb->clock_limits[i].dram_speed_mts / 16;

				ranges.num_reader_wm_sets = i + 1;
			}

			ranges.reader_wm_sets[0].min_fill_clk_mhz = PP_SMU_WM_SET_RANGE_CLK_UNCONSTRAINED_MIN;
			ranges.reader_wm_sets[ranges.num_reader_wm_sets - 1].max_fill_clk_mhz = PP_SMU_WM_SET_RANGE_CLK_UNCONSTRAINED_MAX;
		}

		ranges.num_writer_wm_sets = 1;

		ranges.writer_wm_sets[0].wm_inst = 0;
		ranges.writer_wm_sets[0].min_fill_clk_mhz = PP_SMU_WM_SET_RANGE_CLK_UNCONSTRAINED_MIN;
		ranges.writer_wm_sets[0].max_fill_clk_mhz = PP_SMU_WM_SET_RANGE_CLK_UNCONSTRAINED_MAX;
		ranges.writer_wm_sets[0].min_drain_clk_mhz = PP_SMU_WM_SET_RANGE_CLK_UNCONSTRAINED_MIN;
		ranges.writer_wm_sets[0].max_drain_clk_mhz = PP_SMU_WM_SET_RANGE_CLK_UNCONSTRAINED_MAX;

		/* Notify PP Lib/SMU which Watermarks to use for which clock ranges */
		if (pool->base.pp_smu->nv_funcs.set_wm_ranges)
			pool->base.pp_smu->nv_funcs.set_wm_ranges(&pool->base.pp_smu->nv_funcs.pp_smu, &ranges);
	}

	init_data.ctx = dc->ctx;
	pool->base.irqs = dal_irq_service_dcn20_create(&init_data);
	if (!pool->base.irqs)
		goto create_fail;

	/* mem input -> ipp -> dpp -> opp -> TG */
	for (i = 0; i < pool->base.pipe_count; i++) {
		pool->base.hubps[i] = dcn20_hubp_create(ctx, i);
		if (pool->base.hubps[i] == NULL) {
			BREAK_TO_DEBUGGER();
			dm_error(
				"DC: failed to create memory input!\n");
			goto create_fail;
		}

		pool->base.ipps[i] = dcn20_ipp_create(ctx, i);
		if (pool->base.ipps[i] == NULL) {
			BREAK_TO_DEBUGGER();
			dm_error(
				"DC: failed to create input pixel processor!\n");
			goto create_fail;
		}

		pool->base.dpps[i] = dcn20_dpp_create(ctx, i);
		if (pool->base.dpps[i] == NULL) {
			BREAK_TO_DEBUGGER();
			dm_error(
				"DC: failed to create dpps!\n");
			goto create_fail;
		}
	}
	for (i = 0; i < pool->base.res_cap->num_ddc; i++) {
		pool->base.engines[i] = dcn20_aux_engine_create(ctx, i);
		if (pool->base.engines[i] == NULL) {
			BREAK_TO_DEBUGGER();
			dm_error(
				"DC:failed to create aux engine!!\n");
			goto create_fail;
		}
		pool->base.hw_i2cs[i] = dcn20_i2c_hw_create(ctx, i);
		if (pool->base.hw_i2cs[i] == NULL) {
			BREAK_TO_DEBUGGER();
			dm_error(
				"DC:failed to create hw i2c!!\n");
			goto create_fail;
		}
		pool->base.sw_i2cs[i] = NULL;
	}

	for (i = 0; i < pool->base.res_cap->num_opp; i++) {
		pool->base.opps[i] = dcn20_opp_create(ctx, i);
		if (pool->base.opps[i] == NULL) {
			BREAK_TO_DEBUGGER();
			dm_error(
				"DC: failed to create output pixel processor!\n");
			goto create_fail;
		}
	}

	for (i = 0; i < pool->base.res_cap->num_timing_generator; i++) {
		pool->base.timing_generators[i] = dcn20_timing_generator_create(
				ctx, i);
		if (pool->base.timing_generators[i] == NULL) {
			BREAK_TO_DEBUGGER();
			dm_error("DC: failed to create tg!\n");
			goto create_fail;
		}
	}

	pool->base.timing_generator_count = i;

	pool->base.mpc = dcn20_mpc_create(ctx);
	if (pool->base.mpc == NULL) {
		BREAK_TO_DEBUGGER();
		dm_error("DC: failed to create mpc!\n");
		goto create_fail;
	}

	pool->base.hubbub = dcn20_hubbub_create(ctx);
	if (pool->base.hubbub == NULL) {
		BREAK_TO_DEBUGGER();
		dm_error("DC: failed to create hubbub!\n");
		goto create_fail;
	}

	for (i = 0; i < pool->base.res_cap->num_dsc; i++) {
		pool->base.dscs[i] = dcn20_dsc_create(ctx, i);
		if (pool->base.dscs[i] == NULL) {
			BREAK_TO_DEBUGGER();
			dm_error("DC: failed to create display stream compressor %d!\n", i);
			goto create_fail;
		}
	}

	if (!dcn20_dwbc_create(ctx, &pool->base)) {
		BREAK_TO_DEBUGGER();
		dm_error("DC: failed to create dwbc!\n");
		goto create_fail;
	}
	if (!dcn20_mmhubbub_create(ctx, &pool->base)) {
		BREAK_TO_DEBUGGER();
		dm_error("DC: failed to create mcif_wb!\n");
		goto create_fail;
	}

	if (!resource_construct(num_virtual_links, dc, &pool->base,
			(!IS_FPGA_MAXIMUS_DC(dc->ctx->dce_environment) ?
			&res_create_funcs : &res_create_maximus_funcs)))
			goto create_fail;

	dcn20_hw_sequencer_construct(dc);

	// IF NV12, set PG function pointer to NULL. It's not that
	// PG isn't supported for NV12, it's that we don't want to
	// program the registers because that will cause more power
	// to be consumed. We could have created dcn20_init_hw to get
	// the same effect by checking ASIC rev, but there was a
	// request at some point to not check ASIC rev on hw sequencer.
	if (ASICREV_IS_NAVI12_P(dc->ctx->asic_id.hw_internal_rev)) {
		dc->hwseq->funcs.enable_power_gating_plane = NULL;
		dc->debug.disable_dpp_power_gate = true;
		dc->debug.disable_hubp_power_gate = true;
	}


	dc->caps.max_planes =  pool->base.pipe_count;

	for (i = 0; i < dc->caps.max_planes; ++i)
		dc->caps.planes[i] = plane_cap;

	dc->cap_funcs = cap_funcs;

	if (dc->ctx->dc_bios->fw_info.oem_i2c_present) {
		ddc_init_data.ctx = dc->ctx;
		ddc_init_data.link = NULL;
		ddc_init_data.id.id = dc->ctx->dc_bios->fw_info.oem_i2c_obj_id;
		ddc_init_data.id.enum_id = 0;
		ddc_init_data.id.type = OBJECT_TYPE_GENERIC;
		pool->base.oem_device = dal_ddc_service_create(&ddc_init_data);
	} else {
		pool->base.oem_device = NULL;
	}

	return true;

create_fail:

	dcn20_resource_destruct(pool);

	return false;
}

struct resource_pool *dcn20_create_resource_pool(
		const struct dc_init_data *init_data,
		struct dc *dc)
{
	struct dcn20_resource_pool *pool =
		kzalloc(sizeof(struct dcn20_resource_pool), GFP_ATOMIC);

	if (!pool)
		return NULL;

	if (dcn20_resource_construct(init_data->num_virtual_links, dc, pool))
		return &pool->base;

	BREAK_TO_DEBUGGER();
	kfree(pool);
	return NULL;
}<|MERGE_RESOLUTION|>--- conflicted
+++ resolved
@@ -35,11 +35,7 @@
 #include "include/irq_service_interface.h"
 #include "dcn20/dcn20_resource.h"
 
-<<<<<<< HEAD
-#include "dml/dcn2x/dcn2x.h"
-=======
 #include "dml/dcn20/dcn20_fpu.h"
->>>>>>> df0cc57e
 
 #include "dcn10/dcn10_hubp.h"
 #include "dcn10/dcn10_ipp.h"
@@ -1073,7 +1069,7 @@
 		.timing_trace = false,
 		.clock_trace = true,
 		.disable_pplib_clock_request = true,
-		.pipe_split_policy = MPC_SPLIT_AVOID_MULT_DISP,
+		.pipe_split_policy = MPC_SPLIT_DYNAMIC,
 		.force_single_disp_pipe_split = false,
 		.disable_dcc = DCC_ENABLE,
 		.vsr_support = true,
@@ -3069,11 +3065,8 @@
 	for (i = 0; i < dc->res_pool->pipe_count; i++) {
 		if (!context->res_ctx.pipe_ctx[i].stream)
 			continue;
-<<<<<<< HEAD
-=======
 		if (is_dp_128b_132b_signal(&context->res_ctx.pipe_ctx[i]))
 			return true;
->>>>>>> df0cc57e
 	}
 	return false;
 }
