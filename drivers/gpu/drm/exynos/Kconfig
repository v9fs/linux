# SPDX-License-Identifier: GPL-2.0-only
config DRM_EXYNOS
	tristate "DRM Support for Samsung SoC Exynos Series"
	depends on OF && DRM && COMMON_CLK
	depends on ARCH_S3C64XX || ARCH_S5PV210 || ARCH_EXYNOS || COMPILE_TEST
	depends on MMU
	select DRM_KMS_HELPER
	select VIDEOMODE_HELPERS
	select FB_DMAMEM_HELPERS if DRM_FBDEV_EMULATION
	select SND_SOC_HDMI_CODEC if SND_SOC
	help
	  Choose this option if you have a Samsung SoC Exynos chipset.
	  If M is selected the module will be called exynosdrm.

if DRM_EXYNOS

comment "CRTCs"

config DRM_EXYNOS_FIMD
	bool "FIMD"
	depends on !FB_S3C
	select MFD_SYSCON
	help
	  Choose this option if you want to use Exynos FIMD for DRM.

config DRM_EXYNOS5433_DECON
	bool "DECON on Exynos5433"
	help
	  Choose this option if you want to use Exynos5433 DECON for DRM.

config DRM_EXYNOS7_DECON
	bool "DECON on Exynos7"
	depends on !FB_S3C
	help
	  Choose this option if you want to use Exynos DECON for DRM.

config DRM_EXYNOS_MIXER
	bool "Mixer"
	help
	  Choose this option if you want to use Exynos Mixer for DRM.

config DRM_EXYNOS_VIDI
	bool "Virtual Display"
	help
	  Choose this option if you want to use Exynos VIDI for DRM.

comment "Encoders and Bridges"

config DRM_EXYNOS_DPI
	bool "Parallel output"
	depends on DRM_EXYNOS_FIMD
	select DRM_PANEL
	default n
	help
	  This enables support for Exynos parallel output.

config DRM_EXYNOS_DSI
	bool "MIPI-DSI host"
	depends on DRM_EXYNOS_FIMD || DRM_EXYNOS5433_DECON || DRM_EXYNOS7_DECON
	select DRM_MIPI_DSI
	select DRM_PANEL
	select DRM_SAMSUNG_DSIM
	default n
	help
	  This enables support for Exynos MIPI-DSI device.

config DRM_EXYNOS_DP
	bool "Exynos specific extensions for Analogix DP driver"
	depends on DRM_EXYNOS_FIMD || DRM_EXYNOS7_DECON
	depends on DRM_DISPLAY_DP_HELPER
<<<<<<< HEAD
	depends on DRM_DISPLAY_HELPER
=======
	depends on DRM_DISPLAY_HELPER=y || (DRM_DISPLAY_HELPER=m && DRM_EXYNOS=m)
>>>>>>> d1ef8fc1
	select DRM_ANALOGIX_DP
	default DRM_EXYNOS
	select DRM_PANEL
	help
	  This enables support for DP device.

config DRM_EXYNOS_HDMI
	bool "HDMI"
	depends on DRM_EXYNOS_MIXER || DRM_EXYNOS5433_DECON
	select CEC_CORE if CEC_NOTIFIER
	help
	  Choose this option if you want to use Exynos HDMI for DRM.

config DRM_EXYNOS_MIC
	bool "Mobile Image Compressor"
	depends on DRM_EXYNOS5433_DECON
	help
	  Choose this option if you want to use Exynos MIC for DRM.

comment "Sub-drivers"

config DRM_EXYNOS_G2D
	bool "G2D"
	depends on VIDEO_SAMSUNG_S5P_G2D=n || COMPILE_TEST
	help
	  Choose this option if you want to use Exynos G2D for DRM.

config DRM_EXYNOS_IPP
	bool

config DRM_EXYNOS_FIMC
	bool "FIMC"
	select DRM_EXYNOS_IPP
	help
	  Choose this option if you want to use Exynos FIMC for DRM.

config DRM_EXYNOS_ROTATOR
	bool "Rotator"
	select DRM_EXYNOS_IPP
	help
	  Choose this option if you want to use Exynos Rotator for DRM.

config DRM_EXYNOS_SCALER
	bool "Scaler"
	select DRM_EXYNOS_IPP
	help
	  Choose this option if you want to use Exynos Scaler for DRM.

config DRM_EXYNOS_GSC
	bool "GScaler"
	depends on VIDEO_SAMSUNG_EXYNOS_GSC=n || COMPILE_TEST
	select DRM_EXYNOS_IPP
	help
	  Choose this option if you want to use Exynos GSC for DRM.

endif<|MERGE_RESOLUTION|>--- conflicted
+++ resolved
@@ -68,11 +68,7 @@
 	bool "Exynos specific extensions for Analogix DP driver"
 	depends on DRM_EXYNOS_FIMD || DRM_EXYNOS7_DECON
 	depends on DRM_DISPLAY_DP_HELPER
-<<<<<<< HEAD
-	depends on DRM_DISPLAY_HELPER
-=======
 	depends on DRM_DISPLAY_HELPER=y || (DRM_DISPLAY_HELPER=m && DRM_EXYNOS=m)
->>>>>>> d1ef8fc1
 	select DRM_ANALOGIX_DP
 	default DRM_EXYNOS
 	select DRM_PANEL
