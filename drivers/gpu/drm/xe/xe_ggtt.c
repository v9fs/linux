// SPDX-License-Identifier: MIT
/*
 * Copyright © 2021 Intel Corporation
 */

#include "xe_ggtt.h"

#include <linux/fault-inject.h>
#include <linux/io-64-nonatomic-lo-hi.h>
#include <linux/sizes.h>

#include <drm/drm_drv.h>
#include <drm/drm_managed.h>
#include <drm/intel/i915_drm.h>
#include <generated/xe_wa_oob.h>

#include "regs/xe_gt_regs.h"
#include "regs/xe_gtt_defs.h"
#include "regs/xe_regs.h"
#include "xe_assert.h"
#include "xe_bo.h"
#include "xe_device.h"
#include "xe_gt.h"
#include "xe_gt_printk.h"
#include "xe_gt_sriov_vf.h"
#include "xe_gt_tlb_invalidation.h"
#include "xe_map.h"
#include "xe_mmio.h"
#include "xe_pm.h"
#include "xe_sriov.h"
#include "xe_wa.h"
#include "xe_wopcm.h"

/**
 * DOC: Global Graphics Translation Table (GGTT)
 *
 * Xe GGTT implements the support for a Global Virtual Address space that is used
 * for resources that are accessible to privileged (i.e. kernel-mode) processes,
 * and not tied to a specific user-level process. For example, the Graphics
 * micro-Controller (GuC) and Display Engine (if present) utilize this Global
 * address space.
 *
 * The Global GTT (GGTT) translates from the Global virtual address to a physical
 * address that can be accessed by HW. The GGTT is a flat, single-level table.
 *
 * Xe implements a simplified version of the GGTT specifically managing only a
 * certain range of it that goes from the Write Once Protected Content Memory (WOPCM)
 * Layout to a predefined GUC_GGTT_TOP. This approach avoids complications related to
 * the GuC (Graphics Microcontroller) hardware limitations. The GuC address space
 * is limited on both ends of the GGTT, because the GuC shim HW redirects
 * accesses to those addresses to other HW areas instead of going through the
 * GGTT. On the bottom end, the GuC can't access offsets below the WOPCM size,
 * while on the top side the limit is fixed at GUC_GGTT_TOP. To keep things
 * simple, instead of checking each object to see if they are accessed by GuC or
 * not, we just exclude those areas from the allocator. Additionally, to simplify
 * the driver load, we use the maximum WOPCM size in this logic instead of the
 * programmed one, so we don't need to wait until the actual size to be
 * programmed is determined (which requires FW fetch) before initializing the
 * GGTT. These simplifications might waste space in the GGTT (about 20-25 MBs
 * depending on the platform) but we can live with this. Another benefit of this
 * is the GuC bootrom can't access anything below the WOPCM max size so anything
 * the bootrom needs to access (e.g. a RSA key) needs to be placed in the GGTT
 * above the WOPCM max size. Starting the GGTT allocations above the WOPCM max
 * give us the correct placement for free.
 */

static u64 xelp_ggtt_pte_encode_bo(struct xe_bo *bo, u64 bo_offset,
				   u16 pat_index)
{
	u64 pte;

	pte = xe_bo_addr(bo, bo_offset, XE_PAGE_SIZE);
	pte |= XE_PAGE_PRESENT;

	if (xe_bo_is_vram(bo) || xe_bo_is_stolen_devmem(bo))
		pte |= XE_GGTT_PTE_DM;

	return pte;
}

static u64 xelpg_ggtt_pte_encode_bo(struct xe_bo *bo, u64 bo_offset,
				    u16 pat_index)
{
	struct xe_device *xe = xe_bo_device(bo);
	u64 pte;

	pte = xelp_ggtt_pte_encode_bo(bo, bo_offset, pat_index);

	xe_assert(xe, pat_index <= 3);

	if (pat_index & BIT(0))
		pte |= XELPG_GGTT_PTE_PAT0;

	if (pat_index & BIT(1))
		pte |= XELPG_GGTT_PTE_PAT1;

	return pte;
}

static unsigned int probe_gsm_size(struct pci_dev *pdev)
{
	u16 gmch_ctl, ggms;

	pci_read_config_word(pdev, SNB_GMCH_CTRL, &gmch_ctl);
	ggms = (gmch_ctl >> BDW_GMCH_GGMS_SHIFT) & BDW_GMCH_GGMS_MASK;
	return ggms ? SZ_1M << ggms : 0;
}

static void ggtt_update_access_counter(struct xe_ggtt *ggtt)
{
	struct xe_tile *tile = ggtt->tile;
	struct xe_gt *affected_gt = XE_WA(tile->primary_gt, 22019338487) ?
		tile->primary_gt : tile->media_gt;
	struct xe_mmio *mmio = &affected_gt->mmio;
	u32 max_gtt_writes = XE_WA(ggtt->tile->primary_gt, 22019338487) ? 1100 : 63;
	/*
	 * Wa_22019338487: GMD_ID is a RO register, a dummy write forces gunit
	 * to wait for completion of prior GTT writes before letting this through.
	 * This needs to be done for all GGTT writes originating from the CPU.
	 */
	lockdep_assert_held(&ggtt->lock);

	if ((++ggtt->access_count % max_gtt_writes) == 0) {
		xe_mmio_write32(mmio, GMD_ID, 0x0);
		ggtt->access_count = 0;
	}
}

static void xe_ggtt_set_pte(struct xe_ggtt *ggtt, u64 addr, u64 pte)
{
	xe_tile_assert(ggtt->tile, !(addr & XE_PTE_MASK));
	xe_tile_assert(ggtt->tile, addr < ggtt->size);

	writeq(pte, &ggtt->gsm[addr >> XE_PTE_SHIFT]);
}

static void xe_ggtt_set_pte_and_flush(struct xe_ggtt *ggtt, u64 addr, u64 pte)
{
	xe_ggtt_set_pte(ggtt, addr, pte);
	ggtt_update_access_counter(ggtt);
}

static void xe_ggtt_clear(struct xe_ggtt *ggtt, u64 start, u64 size)
{
	u16 pat_index = tile_to_xe(ggtt->tile)->pat.idx[XE_CACHE_WB];
	u64 end = start + size - 1;
	u64 scratch_pte;

	xe_tile_assert(ggtt->tile, start < end);

	if (ggtt->scratch)
		scratch_pte = ggtt->pt_ops->pte_encode_bo(ggtt->scratch, 0,
							  pat_index);
	else
		scratch_pte = 0;

	while (start < end) {
		ggtt->pt_ops->ggtt_set_pte(ggtt, start, scratch_pte);
		start += XE_PAGE_SIZE;
	}
}

static void ggtt_fini_early(struct drm_device *drm, void *arg)
{
	struct xe_ggtt *ggtt = arg;

	destroy_workqueue(ggtt->wq);
	mutex_destroy(&ggtt->lock);
	drm_mm_takedown(&ggtt->mm);
}

static void ggtt_fini(void *arg)
{
	struct xe_ggtt *ggtt = arg;

	ggtt->scratch = NULL;
}

static void primelockdep(struct xe_ggtt *ggtt)
{
	if (!IS_ENABLED(CONFIG_LOCKDEP))
		return;

	fs_reclaim_acquire(GFP_KERNEL);
	might_lock(&ggtt->lock);
	fs_reclaim_release(GFP_KERNEL);
}

static const struct xe_ggtt_pt_ops xelp_pt_ops = {
	.pte_encode_bo = xelp_ggtt_pte_encode_bo,
	.ggtt_set_pte = xe_ggtt_set_pte,
};

static const struct xe_ggtt_pt_ops xelpg_pt_ops = {
	.pte_encode_bo = xelpg_ggtt_pte_encode_bo,
	.ggtt_set_pte = xe_ggtt_set_pte,
};

static const struct xe_ggtt_pt_ops xelpg_pt_wa_ops = {
	.pte_encode_bo = xelpg_ggtt_pte_encode_bo,
	.ggtt_set_pte = xe_ggtt_set_pte_and_flush,
};

/**
 * xe_ggtt_init_early - Early GGTT initialization
 * @ggtt: the &xe_ggtt to be initialized
 *
 * It allows to create new mappings usable by the GuC.
 * Mappings are not usable by the HW engines, as it doesn't have scratch nor
 * initial clear done to it yet. That will happen in the regular, non-early
 * GGTT initialization.
 *
 * Return: 0 on success or a negative error code on failure.
 */
int xe_ggtt_init_early(struct xe_ggtt *ggtt)
{
	struct xe_device *xe = tile_to_xe(ggtt->tile);
	struct pci_dev *pdev = to_pci_dev(xe->drm.dev);
	unsigned int gsm_size;
	int err;

	if (IS_SRIOV_VF(xe))
		gsm_size = SZ_8M; /* GGTT is expected to be 4GiB */
	else
		gsm_size = probe_gsm_size(pdev);

	if (gsm_size == 0) {
		drm_err(&xe->drm, "Hardware reported no preallocated GSM\n");
		return -ENOMEM;
	}

	ggtt->gsm = ggtt->tile->mmio.regs + SZ_8M;
	ggtt->size = (gsm_size / 8) * (u64) XE_PAGE_SIZE;

	if (IS_DGFX(xe) && xe->info.vram_flags & XE_VRAM_FLAGS_NEED64K)
		ggtt->flags |= XE_GGTT_FLAGS_64K;

	if (ggtt->size > GUC_GGTT_TOP)
		ggtt->size = GUC_GGTT_TOP;

	if (GRAPHICS_VERx100(xe) >= 1270)
		ggtt->pt_ops = (ggtt->tile->media_gt &&
			       XE_WA(ggtt->tile->media_gt, 22019338487)) ||
			       XE_WA(ggtt->tile->primary_gt, 22019338487) ?
			       &xelpg_pt_wa_ops : &xelpg_pt_ops;
	else
		ggtt->pt_ops = &xelp_pt_ops;

	ggtt->wq = alloc_workqueue("xe-ggtt-wq", 0, WQ_MEM_RECLAIM);

	drm_mm_init(&ggtt->mm, xe_wopcm_size(xe),
		    ggtt->size - xe_wopcm_size(xe));
	mutex_init(&ggtt->lock);
	primelockdep(ggtt);

	err = drmm_add_action_or_reset(&xe->drm, ggtt_fini_early, ggtt);
	if (err)
		return err;

	if (IS_SRIOV_VF(xe)) {
		err = xe_gt_sriov_vf_prepare_ggtt(xe_tile_get_gt(ggtt->tile, 0));
		if (err)
			return err;
	}

	return 0;
}
ALLOW_ERROR_INJECTION(xe_ggtt_init_early, ERRNO); /* See xe_pci_probe() */

static void xe_ggtt_invalidate(struct xe_ggtt *ggtt);

static void xe_ggtt_initial_clear(struct xe_ggtt *ggtt)
{
	struct drm_mm_node *hole;
	u64 start, end;

	/* Display may have allocated inside ggtt, so be careful with clearing here */
	mutex_lock(&ggtt->lock);
	drm_mm_for_each_hole(hole, &ggtt->mm, start, end)
		xe_ggtt_clear(ggtt, start, end - start);

	xe_ggtt_invalidate(ggtt);
	mutex_unlock(&ggtt->lock);
}

static void ggtt_node_remove(struct xe_ggtt_node *node)
{
	struct xe_ggtt *ggtt = node->ggtt;
	struct xe_device *xe = tile_to_xe(ggtt->tile);
	bool bound;
	int idx;

	bound = drm_dev_enter(&xe->drm, &idx);

	mutex_lock(&ggtt->lock);
	if (bound)
		xe_ggtt_clear(ggtt, node->base.start, node->base.size);
	drm_mm_remove_node(&node->base);
	node->base.size = 0;
	mutex_unlock(&ggtt->lock);

	if (!bound)
		goto free_node;

	if (node->invalidate_on_remove)
		xe_ggtt_invalidate(ggtt);

	drm_dev_exit(idx);

free_node:
	xe_ggtt_node_fini(node);
}

static void ggtt_node_remove_work_func(struct work_struct *work)
{
	struct xe_ggtt_node *node = container_of(work, typeof(*node),
						 delayed_removal_work);
	struct xe_device *xe = tile_to_xe(node->ggtt->tile);

	xe_pm_runtime_get(xe);
	ggtt_node_remove(node);
	xe_pm_runtime_put(xe);
}

/**
 * xe_ggtt_node_remove - Remove a &xe_ggtt_node from the GGTT
 * @node: the &xe_ggtt_node to be removed
 * @invalidate: if node needs invalidation upon removal
 */
void xe_ggtt_node_remove(struct xe_ggtt_node *node, bool invalidate)
{
	struct xe_ggtt *ggtt;
	struct xe_device *xe;

	if (!node || !node->ggtt)
		return;

	ggtt = node->ggtt;
	xe = tile_to_xe(ggtt->tile);

	node->invalidate_on_remove = invalidate;

	if (xe_pm_runtime_get_if_active(xe)) {
		ggtt_node_remove(node);
		xe_pm_runtime_put(xe);
	} else {
		queue_work(ggtt->wq, &node->delayed_removal_work);
	}
}

/**
 * xe_ggtt_init - Regular non-early GGTT initialization
 * @ggtt: the &xe_ggtt to be initialized
 *
 * Return: 0 on success or a negative error code on failure.
 */
int xe_ggtt_init(struct xe_ggtt *ggtt)
{
	struct xe_device *xe = tile_to_xe(ggtt->tile);
	unsigned int flags;
	int err;

	/*
	 * So we don't need to worry about 64K GGTT layout when dealing with
	 * scratch entires, rather keep the scratch page in system memory on
	 * platforms where 64K pages are needed for VRAM.
	 */
	flags = XE_BO_FLAG_PINNED;
	if (ggtt->flags & XE_GGTT_FLAGS_64K)
		flags |= XE_BO_FLAG_SYSTEM;
	else
		flags |= XE_BO_FLAG_VRAM_IF_DGFX(ggtt->tile);

	ggtt->scratch = xe_managed_bo_create_pin_map(xe, ggtt->tile, XE_PAGE_SIZE, flags);
	if (IS_ERR(ggtt->scratch)) {
		err = PTR_ERR(ggtt->scratch);
		goto err;
	}

	xe_map_memset(xe, &ggtt->scratch->vmap, 0, 0, ggtt->scratch->size);

	xe_ggtt_initial_clear(ggtt);

	return devm_add_action_or_reset(xe->drm.dev, ggtt_fini, ggtt);
err:
	ggtt->scratch = NULL;
	return err;
}

static void ggtt_invalidate_gt_tlb(struct xe_gt *gt)
{
	int err;

	if (!gt)
		return;

	err = xe_gt_tlb_invalidation_ggtt(gt);
	if (err)
		drm_warn(&gt_to_xe(gt)->drm, "xe_gt_tlb_invalidation_ggtt error=%d", err);
}

static void xe_ggtt_invalidate(struct xe_ggtt *ggtt)
{
	struct xe_device *xe = tile_to_xe(ggtt->tile);

	/*
	 * XXX: Barrier for GGTT pages. Unsure exactly why this required but
	 * without this LNL is having issues with the GuC reading scratch page
	 * vs. correct GGTT page. Not particularly a hot code path so blindly
	 * do a mmio read here which results in GuC reading correct GGTT page.
	 */
<<<<<<< HEAD
	xe_mmio_read32(&xe_root_mmio_gt(xe)->mmio, VF_CAP_REG);
=======
	xe_mmio_read32(xe_root_tile_mmio(xe), VF_CAP_REG);
>>>>>>> 35d25a4a

	/* Each GT in a tile has its own TLB to cache GGTT lookups */
	ggtt_invalidate_gt_tlb(ggtt->tile->primary_gt);
	ggtt_invalidate_gt_tlb(ggtt->tile->media_gt);
}

static void xe_ggtt_dump_node(struct xe_ggtt *ggtt,
			      const struct drm_mm_node *node, const char *description)
{
	char buf[10];

	if (IS_ENABLED(CONFIG_DRM_XE_DEBUG)) {
		string_get_size(node->size, 1, STRING_UNITS_2, buf, sizeof(buf));
		xe_gt_dbg(ggtt->tile->primary_gt, "GGTT %#llx-%#llx (%s) %s\n",
			  node->start, node->start + node->size, buf, description);
	}
}

/**
 * xe_ggtt_node_insert_balloon - prevent allocation of specified GGTT addresses
 * @node: the &xe_ggtt_node to hold reserved GGTT node
 * @start: the starting GGTT address of the reserved region
 * @end: then end GGTT address of the reserved region
 *
 * Use xe_ggtt_node_remove_balloon() to release a reserved GGTT node.
 *
 * Return: 0 on success or a negative error code on failure.
 */
int xe_ggtt_node_insert_balloon(struct xe_ggtt_node *node, u64 start, u64 end)
{
	struct xe_ggtt *ggtt = node->ggtt;
	int err;

	xe_tile_assert(ggtt->tile, start < end);
	xe_tile_assert(ggtt->tile, IS_ALIGNED(start, XE_PAGE_SIZE));
	xe_tile_assert(ggtt->tile, IS_ALIGNED(end, XE_PAGE_SIZE));
	xe_tile_assert(ggtt->tile, !drm_mm_node_allocated(&node->base));

	node->base.color = 0;
	node->base.start = start;
	node->base.size = end - start;

	mutex_lock(&ggtt->lock);
	err = drm_mm_reserve_node(&ggtt->mm, &node->base);
	mutex_unlock(&ggtt->lock);

	if (xe_gt_WARN(ggtt->tile->primary_gt, err,
		       "Failed to balloon GGTT %#llx-%#llx (%pe)\n",
		       node->base.start, node->base.start + node->base.size, ERR_PTR(err)))
		return err;

	xe_ggtt_dump_node(ggtt, &node->base, "balloon");
	return 0;
}

/**
 * xe_ggtt_node_remove_balloon - release a reserved GGTT region
 * @node: the &xe_ggtt_node with reserved GGTT region
 *
 * See xe_ggtt_node_insert_balloon() for details.
 */
void xe_ggtt_node_remove_balloon(struct xe_ggtt_node *node)
{
	if (!node || !node->ggtt)
		return;

	if (!drm_mm_node_allocated(&node->base))
		goto free_node;

	xe_ggtt_dump_node(node->ggtt, &node->base, "remove-balloon");

	mutex_lock(&node->ggtt->lock);
	drm_mm_remove_node(&node->base);
	mutex_unlock(&node->ggtt->lock);

free_node:
	xe_ggtt_node_fini(node);
}

/**
 * xe_ggtt_node_insert_locked - Locked version to insert a &xe_ggtt_node into the GGTT
 * @node: the &xe_ggtt_node to be inserted
 * @size: size of the node
 * @align: alignment constrain of the node
 * @mm_flags: flags to control the node behavior
 *
 * It cannot be called without first having called xe_ggtt_init() once.
 * To be used in cases where ggtt->lock is already taken.
 *
 * Return: 0 on success or a negative error code on failure.
 */
int xe_ggtt_node_insert_locked(struct xe_ggtt_node *node,
			       u32 size, u32 align, u32 mm_flags)
{
	return drm_mm_insert_node_generic(&node->ggtt->mm, &node->base, size, align, 0,
					  mm_flags);
}

/**
 * xe_ggtt_node_insert - Insert a &xe_ggtt_node into the GGTT
 * @node: the &xe_ggtt_node to be inserted
 * @size: size of the node
 * @align: alignment constrain of the node
 *
 * It cannot be called without first having called xe_ggtt_init() once.
 *
 * Return: 0 on success or a negative error code on failure.
 */
int xe_ggtt_node_insert(struct xe_ggtt_node *node, u32 size, u32 align)
{
	int ret;

	if (!node || !node->ggtt)
		return -ENOENT;

	mutex_lock(&node->ggtt->lock);
	ret = xe_ggtt_node_insert_locked(node, size, align,
					 DRM_MM_INSERT_HIGH);
	mutex_unlock(&node->ggtt->lock);

	return ret;
}

/**
 * xe_ggtt_node_init - Initialize %xe_ggtt_node struct
 * @ggtt: the &xe_ggtt where the new node will later be inserted/reserved.
 *
 * This function will allocated the struct %xe_ggtt_node and return it's pointer.
 * This struct will then be freed after the node removal upon xe_ggtt_node_remove()
 * or xe_ggtt_node_remove_balloon().
 * Having %xe_ggtt_node struct allocated doesn't mean that the node is already allocated
 * in GGTT. Only the xe_ggtt_node_insert(), xe_ggtt_node_insert_locked(),
 * xe_ggtt_node_insert_balloon() will ensure the node is inserted or reserved in GGTT.
 *
 * Return: A pointer to %xe_ggtt_node struct on success. An ERR_PTR otherwise.
 **/
struct xe_ggtt_node *xe_ggtt_node_init(struct xe_ggtt *ggtt)
{
	struct xe_ggtt_node *node = kzalloc(sizeof(*node), GFP_NOFS);

	if (!node)
		return ERR_PTR(-ENOMEM);

	INIT_WORK(&node->delayed_removal_work, ggtt_node_remove_work_func);
	node->ggtt = ggtt;

	return node;
}

/**
 * xe_ggtt_node_fini - Forcebly finalize %xe_ggtt_node struct
 * @node: the &xe_ggtt_node to be freed
 *
 * If anything went wrong with either xe_ggtt_node_insert(), xe_ggtt_node_insert_locked(),
 * or xe_ggtt_node_insert_balloon(); and this @node is not going to be reused, then,
 * this function needs to be called to free the %xe_ggtt_node struct
 **/
void xe_ggtt_node_fini(struct xe_ggtt_node *node)
{
	kfree(node);
}

/**
 * xe_ggtt_node_allocated - Check if node is allocated in GGTT
 * @node: the &xe_ggtt_node to be inspected
 *
 * Return: True if allocated, False otherwise.
 */
bool xe_ggtt_node_allocated(const struct xe_ggtt_node *node)
{
	if (!node || !node->ggtt)
		return false;

	return drm_mm_node_allocated(&node->base);
}

/**
 * xe_ggtt_map_bo - Map the BO into GGTT
 * @ggtt: the &xe_ggtt where node will be mapped
 * @bo: the &xe_bo to be mapped
 */
void xe_ggtt_map_bo(struct xe_ggtt *ggtt, struct xe_bo *bo)
{
	u16 cache_mode = bo->flags & XE_BO_FLAG_NEEDS_UC ? XE_CACHE_NONE : XE_CACHE_WB;
	u16 pat_index = tile_to_xe(ggtt->tile)->pat.idx[cache_mode];
	u64 start;
	u64 offset, pte;

	if (XE_WARN_ON(!bo->ggtt_node))
		return;

	start = bo->ggtt_node->base.start;

	for (offset = 0; offset < bo->size; offset += XE_PAGE_SIZE) {
		pte = ggtt->pt_ops->pte_encode_bo(bo, offset, pat_index);
		ggtt->pt_ops->ggtt_set_pte(ggtt, start + offset, pte);
	}
}

static int __xe_ggtt_insert_bo_at(struct xe_ggtt *ggtt, struct xe_bo *bo,
				  u64 start, u64 end)
{
	int err;
	u64 alignment = bo->min_align > 0 ? bo->min_align : XE_PAGE_SIZE;

	if (xe_bo_is_vram(bo) && ggtt->flags & XE_GGTT_FLAGS_64K)
		alignment = SZ_64K;

	if (XE_WARN_ON(bo->ggtt_node)) {
		/* Someone's already inserted this BO in the GGTT */
		xe_tile_assert(ggtt->tile, bo->ggtt_node->base.size == bo->size);
		return 0;
	}

	err = xe_bo_validate(bo, NULL, false);
	if (err)
		return err;

	xe_pm_runtime_get_noresume(tile_to_xe(ggtt->tile));

	bo->ggtt_node = xe_ggtt_node_init(ggtt);
	if (IS_ERR(bo->ggtt_node)) {
		err = PTR_ERR(bo->ggtt_node);
		bo->ggtt_node = NULL;
		goto out;
	}

	mutex_lock(&ggtt->lock);
	err = drm_mm_insert_node_in_range(&ggtt->mm, &bo->ggtt_node->base, bo->size,
					  alignment, 0, start, end, 0);
	if (err) {
		xe_ggtt_node_fini(bo->ggtt_node);
		bo->ggtt_node = NULL;
	} else {
		xe_ggtt_map_bo(ggtt, bo);
	}
	mutex_unlock(&ggtt->lock);

	if (!err && bo->flags & XE_BO_FLAG_GGTT_INVALIDATE)
		xe_ggtt_invalidate(ggtt);

out:
	xe_pm_runtime_put(tile_to_xe(ggtt->tile));

	return err;
}

/**
 * xe_ggtt_insert_bo_at - Insert BO at a specific GGTT space
 * @ggtt: the &xe_ggtt where bo will be inserted
 * @bo: the &xe_bo to be inserted
 * @start: address where it will be inserted
 * @end: end of the range where it will be inserted
 *
 * Return: 0 on success or a negative error code on failure.
 */
int xe_ggtt_insert_bo_at(struct xe_ggtt *ggtt, struct xe_bo *bo,
			 u64 start, u64 end)
{
	return __xe_ggtt_insert_bo_at(ggtt, bo, start, end);
}

/**
 * xe_ggtt_insert_bo - Insert BO into GGTT
 * @ggtt: the &xe_ggtt where bo will be inserted
 * @bo: the &xe_bo to be inserted
 *
 * Return: 0 on success or a negative error code on failure.
 */
int xe_ggtt_insert_bo(struct xe_ggtt *ggtt, struct xe_bo *bo)
{
	return __xe_ggtt_insert_bo_at(ggtt, bo, 0, U64_MAX);
}

/**
 * xe_ggtt_remove_bo - Remove a BO from the GGTT
 * @ggtt: the &xe_ggtt where node will be removed
 * @bo: the &xe_bo to be removed
 */
void xe_ggtt_remove_bo(struct xe_ggtt *ggtt, struct xe_bo *bo)
{
	if (XE_WARN_ON(!bo->ggtt_node))
		return;

	/* This BO is not currently in the GGTT */
	xe_tile_assert(ggtt->tile, bo->ggtt_node->base.size == bo->size);

	xe_ggtt_node_remove(bo->ggtt_node,
			    bo->flags & XE_BO_FLAG_GGTT_INVALIDATE);
}

/**
 * xe_ggtt_largest_hole - Largest GGTT hole
 * @ggtt: the &xe_ggtt that will be inspected
 * @alignment: minimum alignment
 * @spare: If not NULL: in: desired memory size to be spared / out: Adjusted possible spare
 *
 * Return: size of the largest continuous GGTT region
 */
u64 xe_ggtt_largest_hole(struct xe_ggtt *ggtt, u64 alignment, u64 *spare)
{
	const struct drm_mm *mm = &ggtt->mm;
	const struct drm_mm_node *entry;
	u64 hole_min_start = xe_wopcm_size(tile_to_xe(ggtt->tile));
	u64 hole_start, hole_end, hole_size;
	u64 max_hole = 0;

	mutex_lock(&ggtt->lock);

	drm_mm_for_each_hole(entry, mm, hole_start, hole_end) {
		hole_start = max(hole_start, hole_min_start);
		hole_start = ALIGN(hole_start, alignment);
		hole_end = ALIGN_DOWN(hole_end, alignment);
		if (hole_start >= hole_end)
			continue;
		hole_size = hole_end - hole_start;
		if (spare)
			*spare -= min3(*spare, hole_size, max_hole);
		max_hole = max(max_hole, hole_size);
	}

	mutex_unlock(&ggtt->lock);

	return max_hole;
}

#ifdef CONFIG_PCI_IOV
static u64 xe_encode_vfid_pte(u16 vfid)
{
	return FIELD_PREP(GGTT_PTE_VFID, vfid) | XE_PAGE_PRESENT;
}

static void xe_ggtt_assign_locked(struct xe_ggtt *ggtt, const struct drm_mm_node *node, u16 vfid)
{
	u64 start = node->start;
	u64 size = node->size;
	u64 end = start + size - 1;
	u64 pte = xe_encode_vfid_pte(vfid);

	lockdep_assert_held(&ggtt->lock);

	if (!drm_mm_node_allocated(node))
		return;

	while (start < end) {
		ggtt->pt_ops->ggtt_set_pte(ggtt, start, pte);
		start += XE_PAGE_SIZE;
	}

	xe_ggtt_invalidate(ggtt);
}

/**
 * xe_ggtt_assign - assign a GGTT region to the VF
 * @node: the &xe_ggtt_node to update
 * @vfid: the VF identifier
 *
 * This function is used by the PF driver to assign a GGTT region to the VF.
 * In addition to PTE's VFID bits 11:2 also PRESENT bit 0 is set as on some
 * platforms VFs can't modify that either.
 */
void xe_ggtt_assign(const struct xe_ggtt_node *node, u16 vfid)
{
	mutex_lock(&node->ggtt->lock);
	xe_ggtt_assign_locked(node->ggtt, &node->base, vfid);
	mutex_unlock(&node->ggtt->lock);
}
#endif

/**
 * xe_ggtt_dump - Dump GGTT for debug
 * @ggtt: the &xe_ggtt to be dumped
 * @p: the &drm_mm_printer helper handle to be used to dump the information
 *
 * Return: 0 on success or a negative error code on failure.
 */
int xe_ggtt_dump(struct xe_ggtt *ggtt, struct drm_printer *p)
{
	int err;

	err = mutex_lock_interruptible(&ggtt->lock);
	if (err)
		return err;

	drm_mm_print(&ggtt->mm, p);
	mutex_unlock(&ggtt->lock);
	return err;
}

/**
 * xe_ggtt_print_holes - Print holes
 * @ggtt: the &xe_ggtt to be inspected
 * @alignment: min alignment
 * @p: the &drm_printer
 *
 * Print GGTT ranges that are available and return total size available.
 *
 * Return: Total available size.
 */
u64 xe_ggtt_print_holes(struct xe_ggtt *ggtt, u64 alignment, struct drm_printer *p)
{
	const struct drm_mm *mm = &ggtt->mm;
	const struct drm_mm_node *entry;
	u64 hole_min_start = xe_wopcm_size(tile_to_xe(ggtt->tile));
	u64 hole_start, hole_end, hole_size;
	u64 total = 0;
	char buf[10];

	mutex_lock(&ggtt->lock);

	drm_mm_for_each_hole(entry, mm, hole_start, hole_end) {
		hole_start = max(hole_start, hole_min_start);
		hole_start = ALIGN(hole_start, alignment);
		hole_end = ALIGN_DOWN(hole_end, alignment);
		if (hole_start >= hole_end)
			continue;
		hole_size = hole_end - hole_start;
		total += hole_size;

		string_get_size(hole_size, 1, STRING_UNITS_2, buf, sizeof(buf));
		drm_printf(p, "range:\t%#llx-%#llx\t(%s)\n",
			   hole_start, hole_end - 1, buf);
	}

	mutex_unlock(&ggtt->lock);

	return total;
}<|MERGE_RESOLUTION|>--- conflicted
+++ resolved
@@ -409,11 +409,7 @@
 	 * vs. correct GGTT page. Not particularly a hot code path so blindly
 	 * do a mmio read here which results in GuC reading correct GGTT page.
 	 */
-<<<<<<< HEAD
-	xe_mmio_read32(&xe_root_mmio_gt(xe)->mmio, VF_CAP_REG);
-=======
 	xe_mmio_read32(xe_root_tile_mmio(xe), VF_CAP_REG);
->>>>>>> 35d25a4a
 
 	/* Each GT in a tile has its own TLB to cache GGTT lookups */
 	ggtt_invalidate_gt_tlb(ggtt->tile->primary_gt);
