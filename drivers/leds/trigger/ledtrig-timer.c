--- conflicted
+++ resolved
@@ -110,14 +110,11 @@
 		led_cdev->flags &= ~LED_INIT_DEFAULT_TRIGGER;
 	}
 
-<<<<<<< HEAD
-=======
 	/*
 	 * If "set brightness to 0" is pending in workqueue, we don't
 	 * want that to be reordered after blink_set()
 	 */
 	flush_work(&led_cdev->set_brightness_work);
->>>>>>> 0ecfebd2
 	led_blink_set(led_cdev, &led_cdev->blink_delay_on,
 		      &led_cdev->blink_delay_off);
 
