--- conflicted
+++ resolved
@@ -98,11 +98,7 @@
 	}
 	info->mtd->owner = THIS_MODULE;
 
-<<<<<<< HEAD
-	mtd_device_parse_register(info->mtd, probes, 0, NULL, 0);
-=======
 	mtd_device_parse_register(info->mtd, probes, 0, flash->parts, flash->nr_parts);
->>>>>>> 6350323a
 
 	platform_set_drvdata(pdev, info);
 	return 0;
