--- conflicted
+++ resolved
@@ -159,11 +159,8 @@
 		[32] = "Loopback source checks support",
 		[33] = "RoCEv2 support",
 		[34] = "DMFS Sniffer support (UC & MC)",
-<<<<<<< HEAD
 		[35] = "QinQ VST mode support",
-=======
 		[36] = "sl to vl mapping table change event support"
->>>>>>> 2937f375
 	};
 	int i;
 
