--- conflicted
+++ resolved
@@ -10,13 +10,8 @@
 #include "en_tc.h"
 #include "rep/tc.h"
 #include "rep/neigh.h"
-<<<<<<< HEAD
-#include "lag.h"
-#include "lag_mp.h"
-=======
 #include "lag/lag.h"
 #include "lag/mp.h"
->>>>>>> df0cc57e
 
 struct mlx5e_tc_tun_route_attr {
 	struct net_device *out_dev;
