// SPDX-License-Identifier: BSD-3-Clause-Clear
/*
 * Copyright (c) 2018-2019 The Linux Foundation. All rights reserved.
 */

#include "core.h"
#include "dp_tx.h"
#include "debug.h"
#include "debugfs_sta.h"
#include "hw.h"
#include "peer.h"
#include "mac.h"

static enum hal_tcl_encap_type
ath11k_dp_tx_get_encap_type(struct ath11k_vif *arvif, struct sk_buff *skb)
{
	struct ieee80211_tx_info *tx_info = IEEE80211_SKB_CB(skb);
	struct ath11k_base *ab = arvif->ar->ab;

	if (test_bit(ATH11K_FLAG_RAW_MODE, &ab->dev_flags))
		return HAL_TCL_ENCAP_TYPE_RAW;

	if (tx_info->flags & IEEE80211_TX_CTL_HW_80211_ENCAP)
		return HAL_TCL_ENCAP_TYPE_ETHERNET;

	return HAL_TCL_ENCAP_TYPE_NATIVE_WIFI;
}

static void ath11k_dp_tx_encap_nwifi(struct sk_buff *skb)
{
	struct ieee80211_hdr *hdr = (void *)skb->data;
	u8 *qos_ctl;

	if (!ieee80211_is_data_qos(hdr->frame_control))
		return;

	qos_ctl = ieee80211_get_qos_ctl(hdr);
	memmove(skb->data + IEEE80211_QOS_CTL_LEN,
		skb->data, (void *)qos_ctl - (void *)skb->data);
	skb_pull(skb, IEEE80211_QOS_CTL_LEN);

	hdr = (void *)skb->data;
	hdr->frame_control &= ~__cpu_to_le16(IEEE80211_STYPE_QOS_DATA);
}

static u8 ath11k_dp_tx_get_tid(struct sk_buff *skb)
{
	struct ieee80211_hdr *hdr = (void *)skb->data;
	struct ath11k_skb_cb *cb = ATH11K_SKB_CB(skb);

	if (cb->flags & ATH11K_SKB_HW_80211_ENCAP)
		return skb->priority & IEEE80211_QOS_CTL_TID_MASK;
	else if (!ieee80211_is_data_qos(hdr->frame_control))
		return HAL_DESC_REO_NON_QOS_TID;
	else
		return skb->priority & IEEE80211_QOS_CTL_TID_MASK;
}

enum hal_encrypt_type ath11k_dp_tx_get_encrypt_type(u32 cipher)
{
	switch (cipher) {
	case WLAN_CIPHER_SUITE_WEP40:
		return HAL_ENCRYPT_TYPE_WEP_40;
	case WLAN_CIPHER_SUITE_WEP104:
		return HAL_ENCRYPT_TYPE_WEP_104;
	case WLAN_CIPHER_SUITE_TKIP:
		return HAL_ENCRYPT_TYPE_TKIP_MIC;
	case WLAN_CIPHER_SUITE_CCMP:
		return HAL_ENCRYPT_TYPE_CCMP_128;
	case WLAN_CIPHER_SUITE_CCMP_256:
		return HAL_ENCRYPT_TYPE_CCMP_256;
	case WLAN_CIPHER_SUITE_GCMP:
		return HAL_ENCRYPT_TYPE_GCMP_128;
	case WLAN_CIPHER_SUITE_GCMP_256:
		return HAL_ENCRYPT_TYPE_AES_GCMP_256;
	default:
		return HAL_ENCRYPT_TYPE_OPEN;
	}
}

int ath11k_dp_tx(struct ath11k *ar, struct ath11k_vif *arvif,
		 struct ath11k_sta *arsta, struct sk_buff *skb)
{
	struct ath11k_base *ab = ar->ab;
	struct ath11k_dp *dp = &ab->dp;
	struct hal_tx_info ti = {0};
	struct ieee80211_tx_info *info = IEEE80211_SKB_CB(skb);
	struct ath11k_skb_cb *skb_cb = ATH11K_SKB_CB(skb);
	struct hal_srng *tcl_ring;
	struct ieee80211_hdr *hdr = (void *)skb->data;
	struct dp_tx_ring *tx_ring;
	void *hal_tcl_desc;
	u8 pool_id;
	u8 hal_ring_id;
	int ret;
	u8 ring_selector = 0, ring_map = 0;
	bool tcl_ring_retry;

	if (unlikely(test_bit(ATH11K_FLAG_CRASH_FLUSH, &ar->ab->dev_flags)))
		return -ESHUTDOWN;

	if (unlikely(!(info->flags & IEEE80211_TX_CTL_HW_80211_ENCAP) &&
		     !ieee80211_is_data(hdr->frame_control)))
		return -ENOTSUPP;

	pool_id = skb_get_queue_mapping(skb) & (ATH11K_HW_MAX_QUEUES - 1);

	/* Let the default ring selection be based on current processor
	 * number, where one of the 3 tcl rings are selected based on
	 * the smp_processor_id(). In case that ring
	 * is full/busy, we resort to other available rings.
	 * If all rings are full, we drop the packet.
	 * //TODO Add throttling logic when all rings are full
	 */
	ring_selector = smp_processor_id();

tcl_ring_sel:
	tcl_ring_retry = false;

	ti.ring_id = ring_selector % ab->hw_params.max_tx_ring;

	ring_map |= BIT(ti.ring_id);

	tx_ring = &dp->tx_ring[ti.ring_id];

	spin_lock_bh(&tx_ring->tx_idr_lock);
	ret = idr_alloc(&tx_ring->txbuf_idr, skb, 0,
			DP_TX_IDR_SIZE - 1, GFP_ATOMIC);
	spin_unlock_bh(&tx_ring->tx_idr_lock);

<<<<<<< HEAD
	if (ret < 0) {
=======
	if (unlikely(ret < 0)) {
>>>>>>> 754e0b0e
		if (ring_map == (BIT(ab->hw_params.max_tx_ring) - 1)) {
			atomic_inc(&ab->soc_stats.tx_err.misc_fail);
			return -ENOSPC;
		}

		/* Check if the next ring is available */
		ring_selector++;
		goto tcl_ring_sel;
	}

	ti.desc_id = FIELD_PREP(DP_TX_DESC_ID_MAC_ID, ar->pdev_idx) |
		     FIELD_PREP(DP_TX_DESC_ID_MSDU_ID, ret) |
		     FIELD_PREP(DP_TX_DESC_ID_POOL_ID, pool_id);
	ti.encap_type = ath11k_dp_tx_get_encap_type(arvif, skb);
<<<<<<< HEAD

	if (ieee80211_has_a4(hdr->frame_control) &&
	    is_multicast_ether_addr(hdr->addr3) && arsta &&
	    arsta->use_4addr_set) {
		ti.meta_data_flags = arsta->tcl_metadata;
		ti.flags0 |= FIELD_PREP(HAL_TCL_DATA_CMD_INFO1_TO_FW, 1);
	} else {
		ti.meta_data_flags = arvif->tcl_metadata;
	}
=======
>>>>>>> 754e0b0e

	if (ieee80211_has_a4(hdr->frame_control) &&
	    is_multicast_ether_addr(hdr->addr3) && arsta &&
	    arsta->use_4addr_set) {
		ti.meta_data_flags = arsta->tcl_metadata;
		ti.flags0 |= FIELD_PREP(HAL_TCL_DATA_CMD_INFO1_TO_FW, 1);
	} else {
		ti.meta_data_flags = arvif->tcl_metadata;
	}

	if (unlikely(ti.encap_type == HAL_TCL_ENCAP_TYPE_RAW)) {
		if (skb_cb->flags & ATH11K_SKB_CIPHER_SET) {
			ti.encrypt_type =
				ath11k_dp_tx_get_encrypt_type(skb_cb->cipher);

			if (ieee80211_has_protected(hdr->frame_control))
				skb_put(skb, IEEE80211_CCMP_MIC_LEN);
		} else {
			ti.encrypt_type = HAL_ENCRYPT_TYPE_OPEN;
		}
	}

	ti.addr_search_flags = arvif->hal_addr_search_flags;
	ti.search_type = arvif->search_type;
	ti.type = HAL_TCL_DESC_TYPE_BUFFER;
	ti.pkt_offset = 0;
	ti.lmac_id = ar->lmac_id;
	ti.bss_ast_hash = arvif->ast_hash;
	ti.bss_ast_idx = arvif->ast_idx;
	ti.dscp_tid_tbl_idx = 0;

	if (likely(skb->ip_summed == CHECKSUM_PARTIAL &&
		   ti.encap_type != HAL_TCL_ENCAP_TYPE_RAW)) {
		ti.flags0 |= FIELD_PREP(HAL_TCL_DATA_CMD_INFO1_IP4_CKSUM_EN, 1) |
			     FIELD_PREP(HAL_TCL_DATA_CMD_INFO1_UDP4_CKSUM_EN, 1) |
			     FIELD_PREP(HAL_TCL_DATA_CMD_INFO1_UDP6_CKSUM_EN, 1) |
			     FIELD_PREP(HAL_TCL_DATA_CMD_INFO1_TCP4_CKSUM_EN, 1) |
			     FIELD_PREP(HAL_TCL_DATA_CMD_INFO1_TCP6_CKSUM_EN, 1);
	}

	if (ieee80211_vif_is_mesh(arvif->vif))
		ti.enable_mesh = true;

	ti.flags1 |= FIELD_PREP(HAL_TCL_DATA_CMD_INFO2_TID_OVERWRITE, 1);

	ti.tid = ath11k_dp_tx_get_tid(skb);

	switch (ti.encap_type) {
	case HAL_TCL_ENCAP_TYPE_NATIVE_WIFI:
		ath11k_dp_tx_encap_nwifi(skb);
		break;
	case HAL_TCL_ENCAP_TYPE_RAW:
		if (!test_bit(ATH11K_FLAG_RAW_MODE, &ab->dev_flags)) {
			ret = -EINVAL;
			goto fail_remove_idr;
		}
		break;
	case HAL_TCL_ENCAP_TYPE_ETHERNET:
		/* no need to encap */
		break;
	case HAL_TCL_ENCAP_TYPE_802_3:
	default:
		/* TODO: Take care of other encap modes as well */
		ret = -EINVAL;
		atomic_inc(&ab->soc_stats.tx_err.misc_fail);
		goto fail_remove_idr;
	}

	ti.paddr = dma_map_single(ab->dev, skb->data, skb->len, DMA_TO_DEVICE);
	if (unlikely(dma_mapping_error(ab->dev, ti.paddr))) {
		atomic_inc(&ab->soc_stats.tx_err.misc_fail);
		ath11k_warn(ab, "failed to DMA map data Tx buffer\n");
		ret = -ENOMEM;
		goto fail_remove_idr;
	}

	ti.data_len = skb->len;
	skb_cb->paddr = ti.paddr;
	skb_cb->vif = arvif->vif;
	skb_cb->ar = ar;

	hal_ring_id = tx_ring->tcl_data_ring.ring_id;
	tcl_ring = &ab->hal.srng_list[hal_ring_id];

	spin_lock_bh(&tcl_ring->lock);

	ath11k_hal_srng_access_begin(ab, tcl_ring);

	hal_tcl_desc = (void *)ath11k_hal_srng_src_get_next_entry(ab, tcl_ring);
	if (unlikely(!hal_tcl_desc)) {
		/* NOTE: It is highly unlikely we'll be running out of tcl_ring
		 * desc because the desc is directly enqueued onto hw queue.
		 */
		ath11k_hal_srng_access_end(ab, tcl_ring);
		ab->soc_stats.tx_err.desc_na[ti.ring_id]++;
		spin_unlock_bh(&tcl_ring->lock);
		ret = -ENOMEM;

		/* Checking for available tcl descritors in another ring in
		 * case of failure due to full tcl ring now, is better than
		 * checking this ring earlier for each pkt tx.
		 * Restart ring selection if some rings are not checked yet.
		 */
<<<<<<< HEAD
		if (ring_map != (BIT(ab->hw_params.max_tx_ring) - 1) &&
=======
		if (unlikely(ring_map != (BIT(ab->hw_params.max_tx_ring)) - 1) &&
>>>>>>> 754e0b0e
		    ab->hw_params.max_tx_ring > 1) {
			tcl_ring_retry = true;
			ring_selector++;
		}

		goto fail_unmap_dma;
	}

	ath11k_hal_tx_cmd_desc_setup(ab, hal_tcl_desc +
					 sizeof(struct hal_tlv_hdr), &ti);

	ath11k_hal_srng_access_end(ab, tcl_ring);

	ath11k_dp_shadow_start_timer(ab, tcl_ring, &dp->tx_ring_timer[ti.ring_id]);

	spin_unlock_bh(&tcl_ring->lock);

	ath11k_dbg_dump(ab, ATH11K_DBG_DP_TX, NULL, "dp tx msdu: ",
			skb->data, skb->len);

	atomic_inc(&ar->dp.num_tx_pending);

	return 0;

fail_unmap_dma:
	dma_unmap_single(ab->dev, ti.paddr, ti.data_len, DMA_TO_DEVICE);

fail_remove_idr:
	spin_lock_bh(&tx_ring->tx_idr_lock);
	idr_remove(&tx_ring->txbuf_idr,
		   FIELD_GET(DP_TX_DESC_ID_MSDU_ID, ti.desc_id));
	spin_unlock_bh(&tx_ring->tx_idr_lock);

	if (tcl_ring_retry)
		goto tcl_ring_sel;

	return ret;
}

static void ath11k_dp_tx_free_txbuf(struct ath11k_base *ab, u8 mac_id,
				    int msdu_id,
				    struct dp_tx_ring *tx_ring)
{
	struct ath11k *ar;
	struct sk_buff *msdu;
	struct ath11k_skb_cb *skb_cb;

	spin_lock(&tx_ring->tx_idr_lock);
	msdu = idr_remove(&tx_ring->txbuf_idr, msdu_id);
	spin_unlock(&tx_ring->tx_idr_lock);

	if (unlikely(!msdu)) {
		ath11k_warn(ab, "tx completion for unknown msdu_id %d\n",
			    msdu_id);
		return;
	}

	skb_cb = ATH11K_SKB_CB(msdu);

	dma_unmap_single(ab->dev, skb_cb->paddr, msdu->len, DMA_TO_DEVICE);
	dev_kfree_skb_any(msdu);

	ar = ab->pdevs[mac_id].ar;
	if (atomic_dec_and_test(&ar->dp.num_tx_pending))
		wake_up(&ar->dp.tx_empty_waitq);
}

static void
ath11k_dp_tx_htt_tx_complete_buf(struct ath11k_base *ab,
				 struct dp_tx_ring *tx_ring,
				 struct ath11k_dp_htt_wbm_tx_status *ts)
{
	struct sk_buff *msdu;
	struct ieee80211_tx_info *info;
	struct ath11k_skb_cb *skb_cb;
	struct ath11k *ar;

	spin_lock(&tx_ring->tx_idr_lock);
	msdu = idr_remove(&tx_ring->txbuf_idr, ts->msdu_id);
	spin_unlock(&tx_ring->tx_idr_lock);

	if (unlikely(!msdu)) {
		ath11k_warn(ab, "htt tx completion for unknown msdu_id %d\n",
			    ts->msdu_id);
		return;
	}

	skb_cb = ATH11K_SKB_CB(msdu);
	info = IEEE80211_SKB_CB(msdu);

	ar = skb_cb->ar;

	if (atomic_dec_and_test(&ar->dp.num_tx_pending))
		wake_up(&ar->dp.tx_empty_waitq);

	dma_unmap_single(ab->dev, skb_cb->paddr, msdu->len, DMA_TO_DEVICE);

	memset(&info->status, 0, sizeof(info->status));

	if (ts->acked) {
		if (!(info->flags & IEEE80211_TX_CTL_NO_ACK)) {
			info->flags |= IEEE80211_TX_STAT_ACK;
			info->status.ack_signal = ATH11K_DEFAULT_NOISE_FLOOR +
						  ts->ack_rssi;
			info->status.is_valid_ack_signal = true;
		} else {
			info->flags |= IEEE80211_TX_STAT_NOACK_TRANSMITTED;
		}
	}

	ieee80211_tx_status(ar->hw, msdu);
}

static void
ath11k_dp_tx_process_htt_tx_complete(struct ath11k_base *ab,
				     void *desc, u8 mac_id,
				     u32 msdu_id, struct dp_tx_ring *tx_ring)
{
	struct htt_tx_wbm_completion *status_desc;
	struct ath11k_dp_htt_wbm_tx_status ts = {0};
	enum hal_wbm_htt_tx_comp_status wbm_status;

	status_desc = desc + HTT_TX_WBM_COMP_STATUS_OFFSET;

	wbm_status = FIELD_GET(HTT_TX_WBM_COMP_INFO0_STATUS,
			       status_desc->info0);
	switch (wbm_status) {
	case HAL_WBM_REL_HTT_TX_COMP_STATUS_OK:
	case HAL_WBM_REL_HTT_TX_COMP_STATUS_DROP:
	case HAL_WBM_REL_HTT_TX_COMP_STATUS_TTL:
		ts.acked = (wbm_status == HAL_WBM_REL_HTT_TX_COMP_STATUS_OK);
		ts.msdu_id = msdu_id;
		ts.ack_rssi = FIELD_GET(HTT_TX_WBM_COMP_INFO1_ACK_RSSI,
					status_desc->info1);
		ath11k_dp_tx_htt_tx_complete_buf(ab, tx_ring, &ts);
		break;
	case HAL_WBM_REL_HTT_TX_COMP_STATUS_REINJ:
	case HAL_WBM_REL_HTT_TX_COMP_STATUS_INSPECT:
		ath11k_dp_tx_free_txbuf(ab, mac_id, msdu_id, tx_ring);
		break;
	case HAL_WBM_REL_HTT_TX_COMP_STATUS_MEC_NOTIFY:
		/* This event is to be handled only when the driver decides to
		 * use WDS offload functionality.
		 */
		break;
	default:
		ath11k_warn(ab, "Unknown htt tx status %d\n", wbm_status);
		break;
	}
}

static void ath11k_dp_tx_cache_peer_stats(struct ath11k *ar,
					  struct sk_buff *msdu,
					  struct hal_tx_status *ts)
{
	struct ath11k_per_peer_tx_stats *peer_stats = &ar->cached_stats;

	if (ts->try_cnt > 1) {
		peer_stats->retry_pkts += ts->try_cnt - 1;
		peer_stats->retry_bytes += (ts->try_cnt - 1) * msdu->len;

		if (ts->status != HAL_WBM_TQM_REL_REASON_FRAME_ACKED) {
			peer_stats->failed_pkts += 1;
			peer_stats->failed_bytes += msdu->len;
		}
	}
}

void ath11k_dp_tx_update_txcompl(struct ath11k *ar, struct hal_tx_status *ts)
{
	struct ath11k_base *ab = ar->ab;
	struct ath11k_per_peer_tx_stats *peer_stats = &ar->cached_stats;
	enum hal_tx_rate_stats_pkt_type pkt_type;
	enum hal_tx_rate_stats_sgi sgi;
	enum hal_tx_rate_stats_bw bw;
	struct ath11k_peer *peer;
	struct ath11k_sta *arsta;
	struct ieee80211_sta *sta;
	u16 rate, ru_tones;
	u8 mcs, rate_idx, ofdma;
	int ret;

	spin_lock_bh(&ab->base_lock);
	peer = ath11k_peer_find_by_id(ab, ts->peer_id);
	if (!peer || !peer->sta) {
		ath11k_dbg(ab, ATH11K_DBG_DP_TX,
			   "failed to find the peer by id %u\n", ts->peer_id);
		goto err_out;
	}

	sta = peer->sta;
	arsta = (struct ath11k_sta *)sta->drv_priv;

	memset(&arsta->txrate, 0, sizeof(arsta->txrate));
	pkt_type = FIELD_GET(HAL_TX_RATE_STATS_INFO0_PKT_TYPE,
			     ts->rate_stats);
	mcs = FIELD_GET(HAL_TX_RATE_STATS_INFO0_MCS,
			ts->rate_stats);
	sgi = FIELD_GET(HAL_TX_RATE_STATS_INFO0_SGI,
			ts->rate_stats);
	bw = FIELD_GET(HAL_TX_RATE_STATS_INFO0_BW, ts->rate_stats);
	ru_tones = FIELD_GET(HAL_TX_RATE_STATS_INFO0_TONES_IN_RU, ts->rate_stats);
	ofdma = FIELD_GET(HAL_TX_RATE_STATS_INFO0_OFDMA_TX, ts->rate_stats);

	/* This is to prefer choose the real NSS value arsta->last_txrate.nss,
	 * if it is invalid, then choose the NSS value while assoc.
	 */
	if (arsta->last_txrate.nss)
		arsta->txrate.nss = arsta->last_txrate.nss;
	else
		arsta->txrate.nss = arsta->peer_nss;

	if (pkt_type == HAL_TX_RATE_STATS_PKT_TYPE_11A ||
	    pkt_type == HAL_TX_RATE_STATS_PKT_TYPE_11B) {
		ret = ath11k_mac_hw_ratecode_to_legacy_rate(mcs,
							    pkt_type,
							    &rate_idx,
							    &rate);
		if (ret < 0)
			goto err_out;
		arsta->txrate.legacy = rate;
	} else if (pkt_type == HAL_TX_RATE_STATS_PKT_TYPE_11N) {
		if (mcs > 7) {
			ath11k_warn(ab, "Invalid HT mcs index %d\n", mcs);
			goto err_out;
		}

		if (arsta->txrate.nss != 0)
			arsta->txrate.mcs = mcs + 8 * (arsta->txrate.nss - 1);
		arsta->txrate.flags = RATE_INFO_FLAGS_MCS;
		if (sgi)
			arsta->txrate.flags |= RATE_INFO_FLAGS_SHORT_GI;
	} else if (pkt_type == HAL_TX_RATE_STATS_PKT_TYPE_11AC) {
		if (mcs > 9) {
			ath11k_warn(ab, "Invalid VHT mcs index %d\n", mcs);
			goto err_out;
		}

		arsta->txrate.mcs = mcs;
		arsta->txrate.flags = RATE_INFO_FLAGS_VHT_MCS;
		if (sgi)
			arsta->txrate.flags |= RATE_INFO_FLAGS_SHORT_GI;
	} else if (pkt_type == HAL_TX_RATE_STATS_PKT_TYPE_11AX) {
		if (mcs > 11) {
			ath11k_warn(ab, "Invalid HE mcs index %d\n", mcs);
			goto err_out;
		}

		arsta->txrate.mcs = mcs;
		arsta->txrate.flags = RATE_INFO_FLAGS_HE_MCS;
		arsta->txrate.he_gi = ath11k_mac_he_gi_to_nl80211_he_gi(sgi);
	}

	arsta->txrate.bw = ath11k_mac_bw_to_mac80211_bw(bw);
	if (ofdma && pkt_type == HAL_TX_RATE_STATS_PKT_TYPE_11AX) {
		arsta->txrate.bw = RATE_INFO_BW_HE_RU;
		arsta->txrate.he_ru_alloc =
			ath11k_mac_he_ru_tones_to_nl80211_he_ru_alloc(ru_tones);
	}

	if (ath11k_debugfs_is_extd_tx_stats_enabled(ar))
		ath11k_debugfs_sta_add_tx_stats(arsta, peer_stats, rate_idx);

err_out:
	spin_unlock_bh(&ab->base_lock);
}

static void ath11k_dp_tx_complete_msdu(struct ath11k *ar,
				       struct sk_buff *msdu,
				       struct hal_tx_status *ts)
{
	struct ath11k_base *ab = ar->ab;
	struct ieee80211_tx_info *info;
	struct ath11k_skb_cb *skb_cb;

	if (WARN_ON_ONCE(ts->buf_rel_source != HAL_WBM_REL_SRC_MODULE_TQM)) {
		/* Must not happen */
		return;
	}

	skb_cb = ATH11K_SKB_CB(msdu);

	dma_unmap_single(ab->dev, skb_cb->paddr, msdu->len, DMA_TO_DEVICE);

	if (unlikely(!rcu_access_pointer(ab->pdevs_active[ar->pdev_idx]))) {
		dev_kfree_skb_any(msdu);
		return;
	}

	if (unlikely(!skb_cb->vif)) {
		dev_kfree_skb_any(msdu);
		return;
	}

	info = IEEE80211_SKB_CB(msdu);
	memset(&info->status, 0, sizeof(info->status));

	/* skip tx rate update from ieee80211_status*/
	info->status.rates[0].idx = -1;

	if (ts->status == HAL_WBM_TQM_REL_REASON_FRAME_ACKED &&
	    !(info->flags & IEEE80211_TX_CTL_NO_ACK)) {
		info->flags |= IEEE80211_TX_STAT_ACK;
		info->status.ack_signal = ATH11K_DEFAULT_NOISE_FLOOR +
					  ts->ack_rssi;
		info->status.is_valid_ack_signal = true;
	}

	if (ts->status == HAL_WBM_TQM_REL_REASON_CMD_REMOVE_TX &&
	    (info->flags & IEEE80211_TX_CTL_NO_ACK))
		info->flags |= IEEE80211_TX_STAT_NOACK_TRANSMITTED;

	if (unlikely(ath11k_debugfs_is_extd_tx_stats_enabled(ar)) ||
	    ab->hw_params.single_pdev_only) {
		if (ts->flags & HAL_TX_STATUS_FLAGS_FIRST_MSDU) {
			if (ar->last_ppdu_id == 0) {
				ar->last_ppdu_id = ts->ppdu_id;
			} else if (ar->last_ppdu_id == ts->ppdu_id ||
				   ar->cached_ppdu_id == ar->last_ppdu_id) {
				ar->cached_ppdu_id = ar->last_ppdu_id;
				ar->cached_stats.is_ampdu = true;
				ath11k_dp_tx_update_txcompl(ar, ts);
				memset(&ar->cached_stats, 0,
				       sizeof(struct ath11k_per_peer_tx_stats));
			} else {
				ar->cached_stats.is_ampdu = false;
				ath11k_dp_tx_update_txcompl(ar, ts);
				memset(&ar->cached_stats, 0,
				       sizeof(struct ath11k_per_peer_tx_stats));
			}
			ar->last_ppdu_id = ts->ppdu_id;
		}

		ath11k_dp_tx_cache_peer_stats(ar, msdu, ts);
	}

	/* NOTE: Tx rate status reporting. Tx completion status does not have
	 * necessary information (for example nss) to build the tx rate.
	 * Might end up reporting it out-of-band from HTT stats.
	 */

	ieee80211_tx_status(ar->hw, msdu);
}

static inline void ath11k_dp_tx_status_parse(struct ath11k_base *ab,
					     struct hal_wbm_release_ring *desc,
					     struct hal_tx_status *ts)
{
	ts->buf_rel_source =
		FIELD_GET(HAL_WBM_RELEASE_INFO0_REL_SRC_MODULE, desc->info0);
	if (unlikely(ts->buf_rel_source != HAL_WBM_REL_SRC_MODULE_FW &&
		     ts->buf_rel_source != HAL_WBM_REL_SRC_MODULE_TQM))
		return;

	if (unlikely(ts->buf_rel_source == HAL_WBM_REL_SRC_MODULE_FW))
		return;

	ts->status = FIELD_GET(HAL_WBM_RELEASE_INFO0_TQM_RELEASE_REASON,
			       desc->info0);
	ts->ppdu_id = FIELD_GET(HAL_WBM_RELEASE_INFO1_TQM_STATUS_NUMBER,
				desc->info1);
	ts->try_cnt = FIELD_GET(HAL_WBM_RELEASE_INFO1_TRANSMIT_COUNT,
				desc->info1);
	ts->ack_rssi = FIELD_GET(HAL_WBM_RELEASE_INFO2_ACK_FRAME_RSSI,
				 desc->info2);
	if (desc->info2 & HAL_WBM_RELEASE_INFO2_FIRST_MSDU)
		ts->flags |= HAL_TX_STATUS_FLAGS_FIRST_MSDU;
	ts->peer_id = FIELD_GET(HAL_WBM_RELEASE_INFO3_PEER_ID, desc->info3);
	ts->tid = FIELD_GET(HAL_WBM_RELEASE_INFO3_TID, desc->info3);
	if (desc->rate_stats.info0 & HAL_TX_RATE_STATS_INFO0_VALID)
		ts->rate_stats = desc->rate_stats.info0;
	else
		ts->rate_stats = 0;
}

void ath11k_dp_tx_completion_handler(struct ath11k_base *ab, int ring_id)
{
	struct ath11k *ar;
	struct ath11k_dp *dp = &ab->dp;
	int hal_ring_id = dp->tx_ring[ring_id].tcl_comp_ring.ring_id;
	struct hal_srng *status_ring = &ab->hal.srng_list[hal_ring_id];
	struct sk_buff *msdu;
	struct hal_tx_status ts = { 0 };
	struct dp_tx_ring *tx_ring = &dp->tx_ring[ring_id];
	u32 *desc;
	u32 msdu_id;
	u8 mac_id;

	spin_lock_bh(&status_ring->lock);

	ath11k_hal_srng_access_begin(ab, status_ring);

	while ((ATH11K_TX_COMPL_NEXT(tx_ring->tx_status_head) !=
		tx_ring->tx_status_tail) &&
	       (desc = ath11k_hal_srng_dst_get_next_entry(ab, status_ring))) {
		memcpy(&tx_ring->tx_status[tx_ring->tx_status_head],
		       desc, sizeof(struct hal_wbm_release_ring));
		tx_ring->tx_status_head =
			ATH11K_TX_COMPL_NEXT(tx_ring->tx_status_head);
	}

	if (unlikely((ath11k_hal_srng_dst_peek(ab, status_ring) != NULL) &&
		     (ATH11K_TX_COMPL_NEXT(tx_ring->tx_status_head) ==
		      tx_ring->tx_status_tail))) {
		/* TODO: Process pending tx_status messages when kfifo_is_full() */
		ath11k_warn(ab, "Unable to process some of the tx_status ring desc because status_fifo is full\n");
	}

	ath11k_hal_srng_access_end(ab, status_ring);

	spin_unlock_bh(&status_ring->lock);

	while (ATH11K_TX_COMPL_NEXT(tx_ring->tx_status_tail) != tx_ring->tx_status_head) {
		struct hal_wbm_release_ring *tx_status;
		u32 desc_id;

		tx_ring->tx_status_tail =
			ATH11K_TX_COMPL_NEXT(tx_ring->tx_status_tail);
		tx_status = &tx_ring->tx_status[tx_ring->tx_status_tail];
		ath11k_dp_tx_status_parse(ab, tx_status, &ts);

		desc_id = FIELD_GET(BUFFER_ADDR_INFO1_SW_COOKIE,
				    tx_status->buf_addr_info.info1);
		mac_id = FIELD_GET(DP_TX_DESC_ID_MAC_ID, desc_id);
		msdu_id = FIELD_GET(DP_TX_DESC_ID_MSDU_ID, desc_id);

		if (unlikely(ts.buf_rel_source == HAL_WBM_REL_SRC_MODULE_FW)) {
			ath11k_dp_tx_process_htt_tx_complete(ab,
							     (void *)tx_status,
							     mac_id, msdu_id,
							     tx_ring);
			continue;
		}

		spin_lock(&tx_ring->tx_idr_lock);
		msdu = idr_remove(&tx_ring->txbuf_idr, msdu_id);
		if (unlikely(!msdu)) {
			ath11k_warn(ab, "tx completion for unknown msdu_id %d\n",
				    msdu_id);
			spin_unlock(&tx_ring->tx_idr_lock);
			continue;
		}

		spin_unlock(&tx_ring->tx_idr_lock);

		ar = ab->pdevs[mac_id].ar;

		if (atomic_dec_and_test(&ar->dp.num_tx_pending))
			wake_up(&ar->dp.tx_empty_waitq);

		ath11k_dp_tx_complete_msdu(ar, msdu, &ts);
	}
}

int ath11k_dp_tx_send_reo_cmd(struct ath11k_base *ab, struct dp_rx_tid *rx_tid,
			      enum hal_reo_cmd_type type,
			      struct ath11k_hal_reo_cmd *cmd,
			      void (*cb)(struct ath11k_dp *, void *,
					 enum hal_reo_cmd_status))
{
	struct ath11k_dp *dp = &ab->dp;
	struct dp_reo_cmd *dp_cmd;
	struct hal_srng *cmd_ring;
	int cmd_num;

	if (test_bit(ATH11K_FLAG_CRASH_FLUSH, &ab->dev_flags))
		return -ESHUTDOWN;

	cmd_ring = &ab->hal.srng_list[dp->reo_cmd_ring.ring_id];
	cmd_num = ath11k_hal_reo_cmd_send(ab, cmd_ring, type, cmd);

	/* cmd_num should start from 1, during failure return the error code */
	if (cmd_num < 0)
		return cmd_num;

	/* reo cmd ring descriptors has cmd_num starting from 1 */
	if (cmd_num == 0)
		return -EINVAL;

	if (!cb)
		return 0;

	/* Can this be optimized so that we keep the pending command list only
	 * for tid delete command to free up the resoruce on the command status
	 * indication?
	 */
	dp_cmd = kzalloc(sizeof(*dp_cmd), GFP_ATOMIC);

	if (!dp_cmd)
		return -ENOMEM;

	memcpy(&dp_cmd->data, rx_tid, sizeof(struct dp_rx_tid));
	dp_cmd->cmd_num = cmd_num;
	dp_cmd->handler = cb;

	spin_lock_bh(&dp->reo_cmd_lock);
	list_add_tail(&dp_cmd->list, &dp->reo_cmd_list);
	spin_unlock_bh(&dp->reo_cmd_lock);

	return 0;
}

static int
ath11k_dp_tx_get_ring_id_type(struct ath11k_base *ab,
			      int mac_id, u32 ring_id,
			      enum hal_ring_type ring_type,
			      enum htt_srng_ring_type *htt_ring_type,
			      enum htt_srng_ring_id *htt_ring_id)
{
	int lmac_ring_id_offset = 0;
	int ret = 0;

	switch (ring_type) {
	case HAL_RXDMA_BUF:
		lmac_ring_id_offset = mac_id * HAL_SRNG_RINGS_PER_LMAC;

		/* for QCA6390, host fills rx buffer to fw and fw fills to
		 * rxbuf ring for each rxdma
		 */
		if (!ab->hw_params.rx_mac_buf_ring) {
			if (!(ring_id == (HAL_SRNG_RING_ID_WMAC1_SW2RXDMA0_BUF +
					  lmac_ring_id_offset) ||
				ring_id == (HAL_SRNG_RING_ID_WMAC1_SW2RXDMA1_BUF +
					lmac_ring_id_offset))) {
				ret = -EINVAL;
			}
			*htt_ring_id = HTT_RXDMA_HOST_BUF_RING;
			*htt_ring_type = HTT_SW_TO_HW_RING;
		} else {
			if (ring_id == HAL_SRNG_RING_ID_WMAC1_SW2RXDMA0_BUF) {
				*htt_ring_id = HTT_HOST1_TO_FW_RXBUF_RING;
				*htt_ring_type = HTT_SW_TO_SW_RING;
			} else {
				*htt_ring_id = HTT_RXDMA_HOST_BUF_RING;
				*htt_ring_type = HTT_SW_TO_HW_RING;
			}
		}
		break;
	case HAL_RXDMA_DST:
		*htt_ring_id = HTT_RXDMA_NON_MONITOR_DEST_RING;
		*htt_ring_type = HTT_HW_TO_SW_RING;
		break;
	case HAL_RXDMA_MONITOR_BUF:
		*htt_ring_id = HTT_RXDMA_MONITOR_BUF_RING;
		*htt_ring_type = HTT_SW_TO_HW_RING;
		break;
	case HAL_RXDMA_MONITOR_STATUS:
		*htt_ring_id = HTT_RXDMA_MONITOR_STATUS_RING;
		*htt_ring_type = HTT_SW_TO_HW_RING;
		break;
	case HAL_RXDMA_MONITOR_DST:
		*htt_ring_id = HTT_RXDMA_MONITOR_DEST_RING;
		*htt_ring_type = HTT_HW_TO_SW_RING;
		break;
	case HAL_RXDMA_MONITOR_DESC:
		*htt_ring_id = HTT_RXDMA_MONITOR_DESC_RING;
		*htt_ring_type = HTT_SW_TO_HW_RING;
		break;
	default:
		ath11k_warn(ab, "Unsupported ring type in DP :%d\n", ring_type);
		ret = -EINVAL;
	}
	return ret;
}

int ath11k_dp_tx_htt_srng_setup(struct ath11k_base *ab, u32 ring_id,
				int mac_id, enum hal_ring_type ring_type)
{
	struct htt_srng_setup_cmd *cmd;
	struct hal_srng *srng = &ab->hal.srng_list[ring_id];
	struct hal_srng_params params;
	struct sk_buff *skb;
	u32 ring_entry_sz;
	int len = sizeof(*cmd);
	dma_addr_t hp_addr, tp_addr;
	enum htt_srng_ring_type htt_ring_type;
	enum htt_srng_ring_id htt_ring_id;
	int ret;

	skb = ath11k_htc_alloc_skb(ab, len);
	if (!skb)
		return -ENOMEM;

	memset(&params, 0, sizeof(params));
	ath11k_hal_srng_get_params(ab, srng, &params);

	hp_addr = ath11k_hal_srng_get_hp_addr(ab, srng);
	tp_addr = ath11k_hal_srng_get_tp_addr(ab, srng);

	ret = ath11k_dp_tx_get_ring_id_type(ab, mac_id, ring_id,
					    ring_type, &htt_ring_type,
					    &htt_ring_id);
	if (ret)
		goto err_free;

	skb_put(skb, len);
	cmd = (struct htt_srng_setup_cmd *)skb->data;
	cmd->info0 = FIELD_PREP(HTT_SRNG_SETUP_CMD_INFO0_MSG_TYPE,
				HTT_H2T_MSG_TYPE_SRING_SETUP);
	if (htt_ring_type == HTT_SW_TO_HW_RING ||
	    htt_ring_type == HTT_HW_TO_SW_RING)
		cmd->info0 |= FIELD_PREP(HTT_SRNG_SETUP_CMD_INFO0_PDEV_ID,
					 DP_SW2HW_MACID(mac_id));
	else
		cmd->info0 |= FIELD_PREP(HTT_SRNG_SETUP_CMD_INFO0_PDEV_ID,
					 mac_id);
	cmd->info0 |= FIELD_PREP(HTT_SRNG_SETUP_CMD_INFO0_RING_TYPE,
				 htt_ring_type);
	cmd->info0 |= FIELD_PREP(HTT_SRNG_SETUP_CMD_INFO0_RING_ID, htt_ring_id);

	cmd->ring_base_addr_lo = params.ring_base_paddr &
				 HAL_ADDR_LSB_REG_MASK;

	cmd->ring_base_addr_hi = (u64)params.ring_base_paddr >>
				 HAL_ADDR_MSB_REG_SHIFT;

	ret = ath11k_hal_srng_get_entrysize(ab, ring_type);
	if (ret < 0)
		goto err_free;

	ring_entry_sz = ret;

	ring_entry_sz >>= 2;
	cmd->info1 = FIELD_PREP(HTT_SRNG_SETUP_CMD_INFO1_RING_ENTRY_SIZE,
				ring_entry_sz);
	cmd->info1 |= FIELD_PREP(HTT_SRNG_SETUP_CMD_INFO1_RING_SIZE,
				 params.num_entries * ring_entry_sz);
	cmd->info1 |= FIELD_PREP(HTT_SRNG_SETUP_CMD_INFO1_RING_FLAGS_MSI_SWAP,
				 !!(params.flags & HAL_SRNG_FLAGS_MSI_SWAP));
	cmd->info1 |= FIELD_PREP(
			HTT_SRNG_SETUP_CMD_INFO1_RING_FLAGS_TLV_SWAP,
			!!(params.flags & HAL_SRNG_FLAGS_DATA_TLV_SWAP));
	cmd->info1 |= FIELD_PREP(
			HTT_SRNG_SETUP_CMD_INFO1_RING_FLAGS_HOST_FW_SWAP,
			!!(params.flags & HAL_SRNG_FLAGS_RING_PTR_SWAP));
	if (htt_ring_type == HTT_SW_TO_HW_RING)
		cmd->info1 |= HTT_SRNG_SETUP_CMD_INFO1_RING_LOOP_CNT_DIS;

	cmd->ring_head_off32_remote_addr_lo = hp_addr & HAL_ADDR_LSB_REG_MASK;
	cmd->ring_head_off32_remote_addr_hi = (u64)hp_addr >>
					      HAL_ADDR_MSB_REG_SHIFT;

	cmd->ring_tail_off32_remote_addr_lo = tp_addr & HAL_ADDR_LSB_REG_MASK;
	cmd->ring_tail_off32_remote_addr_hi = (u64)tp_addr >>
					      HAL_ADDR_MSB_REG_SHIFT;

	cmd->ring_msi_addr_lo = lower_32_bits(params.msi_addr);
	cmd->ring_msi_addr_hi = upper_32_bits(params.msi_addr);
	cmd->msi_data = params.msi_data;

	cmd->intr_info = FIELD_PREP(
			HTT_SRNG_SETUP_CMD_INTR_INFO_BATCH_COUNTER_THRESH,
			params.intr_batch_cntr_thres_entries * ring_entry_sz);
	cmd->intr_info |= FIELD_PREP(
			HTT_SRNG_SETUP_CMD_INTR_INFO_INTR_TIMER_THRESH,
			params.intr_timer_thres_us >> 3);

	cmd->info2 = 0;
	if (params.flags & HAL_SRNG_FLAGS_LOW_THRESH_INTR_EN) {
		cmd->info2 = FIELD_PREP(
				HTT_SRNG_SETUP_CMD_INFO2_INTR_LOW_THRESH,
				params.low_threshold);
	}

	ath11k_dbg(ab, ATH11k_DBG_HAL,
		   "%s msi_addr_lo:0x%x, msi_addr_hi:0x%x, msi_data:0x%x\n",
		   __func__, cmd->ring_msi_addr_lo, cmd->ring_msi_addr_hi,
		   cmd->msi_data);

	ath11k_dbg(ab, ATH11k_DBG_HAL,
		   "ring_id:%d, ring_type:%d, intr_info:0x%x, flags:0x%x\n",
		   ring_id, ring_type, cmd->intr_info, cmd->info2);

	ret = ath11k_htc_send(&ab->htc, ab->dp.eid, skb);
	if (ret)
		goto err_free;

	return 0;

err_free:
	dev_kfree_skb_any(skb);

	return ret;
}

#define HTT_TARGET_VERSION_TIMEOUT_HZ (3 * HZ)

int ath11k_dp_tx_htt_h2t_ver_req_msg(struct ath11k_base *ab)
{
	struct ath11k_dp *dp = &ab->dp;
	struct sk_buff *skb;
	struct htt_ver_req_cmd *cmd;
	int len = sizeof(*cmd);
	int ret;

	init_completion(&dp->htt_tgt_version_received);

	skb = ath11k_htc_alloc_skb(ab, len);
	if (!skb)
		return -ENOMEM;

	skb_put(skb, len);
	cmd = (struct htt_ver_req_cmd *)skb->data;
	cmd->ver_reg_info = FIELD_PREP(HTT_VER_REQ_INFO_MSG_ID,
				       HTT_H2T_MSG_TYPE_VERSION_REQ);

	ret = ath11k_htc_send(&ab->htc, dp->eid, skb);
	if (ret) {
		dev_kfree_skb_any(skb);
		return ret;
	}

	ret = wait_for_completion_timeout(&dp->htt_tgt_version_received,
					  HTT_TARGET_VERSION_TIMEOUT_HZ);
	if (ret == 0) {
		ath11k_warn(ab, "htt target version request timed out\n");
		return -ETIMEDOUT;
	}

	if (dp->htt_tgt_ver_major != HTT_TARGET_VERSION_MAJOR) {
		ath11k_err(ab, "unsupported htt major version %d supported version is %d\n",
			   dp->htt_tgt_ver_major, HTT_TARGET_VERSION_MAJOR);
		return -ENOTSUPP;
	}

	return 0;
}

int ath11k_dp_tx_htt_h2t_ppdu_stats_req(struct ath11k *ar, u32 mask)
{
	struct ath11k_base *ab = ar->ab;
	struct ath11k_dp *dp = &ab->dp;
	struct sk_buff *skb;
	struct htt_ppdu_stats_cfg_cmd *cmd;
	int len = sizeof(*cmd);
	u8 pdev_mask;
	int ret;
	int i;

	for (i = 0; i < ab->hw_params.num_rxmda_per_pdev; i++) {
		skb = ath11k_htc_alloc_skb(ab, len);
		if (!skb)
			return -ENOMEM;

		skb_put(skb, len);
		cmd = (struct htt_ppdu_stats_cfg_cmd *)skb->data;
		cmd->msg = FIELD_PREP(HTT_PPDU_STATS_CFG_MSG_TYPE,
				      HTT_H2T_MSG_TYPE_PPDU_STATS_CFG);

		pdev_mask = 1 << (ar->pdev_idx + i);
		cmd->msg |= FIELD_PREP(HTT_PPDU_STATS_CFG_PDEV_ID, pdev_mask);
		cmd->msg |= FIELD_PREP(HTT_PPDU_STATS_CFG_TLV_TYPE_BITMASK, mask);

		ret = ath11k_htc_send(&ab->htc, dp->eid, skb);
		if (ret) {
			dev_kfree_skb_any(skb);
			return ret;
		}
	}

	return 0;
}

int ath11k_dp_tx_htt_rx_filter_setup(struct ath11k_base *ab, u32 ring_id,
				     int mac_id, enum hal_ring_type ring_type,
				     int rx_buf_size,
				     struct htt_rx_ring_tlv_filter *tlv_filter)
{
	struct htt_rx_ring_selection_cfg_cmd *cmd;
	struct hal_srng *srng = &ab->hal.srng_list[ring_id];
	struct hal_srng_params params;
	struct sk_buff *skb;
	int len = sizeof(*cmd);
	enum htt_srng_ring_type htt_ring_type;
	enum htt_srng_ring_id htt_ring_id;
	int ret;

	skb = ath11k_htc_alloc_skb(ab, len);
	if (!skb)
		return -ENOMEM;

	memset(&params, 0, sizeof(params));
	ath11k_hal_srng_get_params(ab, srng, &params);

	ret = ath11k_dp_tx_get_ring_id_type(ab, mac_id, ring_id,
					    ring_type, &htt_ring_type,
					    &htt_ring_id);
	if (ret)
		goto err_free;

	skb_put(skb, len);
	cmd = (struct htt_rx_ring_selection_cfg_cmd *)skb->data;
	cmd->info0 = FIELD_PREP(HTT_RX_RING_SELECTION_CFG_CMD_INFO0_MSG_TYPE,
				HTT_H2T_MSG_TYPE_RX_RING_SELECTION_CFG);
	if (htt_ring_type == HTT_SW_TO_HW_RING ||
	    htt_ring_type == HTT_HW_TO_SW_RING)
		cmd->info0 |=
			FIELD_PREP(HTT_RX_RING_SELECTION_CFG_CMD_INFO0_PDEV_ID,
				   DP_SW2HW_MACID(mac_id));
	else
		cmd->info0 |=
			FIELD_PREP(HTT_RX_RING_SELECTION_CFG_CMD_INFO0_PDEV_ID,
				   mac_id);
	cmd->info0 |= FIELD_PREP(HTT_RX_RING_SELECTION_CFG_CMD_INFO0_RING_ID,
				 htt_ring_id);
	cmd->info0 |= FIELD_PREP(HTT_RX_RING_SELECTION_CFG_CMD_INFO0_SS,
				 !!(params.flags & HAL_SRNG_FLAGS_MSI_SWAP));
	cmd->info0 |= FIELD_PREP(HTT_RX_RING_SELECTION_CFG_CMD_INFO0_PS,
				 !!(params.flags & HAL_SRNG_FLAGS_DATA_TLV_SWAP));

	cmd->info1 = FIELD_PREP(HTT_RX_RING_SELECTION_CFG_CMD_INFO1_BUF_SIZE,
				rx_buf_size);
	cmd->pkt_type_en_flags0 = tlv_filter->pkt_filter_flags0;
	cmd->pkt_type_en_flags1 = tlv_filter->pkt_filter_flags1;
	cmd->pkt_type_en_flags2 = tlv_filter->pkt_filter_flags2;
	cmd->pkt_type_en_flags3 = tlv_filter->pkt_filter_flags3;
	cmd->rx_filter_tlv = tlv_filter->rx_filter;

	ret = ath11k_htc_send(&ab->htc, ab->dp.eid, skb);
	if (ret)
		goto err_free;

	return 0;

err_free:
	dev_kfree_skb_any(skb);

	return ret;
}

int
ath11k_dp_tx_htt_h2t_ext_stats_req(struct ath11k *ar, u8 type,
				   struct htt_ext_stats_cfg_params *cfg_params,
				   u64 cookie)
{
	struct ath11k_base *ab = ar->ab;
	struct ath11k_dp *dp = &ab->dp;
	struct sk_buff *skb;
	struct htt_ext_stats_cfg_cmd *cmd;
	u32 pdev_id;
	int len = sizeof(*cmd);
	int ret;

	skb = ath11k_htc_alloc_skb(ab, len);
	if (!skb)
		return -ENOMEM;

	skb_put(skb, len);

	cmd = (struct htt_ext_stats_cfg_cmd *)skb->data;
	memset(cmd, 0, sizeof(*cmd));
	cmd->hdr.msg_type = HTT_H2T_MSG_TYPE_EXT_STATS_CFG;

	if (ab->hw_params.single_pdev_only)
		pdev_id = ath11k_mac_get_target_pdev_id(ar);
	else
		pdev_id = ar->pdev->pdev_id;

	cmd->hdr.pdev_mask = 1 << pdev_id;

	cmd->hdr.stats_type = type;
	cmd->cfg_param0 = cfg_params->cfg0;
	cmd->cfg_param1 = cfg_params->cfg1;
	cmd->cfg_param2 = cfg_params->cfg2;
	cmd->cfg_param3 = cfg_params->cfg3;
	cmd->cookie_lsb = lower_32_bits(cookie);
	cmd->cookie_msb = upper_32_bits(cookie);

	ret = ath11k_htc_send(&ab->htc, dp->eid, skb);
	if (ret) {
		ath11k_warn(ab, "failed to send htt type stats request: %d",
			    ret);
		dev_kfree_skb_any(skb);
		return ret;
	}

	return 0;
}

int ath11k_dp_tx_htt_monitor_mode_ring_config(struct ath11k *ar, bool reset)
{
	struct ath11k_pdev_dp *dp = &ar->dp;
	struct ath11k_base *ab = ar->ab;
	struct htt_rx_ring_tlv_filter tlv_filter = {0};
	int ret = 0, ring_id = 0, i;

	if (ab->hw_params.full_monitor_mode) {
		ret = ath11k_dp_tx_htt_rx_full_mon_setup(ab,
							 dp->mac_id, !reset);
		if (ret < 0) {
			ath11k_err(ab, "failed to setup full monitor %d\n", ret);
			return ret;
		}
	}

	ring_id = dp->rxdma_mon_buf_ring.refill_buf_ring.ring_id;

	if (!reset) {
		tlv_filter.rx_filter = HTT_RX_MON_FILTER_TLV_FLAGS_MON_BUF_RING;
		tlv_filter.pkt_filter_flags0 =
					HTT_RX_MON_FP_MGMT_FILTER_FLAGS0 |
					HTT_RX_MON_MO_MGMT_FILTER_FLAGS0;
		tlv_filter.pkt_filter_flags1 =
					HTT_RX_MON_FP_MGMT_FILTER_FLAGS1 |
					HTT_RX_MON_MO_MGMT_FILTER_FLAGS1;
		tlv_filter.pkt_filter_flags2 =
					HTT_RX_MON_FP_CTRL_FILTER_FLASG2 |
					HTT_RX_MON_MO_CTRL_FILTER_FLASG2;
		tlv_filter.pkt_filter_flags3 =
					HTT_RX_MON_FP_CTRL_FILTER_FLASG3 |
					HTT_RX_MON_MO_CTRL_FILTER_FLASG3 |
					HTT_RX_MON_FP_DATA_FILTER_FLASG3 |
					HTT_RX_MON_MO_DATA_FILTER_FLASG3;
	}

	if (ab->hw_params.rxdma1_enable) {
		ret = ath11k_dp_tx_htt_rx_filter_setup(ar->ab, ring_id, dp->mac_id,
						       HAL_RXDMA_MONITOR_BUF,
						       DP_RXDMA_REFILL_RING_SIZE,
						       &tlv_filter);
	} else if (!reset) {
		/* set in monitor mode only */
		for (i = 0; i < ab->hw_params.num_rxmda_per_pdev; i++) {
			ring_id = dp->rx_mac_buf_ring[i].ring_id;
			ret = ath11k_dp_tx_htt_rx_filter_setup(ar->ab, ring_id,
							       dp->mac_id + i,
							       HAL_RXDMA_BUF,
							       1024,
							       &tlv_filter);
		}
	}

	if (ret)
		return ret;

	for (i = 0; i < ab->hw_params.num_rxmda_per_pdev; i++) {
		ring_id = dp->rx_mon_status_refill_ring[i].refill_buf_ring.ring_id;
		if (!reset) {
			tlv_filter.rx_filter =
					HTT_RX_MON_FILTER_TLV_FLAGS_MON_STATUS_RING;
		} else {
			tlv_filter = ath11k_mac_mon_status_filter_default;

			if (ath11k_debugfs_is_extd_rx_stats_enabled(ar))
				tlv_filter.rx_filter = ath11k_debugfs_rx_filter(ar);
		}

		ret = ath11k_dp_tx_htt_rx_filter_setup(ab, ring_id,
						       dp->mac_id + i,
						       HAL_RXDMA_MONITOR_STATUS,
						       DP_RXDMA_REFILL_RING_SIZE,
						       &tlv_filter);
	}

	if (!ar->ab->hw_params.rxdma1_enable)
		mod_timer(&ar->ab->mon_reap_timer, jiffies +
			  msecs_to_jiffies(ATH11K_MON_TIMER_INTERVAL));

	return ret;
}

int ath11k_dp_tx_htt_rx_full_mon_setup(struct ath11k_base *ab, int mac_id,
				       bool config)
{
	struct htt_rx_full_monitor_mode_cfg_cmd *cmd;
	struct sk_buff *skb;
	int ret, len = sizeof(*cmd);

	skb = ath11k_htc_alloc_skb(ab, len);
	if (!skb)
		return -ENOMEM;

	skb_put(skb, len);
	cmd = (struct htt_rx_full_monitor_mode_cfg_cmd *)skb->data;
	memset(cmd, 0, sizeof(*cmd));
	cmd->info0 = FIELD_PREP(HTT_RX_FULL_MON_MODE_CFG_CMD_INFO0_MSG_TYPE,
				HTT_H2T_MSG_TYPE_RX_FULL_MONITOR_MODE);

	cmd->info0 |= FIELD_PREP(HTT_RX_FULL_MON_MODE_CFG_CMD_INFO0_PDEV_ID, mac_id);

	cmd->cfg = HTT_RX_FULL_MON_MODE_CFG_CMD_CFG_ENABLE |
		   FIELD_PREP(HTT_RX_FULL_MON_MODE_CFG_CMD_CFG_RELEASE_RING,
			      HTT_RX_MON_RING_SW);
	if (config) {
		cmd->cfg |= HTT_RX_FULL_MON_MODE_CFG_CMD_CFG_ZERO_MPDUS_END |
			    HTT_RX_FULL_MON_MODE_CFG_CMD_CFG_NON_ZERO_MPDUS_END;
	}

	ret = ath11k_htc_send(&ab->htc, ab->dp.eid, skb);
	if (ret)
		goto err_free;

	return 0;

err_free:
	dev_kfree_skb_any(skb);

	return ret;
}<|MERGE_RESOLUTION|>--- conflicted
+++ resolved
@@ -128,11 +128,7 @@
 			DP_TX_IDR_SIZE - 1, GFP_ATOMIC);
 	spin_unlock_bh(&tx_ring->tx_idr_lock);
 
-<<<<<<< HEAD
-	if (ret < 0) {
-=======
 	if (unlikely(ret < 0)) {
->>>>>>> 754e0b0e
 		if (ring_map == (BIT(ab->hw_params.max_tx_ring) - 1)) {
 			atomic_inc(&ab->soc_stats.tx_err.misc_fail);
 			return -ENOSPC;
@@ -147,18 +143,6 @@
 		     FIELD_PREP(DP_TX_DESC_ID_MSDU_ID, ret) |
 		     FIELD_PREP(DP_TX_DESC_ID_POOL_ID, pool_id);
 	ti.encap_type = ath11k_dp_tx_get_encap_type(arvif, skb);
-<<<<<<< HEAD
-
-	if (ieee80211_has_a4(hdr->frame_control) &&
-	    is_multicast_ether_addr(hdr->addr3) && arsta &&
-	    arsta->use_4addr_set) {
-		ti.meta_data_flags = arsta->tcl_metadata;
-		ti.flags0 |= FIELD_PREP(HAL_TCL_DATA_CMD_INFO1_TO_FW, 1);
-	} else {
-		ti.meta_data_flags = arvif->tcl_metadata;
-	}
-=======
->>>>>>> 754e0b0e
 
 	if (ieee80211_has_a4(hdr->frame_control) &&
 	    is_multicast_ether_addr(hdr->addr3) && arsta &&
@@ -262,11 +246,7 @@
 		 * checking this ring earlier for each pkt tx.
 		 * Restart ring selection if some rings are not checked yet.
 		 */
-<<<<<<< HEAD
-		if (ring_map != (BIT(ab->hw_params.max_tx_ring) - 1) &&
-=======
 		if (unlikely(ring_map != (BIT(ab->hw_params.max_tx_ring)) - 1) &&
->>>>>>> 754e0b0e
 		    ab->hw_params.max_tx_ring > 1) {
 			tcl_ring_retry = true;
 			ring_selector++;
