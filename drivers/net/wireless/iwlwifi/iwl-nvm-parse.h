--- conflicted
+++ resolved
@@ -78,12 +78,7 @@
 		   const __le16 *nvm_hw, const __le16 *nvm_sw,
 		   const __le16 *nvm_calib, const __le16 *regulatory,
 		   const __le16 *mac_override, const __le16 *phy_sku,
-<<<<<<< HEAD
-		   u8 tx_chains, u8 rx_chains,
-		   bool lar_fw_supported, bool is_family_8000_a_step,
-=======
 		   u8 tx_chains, u8 rx_chains, bool lar_fw_supported,
->>>>>>> 31755207
 		   u32 mac_addr0, u32 mac_addr1);
 
 /**
