--- conflicted
+++ resolved
@@ -343,16 +343,6 @@
 
 static int fan53526_voltages_setup_tcs(struct fan53555_device_info *di)
 {
-<<<<<<< HEAD
-	di->slew_reg = TCS4525_TIME;
-	di->slew_mask = TCS_SLEW_MASK;
-	di->slew_shift = TCS_SLEW_MASK;
-
-	/* Init voltage range and step */
-	di->vsel_min = 600000;
-	di->vsel_step = 6250;
-	di->vsel_count = FAN53526_NVOLTAGES;
-=======
 	switch (di->chip_id) {
 	case TCS4525_CHIP_ID_12:
 	case TCS4526_CHIP_ID_00:
@@ -370,7 +360,6 @@
 		dev_err(di->dev, "Chip ID %d not supported!\n", di->chip_id);
 		return -EINVAL;
 	}
->>>>>>> ddf275b2
 
 	return 0;
 }
