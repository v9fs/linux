--- conflicted
+++ resolved
@@ -2205,11 +2205,7 @@
 {
 #ifndef NO_FS_PHY_HW_CHECKS
 	int valid = 0;
-<<<<<<< HEAD
-        u32 hs_phy_type, fs_phy_type;
-=======
 	u32 hs_phy_type, fs_phy_type;
->>>>>>> d8ec26d7
 #endif
 	int retval = 0;
 
@@ -2552,15 +2548,6 @@
 }
 
 int dwc2_set_param_ahbcfg(struct dwc2_hsotg *hsotg, int val)
-<<<<<<< HEAD
-{
-	if (val != -1)
-		hsotg->core_params->ahbcfg = val;
-	else
-		hsotg->core_params->ahbcfg = GAHBCFG_HBSTLEN_INCR4 <<
-                                             GAHBCFG_HBSTLEN_SHIFT;
-	return 0;
-=======
 {
 	if (val != -1)
 		hsotg->core_params->ahbcfg = val;
@@ -2588,7 +2575,6 @@
 
 	hsotg->core_params->otg_ver = val;
 	return retval;
->>>>>>> d8ec26d7
 }
 
 /**
@@ -2770,165 +2756,6 @@
 	return retval;
 }
 
-/**
- * During device initialization, read various hardware configuration
- * registers and interpret the contents.
- */
-int dwc2_get_hwparams(struct dwc2_hsotg *hsotg)
-{
-	struct dwc2_hw_params *hw = &hsotg->hw_params;
-	unsigned width;
-	u32 hwcfg1, hwcfg2, hwcfg3, hwcfg4;
-	u32 hptxfsiz, grxfsiz, gnptxfsiz;
-	u32 gusbcfg;
-
-	/*
-	 * Attempt to ensure this device is really a DWC_otg Controller.
-	 * Read and verify the GSNPSID register contents. The value should be
-	 * 0x45f42xxx or 0x45f43xxx, which corresponds to either "OT2" or "OT3",
-	 * as in "OTG version 2.xx" or "OTG version 3.xx".
-	 */
-	hw->snpsid = readl(hsotg->regs + GSNPSID);
-	if ((hw->snpsid & 0xfffff000) != 0x4f542000 &&
-	    (hw->snpsid & 0xfffff000) != 0x4f543000) {
-		dev_err(hsotg->dev, "Bad value for GSNPSID: 0x%08x\n",
-			hw->snpsid);
-		return -ENODEV;
-	}
-
-	dev_dbg(hsotg->dev, "Core Release: %1x.%1x%1x%1x (snpsid=%x)\n",
-		hw->snpsid >> 12 & 0xf, hw->snpsid >> 8 & 0xf,
-		hw->snpsid >> 4 & 0xf, hw->snpsid & 0xf, hw->snpsid);
-
-	hwcfg1 = readl(hsotg->regs + GHWCFG1);
-	hwcfg2 = readl(hsotg->regs + GHWCFG2);
-	hwcfg3 = readl(hsotg->regs + GHWCFG3);
-	hwcfg4 = readl(hsotg->regs + GHWCFG4);
-	gnptxfsiz = readl(hsotg->regs + GNPTXFSIZ);
-	grxfsiz = readl(hsotg->regs + GRXFSIZ);
-
-	dev_dbg(hsotg->dev, "hwcfg1=%08x\n", hwcfg1);
-	dev_dbg(hsotg->dev, "hwcfg2=%08x\n", hwcfg2);
-	dev_dbg(hsotg->dev, "hwcfg3=%08x\n", hwcfg3);
-	dev_dbg(hsotg->dev, "hwcfg4=%08x\n", hwcfg4);
-	dev_dbg(hsotg->dev, "gnptxfsiz=%08x\n", gnptxfsiz);
-	dev_dbg(hsotg->dev, "grxfsiz=%08x\n", grxfsiz);
-
-	/* Force host mode to get HPTXFSIZ exact power on value */
-	gusbcfg = readl(hsotg->regs + GUSBCFG);
-	gusbcfg |= GUSBCFG_FORCEHOSTMODE;
-	writel(gusbcfg, hsotg->regs + GUSBCFG);
-	usleep_range(100000, 150000);
-
-	hptxfsiz = readl(hsotg->regs + HPTXFSIZ);
-	dev_dbg(hsotg->dev, "hptxfsiz=%08x\n", hptxfsiz);
-	gusbcfg = readl(hsotg->regs + GUSBCFG);
-	gusbcfg &= ~GUSBCFG_FORCEHOSTMODE;
-	writel(gusbcfg, hsotg->regs + GUSBCFG);
-	usleep_range(100000, 150000);
-
-	/* hwcfg2 */
-	hw->op_mode = (hwcfg2 & GHWCFG2_OP_MODE_MASK) >>
-		      GHWCFG2_OP_MODE_SHIFT;
-	hw->arch = (hwcfg2 & GHWCFG2_ARCHITECTURE_MASK) >>
-		   GHWCFG2_ARCHITECTURE_SHIFT;
-	hw->enable_dynamic_fifo = !!(hwcfg2 & GHWCFG2_DYNAMIC_FIFO);
-	hw->host_channels = 1 + ((hwcfg2 & GHWCFG2_NUM_HOST_CHAN_MASK) >>
-				GHWCFG2_NUM_HOST_CHAN_SHIFT);
-	hw->hs_phy_type = (hwcfg2 & GHWCFG2_HS_PHY_TYPE_MASK) >>
-			  GHWCFG2_HS_PHY_TYPE_SHIFT;
-	hw->fs_phy_type = (hwcfg2 & GHWCFG2_FS_PHY_TYPE_MASK) >>
-			  GHWCFG2_FS_PHY_TYPE_SHIFT;
-	hw->num_dev_ep = (hwcfg2 & GHWCFG2_NUM_DEV_EP_MASK) >>
-			 GHWCFG2_NUM_DEV_EP_SHIFT;
-	hw->nperio_tx_q_depth =
-		(hwcfg2 & GHWCFG2_NONPERIO_TX_Q_DEPTH_MASK) >>
-		GHWCFG2_NONPERIO_TX_Q_DEPTH_SHIFT << 1;
-	hw->host_perio_tx_q_depth =
-		(hwcfg2 & GHWCFG2_HOST_PERIO_TX_Q_DEPTH_MASK) >>
-		GHWCFG2_HOST_PERIO_TX_Q_DEPTH_SHIFT << 1;
-	hw->dev_token_q_depth =
-		(hwcfg2 & GHWCFG2_DEV_TOKEN_Q_DEPTH_MASK) >>
-		GHWCFG2_DEV_TOKEN_Q_DEPTH_SHIFT;
-
-	/* hwcfg3 */
-	width = (hwcfg3 & GHWCFG3_XFER_SIZE_CNTR_WIDTH_MASK) >>
-		GHWCFG3_XFER_SIZE_CNTR_WIDTH_SHIFT;
-	hw->max_transfer_size = (1 << (width + 11)) - 1;
-	width = (hwcfg3 & GHWCFG3_PACKET_SIZE_CNTR_WIDTH_MASK) >>
-		GHWCFG3_PACKET_SIZE_CNTR_WIDTH_SHIFT;
-	hw->max_packet_count = (1 << (width + 4)) - 1;
-	hw->i2c_enable = !!(hwcfg3 & GHWCFG3_I2C);
-	hw->total_fifo_size = (hwcfg3 & GHWCFG3_DFIFO_DEPTH_MASK) >>
-			      GHWCFG3_DFIFO_DEPTH_SHIFT;
-
-	/* hwcfg4 */
-	hw->en_multiple_tx_fifo = !!(hwcfg4 & GHWCFG4_DED_FIFO_EN);
-	hw->num_dev_perio_in_ep = (hwcfg4 & GHWCFG4_NUM_DEV_PERIO_IN_EP_MASK) >>
-				  GHWCFG4_NUM_DEV_PERIO_IN_EP_SHIFT;
-	hw->dma_desc_enable = !!(hwcfg4 & GHWCFG4_DESC_DMA);
-	hw->power_optimized = !!(hwcfg4 & GHWCFG4_POWER_OPTIMIZ);
-	hw->utmi_phy_data_width = (hwcfg4 & GHWCFG4_UTMI_PHY_DATA_WIDTH_MASK) >>
-				  GHWCFG4_UTMI_PHY_DATA_WIDTH_SHIFT;
-
-	/* fifo sizes */
-	hw->host_rx_fifo_size = (grxfsiz & GRXFSIZ_DEPTH_MASK) >>
-				GRXFSIZ_DEPTH_SHIFT;
-	hw->host_nperio_tx_fifo_size = (gnptxfsiz & FIFOSIZE_DEPTH_MASK) >>
-				       FIFOSIZE_DEPTH_SHIFT;
-	hw->host_perio_tx_fifo_size = (hptxfsiz & FIFOSIZE_DEPTH_MASK) >>
-				      FIFOSIZE_DEPTH_SHIFT;
-
-	dev_dbg(hsotg->dev, "Detected values from hardware:\n");
-	dev_dbg(hsotg->dev, "  op_mode=%d\n",
-		hw->op_mode);
-	dev_dbg(hsotg->dev, "  arch=%d\n",
-		hw->arch);
-	dev_dbg(hsotg->dev, "  dma_desc_enable=%d\n",
-		hw->dma_desc_enable);
-	dev_dbg(hsotg->dev, "  power_optimized=%d\n",
-		hw->power_optimized);
-	dev_dbg(hsotg->dev, "  i2c_enable=%d\n",
-		hw->i2c_enable);
-	dev_dbg(hsotg->dev, "  hs_phy_type=%d\n",
-		hw->hs_phy_type);
-	dev_dbg(hsotg->dev, "  fs_phy_type=%d\n",
-		hw->fs_phy_type);
-	dev_dbg(hsotg->dev, "  utmi_phy_data_wdith=%d\n",
-		hw->utmi_phy_data_width);
-	dev_dbg(hsotg->dev, "  num_dev_ep=%d\n",
-		hw->num_dev_ep);
-	dev_dbg(hsotg->dev, "  num_dev_perio_in_ep=%d\n",
-		hw->num_dev_perio_in_ep);
-	dev_dbg(hsotg->dev, "  host_channels=%d\n",
-		hw->host_channels);
-	dev_dbg(hsotg->dev, "  max_transfer_size=%d\n",
-		hw->max_transfer_size);
-	dev_dbg(hsotg->dev, "  max_packet_count=%d\n",
-		hw->max_packet_count);
-	dev_dbg(hsotg->dev, "  nperio_tx_q_depth=0x%0x\n",
-		hw->nperio_tx_q_depth);
-	dev_dbg(hsotg->dev, "  host_perio_tx_q_depth=0x%0x\n",
-		hw->host_perio_tx_q_depth);
-	dev_dbg(hsotg->dev, "  dev_token_q_depth=0x%0x\n",
-		hw->dev_token_q_depth);
-	dev_dbg(hsotg->dev, "  enable_dynamic_fifo=%d\n",
-		hw->enable_dynamic_fifo);
-	dev_dbg(hsotg->dev, "  en_multiple_tx_fifo=%d\n",
-		hw->en_multiple_tx_fifo);
-	dev_dbg(hsotg->dev, "  total_fifo_size=%d\n",
-		hw->total_fifo_size);
-	dev_dbg(hsotg->dev, "  host_rx_fifo_size=%d\n",
-		hw->host_rx_fifo_size);
-	dev_dbg(hsotg->dev, "  host_nperio_tx_fifo_size=%d\n",
-		hw->host_nperio_tx_fifo_size);
-	dev_dbg(hsotg->dev, "  host_perio_tx_fifo_size=%d\n",
-		hw->host_perio_tx_fifo_size);
-	dev_dbg(hsotg->dev, "\n");
-
-	return 0;
-}
-
 /*
  * This function is called during module intialization to pass module parameters
  * for the DWC_otg core. It returns non-0 if any parameters are invalid.
