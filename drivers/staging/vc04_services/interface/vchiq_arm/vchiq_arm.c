// SPDX-License-Identifier: GPL-2.0 OR BSD-3-Clause
/*
 * Copyright (c) 2014 Raspberry Pi (Trading) Ltd. All rights reserved.
 * Copyright (c) 2010-2012 Broadcom. All rights reserved.
 */

#include <linux/kernel.h>
#include <linux/module.h>
#include <linux/sched/signal.h>
#include <linux/types.h>
#include <linux/errno.h>
#include <linux/cdev.h>
#include <linux/fs.h>
#include <linux/device.h>
#include <linux/mm.h>
#include <linux/highmem.h>
#include <linux/pagemap.h>
#include <linux/bug.h>
#include <linux/completion.h>
#include <linux/list.h>
#include <linux/of.h>
#include <linux/platform_device.h>
#include <linux/compat.h>
#include <linux/dma-mapping.h>
#include <linux/rcupdate.h>
#include <linux/delay.h>
#include <linux/slab.h>
#include <linux/interrupt.h>
#include <linux/io.h>
#include <linux/uaccess.h>
#include <soc/bcm2835/raspberrypi-firmware.h>

#include "vchiq_core.h"
#include "vchiq_ioctl.h"
#include "vchiq_arm.h"
#include "vchiq_debugfs.h"
#include "vchiq_connected.h"
#include "vchiq_pagelist.h"

#define DEVICE_NAME "vchiq"

#define TOTAL_SLOTS (VCHIQ_SLOT_ZERO_SLOTS + 2 * 32)

#define MAX_FRAGMENTS (VCHIQ_NUM_CURRENT_BULKS * 2)

#define VCHIQ_PLATFORM_FRAGMENTS_OFFSET_IDX 0
#define VCHIQ_PLATFORM_FRAGMENTS_COUNT_IDX  1

#define BELL0	0x00
#define BELL2	0x08

#define ARM_DS_ACTIVE	BIT(2)

/* Override the default prefix, which would be vchiq_arm (from the filename) */
#undef MODULE_PARAM_PREFIX
#define MODULE_PARAM_PREFIX DEVICE_NAME "."

#define KEEPALIVE_VER 1
#define KEEPALIVE_VER_MIN KEEPALIVE_VER

/* Run time control of log level, based on KERN_XXX level. */
int vchiq_arm_log_level = VCHIQ_LOG_DEFAULT;
int vchiq_susp_log_level = VCHIQ_LOG_ERROR;

DEFINE_SPINLOCK(msg_queue_spinlock);
struct vchiq_state g_state;

static struct platform_device *bcm2835_camera;
static struct platform_device *bcm2835_audio;

static struct vchiq_drvdata bcm2835_drvdata = {
	.cache_line_size = 32,
};

static struct vchiq_drvdata bcm2836_drvdata = {
	.cache_line_size = 64,
};

struct vchiq_2835_state {
	int inited;
	struct vchiq_arm_state arm_state;
};

struct vchiq_pagelist_info {
	struct pagelist *pagelist;
	size_t pagelist_buffer_size;
	dma_addr_t dma_addr;
	enum dma_data_direction dma_dir;
	unsigned int num_pages;
	unsigned int pages_need_release;
	struct page **pages;
	struct scatterlist *scatterlist;
	unsigned int scatterlist_mapped;
};

static void __iomem *g_regs;
/* This value is the size of the L2 cache lines as understood by the
 * VPU firmware, which determines the required alignment of the
 * offsets/sizes in pagelists.
 *
 * Modern VPU firmware looks for a DT "cache-line-size" property in
 * the VCHIQ node and will overwrite it with the actual L2 cache size,
 * which the kernel must then respect.  That property was rejected
 * upstream, so we have to use the VPU firmware's compatibility value
 * of 32.
 */
static unsigned int g_cache_line_size = 32;
static unsigned int g_fragments_size;
static char *g_fragments_base;
static char *g_free_fragments;
static struct semaphore g_free_fragments_sema;
static struct device *g_dev;

static DEFINE_SEMAPHORE(g_free_fragments_mutex);

static enum vchiq_status
vchiq_blocking_bulk_transfer(unsigned int handle, void *data,
	unsigned int size, enum vchiq_bulk_dir dir);

static irqreturn_t
vchiq_doorbell_irq(int irq, void *dev_id)
{
	struct vchiq_state *state = dev_id;
	irqreturn_t ret = IRQ_NONE;
	unsigned int status;

	/* Read (and clear) the doorbell */
	status = readl(g_regs + BELL0);

	if (status & ARM_DS_ACTIVE) {  /* Was the doorbell rung? */
		remote_event_pollall(state);
		ret = IRQ_HANDLED;
	}

	return ret;
}

static void
cleanup_pagelistinfo(struct vchiq_pagelist_info *pagelistinfo)
{
	if (pagelistinfo->scatterlist_mapped) {
		dma_unmap_sg(g_dev, pagelistinfo->scatterlist,
			     pagelistinfo->num_pages, pagelistinfo->dma_dir);
	}

	if (pagelistinfo->pages_need_release)
		unpin_user_pages(pagelistinfo->pages, pagelistinfo->num_pages);

	dma_free_coherent(g_dev, pagelistinfo->pagelist_buffer_size,
			  pagelistinfo->pagelist, pagelistinfo->dma_addr);
}

/* There is a potential problem with partial cache lines (pages?)
 * at the ends of the block when reading. If the CPU accessed anything in
 * the same line (page?) then it may have pulled old data into the cache,
 * obscuring the new data underneath. We can solve this by transferring the
 * partial cache lines separately, and allowing the ARM to copy into the
 * cached area.
 */

static struct vchiq_pagelist_info *
create_pagelist(char *buf, char __user *ubuf,
		size_t count, unsigned short type)
{
	struct pagelist *pagelist;
	struct vchiq_pagelist_info *pagelistinfo;
	struct page **pages;
	u32 *addrs;
	unsigned int num_pages, offset, i, k;
	int actual_pages;
	size_t pagelist_size;
	struct scatterlist *scatterlist, *sg;
	int dma_buffers;
	dma_addr_t dma_addr;

	if (count >= INT_MAX - PAGE_SIZE)
		return NULL;

	if (buf)
		offset = (uintptr_t)buf & (PAGE_SIZE - 1);
	else
		offset = (uintptr_t)ubuf & (PAGE_SIZE - 1);
	num_pages = DIV_ROUND_UP(count + offset, PAGE_SIZE);

<<<<<<< HEAD
	if (num_pages > (SIZE_MAX - sizeof(struct pagelist) -
=======
	if ((size_t)num_pages > (SIZE_MAX - sizeof(struct pagelist) -
>>>>>>> 6195eb15
			 sizeof(struct vchiq_pagelist_info)) /
			(sizeof(u32) + sizeof(pages[0]) +
			 sizeof(struct scatterlist)))
		return NULL;

	pagelist_size = sizeof(struct pagelist) +
			(num_pages * sizeof(u32)) +
			(num_pages * sizeof(pages[0]) +
			(num_pages * sizeof(struct scatterlist))) +
			sizeof(struct vchiq_pagelist_info);

	/* Allocate enough storage to hold the page pointers and the page
	 * list
	 */
	pagelist = dma_alloc_coherent(g_dev, pagelist_size, &dma_addr,
				      GFP_KERNEL);

	vchiq_log_trace(vchiq_arm_log_level, "%s - %pK", __func__, pagelist);

	if (!pagelist)
		return NULL;

	addrs		= pagelist->addrs;
	pages		= (struct page **)(addrs + num_pages);
	scatterlist	= (struct scatterlist *)(pages + num_pages);
	pagelistinfo	= (struct vchiq_pagelist_info *)
			  (scatterlist + num_pages);

	pagelist->length = count;
	pagelist->type = type;
	pagelist->offset = offset;

	/* Populate the fields of the pagelistinfo structure */
	pagelistinfo->pagelist = pagelist;
	pagelistinfo->pagelist_buffer_size = pagelist_size;
	pagelistinfo->dma_addr = dma_addr;
	pagelistinfo->dma_dir =  (type == PAGELIST_WRITE) ?
				  DMA_TO_DEVICE : DMA_FROM_DEVICE;
	pagelistinfo->num_pages = num_pages;
	pagelistinfo->pages_need_release = 0;
	pagelistinfo->pages = pages;
	pagelistinfo->scatterlist = scatterlist;
	pagelistinfo->scatterlist_mapped = 0;

	if (buf) {
		unsigned long length = count;
		unsigned int off = offset;

		for (actual_pages = 0; actual_pages < num_pages;
		     actual_pages++) {
			struct page *pg =
				vmalloc_to_page((buf +
						 (actual_pages * PAGE_SIZE)));
			size_t bytes = PAGE_SIZE - off;

			if (!pg) {
				cleanup_pagelistinfo(pagelistinfo);
				return NULL;
			}

			if (bytes > length)
				bytes = length;
			pages[actual_pages] = pg;
			length -= bytes;
			off = 0;
		}
		/* do not try and release vmalloc pages */
	} else {
		actual_pages = pin_user_pages_fast(
					  (unsigned long)ubuf & PAGE_MASK,
					  num_pages,
					  type == PAGELIST_READ,
					  pages);

		if (actual_pages != num_pages) {
			vchiq_log_info(vchiq_arm_log_level,
				       "%s - only %d/%d pages locked",
				       __func__, actual_pages, num_pages);

			/* This is probably due to the process being killed */
			if (actual_pages > 0)
				unpin_user_pages(pages, actual_pages);
			cleanup_pagelistinfo(pagelistinfo);
			return NULL;
		}
		 /* release user pages */
		pagelistinfo->pages_need_release = 1;
	}

	/*
	 * Initialize the scatterlist so that the magic cookie
	 *  is filled if debugging is enabled
	 */
	sg_init_table(scatterlist, num_pages);
	/* Now set the pages for each scatterlist */
	for (i = 0; i < num_pages; i++)	{
		unsigned int len = PAGE_SIZE - offset;

		if (len > count)
			len = count;
		sg_set_page(scatterlist + i, pages[i], len, offset);
		offset = 0;
		count -= len;
	}

	dma_buffers = dma_map_sg(g_dev,
				 scatterlist,
				 num_pages,
				 pagelistinfo->dma_dir);

	if (dma_buffers == 0) {
		cleanup_pagelistinfo(pagelistinfo);
		return NULL;
	}

	pagelistinfo->scatterlist_mapped = 1;

	/* Combine adjacent blocks for performance */
	k = 0;
	for_each_sg(scatterlist, sg, dma_buffers, i) {
		u32 len = sg_dma_len(sg);
		u32 addr = sg_dma_address(sg);

		/* Note: addrs is the address + page_count - 1
		 * The firmware expects blocks after the first to be page-
		 * aligned and a multiple of the page size
		 */
		WARN_ON(len == 0);
		WARN_ON(i && (i != (dma_buffers - 1)) && (len & ~PAGE_MASK));
		WARN_ON(i && (addr & ~PAGE_MASK));
		if (k > 0 &&
		    ((addrs[k - 1] & PAGE_MASK) +
		     (((addrs[k - 1] & ~PAGE_MASK) + 1) << PAGE_SHIFT))
		    == (addr & PAGE_MASK))
			addrs[k - 1] += ((len + PAGE_SIZE - 1) >> PAGE_SHIFT);
		else
			addrs[k++] = (addr & PAGE_MASK) |
				(((len + PAGE_SIZE - 1) >> PAGE_SHIFT) - 1);
	}

	/* Partial cache lines (fragments) require special measures */
	if ((type == PAGELIST_READ) &&
		((pagelist->offset & (g_cache_line_size - 1)) ||
		((pagelist->offset + pagelist->length) &
		(g_cache_line_size - 1)))) {
		char *fragments;

		if (down_interruptible(&g_free_fragments_sema)) {
			cleanup_pagelistinfo(pagelistinfo);
			return NULL;
		}

		WARN_ON(!g_free_fragments);

		down(&g_free_fragments_mutex);
		fragments = g_free_fragments;
		WARN_ON(!fragments);
		g_free_fragments = *(char **) g_free_fragments;
		up(&g_free_fragments_mutex);
		pagelist->type = PAGELIST_READ_WITH_FRAGMENTS +
			(fragments - g_fragments_base) / g_fragments_size;
	}

	return pagelistinfo;
}

static void
free_pagelist(struct vchiq_pagelist_info *pagelistinfo,
	      int actual)
{
	struct pagelist *pagelist = pagelistinfo->pagelist;
	struct page **pages = pagelistinfo->pages;
	unsigned int num_pages = pagelistinfo->num_pages;

	vchiq_log_trace(vchiq_arm_log_level, "%s - %pK, %d",
			__func__, pagelistinfo->pagelist, actual);

	/*
	 * NOTE: dma_unmap_sg must be called before the
	 * cpu can touch any of the data/pages.
	 */
	dma_unmap_sg(g_dev, pagelistinfo->scatterlist,
		     pagelistinfo->num_pages, pagelistinfo->dma_dir);
	pagelistinfo->scatterlist_mapped = 0;

	/* Deal with any partial cache lines (fragments) */
	if (pagelist->type >= PAGELIST_READ_WITH_FRAGMENTS) {
		char *fragments = g_fragments_base +
			(pagelist->type - PAGELIST_READ_WITH_FRAGMENTS) *
			g_fragments_size;
		int head_bytes, tail_bytes;

		head_bytes = (g_cache_line_size - pagelist->offset) &
			(g_cache_line_size - 1);
		tail_bytes = (pagelist->offset + actual) &
			(g_cache_line_size - 1);

		if ((actual >= 0) && (head_bytes != 0)) {
			if (head_bytes > actual)
				head_bytes = actual;

			memcpy((char *)kmap(pages[0]) +
				pagelist->offset,
				fragments,
				head_bytes);
			kunmap(pages[0]);
		}
		if ((actual >= 0) && (head_bytes < actual) &&
			(tail_bytes != 0)) {
			memcpy((char *)kmap(pages[num_pages - 1]) +
				((pagelist->offset + actual) &
				(PAGE_SIZE - 1) & ~(g_cache_line_size - 1)),
				fragments + g_cache_line_size,
				tail_bytes);
			kunmap(pages[num_pages - 1]);
		}

		down(&g_free_fragments_mutex);
		*(char **)fragments = g_free_fragments;
		g_free_fragments = fragments;
		up(&g_free_fragments_mutex);
		up(&g_free_fragments_sema);
	}

	/* Need to mark all the pages dirty. */
	if (pagelist->type != PAGELIST_WRITE &&
	    pagelistinfo->pages_need_release) {
		unsigned int i;

		for (i = 0; i < num_pages; i++)
			set_page_dirty(pages[i]);
	}

	cleanup_pagelistinfo(pagelistinfo);
}

int vchiq_platform_init(struct platform_device *pdev, struct vchiq_state *state)
{
	struct device *dev = &pdev->dev;
	struct vchiq_drvdata *drvdata = platform_get_drvdata(pdev);
	struct rpi_firmware *fw = drvdata->fw;
	struct vchiq_slot_zero *vchiq_slot_zero;
	void *slot_mem;
	dma_addr_t slot_phys;
	u32 channelbase;
	int slot_mem_size, frag_mem_size;
	int err, irq, i;

	/*
	 * VCHI messages between the CPU and firmware use
	 * 32-bit bus addresses.
	 */
	err = dma_set_mask_and_coherent(dev, DMA_BIT_MASK(32));

	if (err < 0)
		return err;

	g_cache_line_size = drvdata->cache_line_size;
	g_fragments_size = 2 * g_cache_line_size;

	/* Allocate space for the channels in coherent memory */
	slot_mem_size = PAGE_ALIGN(TOTAL_SLOTS * VCHIQ_SLOT_SIZE);
	frag_mem_size = PAGE_ALIGN(g_fragments_size * MAX_FRAGMENTS);

	slot_mem = dmam_alloc_coherent(dev, slot_mem_size + frag_mem_size,
				       &slot_phys, GFP_KERNEL);
	if (!slot_mem) {
		dev_err(dev, "could not allocate DMA memory\n");
		return -ENOMEM;
	}

	WARN_ON(((unsigned long)slot_mem & (PAGE_SIZE - 1)) != 0);

	vchiq_slot_zero = vchiq_init_slots(slot_mem, slot_mem_size);
	if (!vchiq_slot_zero)
		return -EINVAL;

	vchiq_slot_zero->platform_data[VCHIQ_PLATFORM_FRAGMENTS_OFFSET_IDX] =
		(int)slot_phys + slot_mem_size;
	vchiq_slot_zero->platform_data[VCHIQ_PLATFORM_FRAGMENTS_COUNT_IDX] =
		MAX_FRAGMENTS;

	g_fragments_base = (char *)slot_mem + slot_mem_size;

	g_free_fragments = g_fragments_base;
	for (i = 0; i < (MAX_FRAGMENTS - 1); i++) {
		*(char **)&g_fragments_base[i*g_fragments_size] =
			&g_fragments_base[(i + 1)*g_fragments_size];
	}
	*(char **)&g_fragments_base[i * g_fragments_size] = NULL;
	sema_init(&g_free_fragments_sema, MAX_FRAGMENTS);

	err = vchiq_init_state(state, vchiq_slot_zero);
	if (err)
		return err;

	g_regs = devm_platform_ioremap_resource(pdev, 0);
	if (IS_ERR(g_regs))
		return PTR_ERR(g_regs);

	irq = platform_get_irq(pdev, 0);
	if (irq <= 0)
		return irq;

	err = devm_request_irq(dev, irq, vchiq_doorbell_irq, IRQF_IRQPOLL,
			       "VCHIQ doorbell", state);
	if (err) {
		dev_err(dev, "failed to register irq=%d\n", irq);
		return err;
	}

	/* Send the base address of the slots to VideoCore */
	channelbase = slot_phys;
	err = rpi_firmware_property(fw, RPI_FIRMWARE_VCHIQ_INIT,
				    &channelbase, sizeof(channelbase));
	if (err || channelbase) {
		dev_err(dev, "failed to set channelbase\n");
		return err ? : -ENXIO;
	}

	g_dev = dev;
	vchiq_log_info(vchiq_arm_log_level,
		"vchiq_init - done (slots %pK, phys %pad)",
		vchiq_slot_zero, &slot_phys);

	vchiq_call_connected_callbacks();

	return 0;
}

int
vchiq_platform_init_state(struct vchiq_state *state)
{
	struct vchiq_2835_state *platform_state;

	state->platform_state = kzalloc(sizeof(*platform_state), GFP_KERNEL);
	if (!state->platform_state)
		return -ENOMEM;

	platform_state = (struct vchiq_2835_state *)state->platform_state;

	platform_state->inited = 1;
	vchiq_arm_init_state(state, &platform_state->arm_state);

	return 0;
}

struct vchiq_arm_state*
vchiq_platform_get_arm_state(struct vchiq_state *state)
{
	struct vchiq_2835_state *platform_state;

	platform_state   = (struct vchiq_2835_state *)state->platform_state;

	WARN_ON_ONCE(!platform_state->inited);

	return &platform_state->arm_state;
}

void
remote_event_signal(struct remote_event *event)
{
	wmb();

	event->fired = 1;

	dsb(sy);         /* data barrier operation */

	if (event->armed)
		writel(0, g_regs + BELL2); /* trigger vc interrupt */
}

int
vchiq_prepare_bulk_data(struct vchiq_bulk *bulk, void *offset,
			void __user *uoffset, int size, int dir)
{
	struct vchiq_pagelist_info *pagelistinfo;

	pagelistinfo = create_pagelist(offset, uoffset, size,
				       (dir == VCHIQ_BULK_RECEIVE)
				       ? PAGELIST_READ
				       : PAGELIST_WRITE);

	if (!pagelistinfo)
		return -ENOMEM;

	bulk->data = pagelistinfo->dma_addr;

	/*
	 * Store the pagelistinfo address in remote_data,
	 * which isn't used by the slave.
	 */
	bulk->remote_data = pagelistinfo;

	return 0;
}

void
vchiq_complete_bulk(struct vchiq_bulk *bulk)
{
	if (bulk && bulk->remote_data && bulk->actual)
		free_pagelist((struct vchiq_pagelist_info *)bulk->remote_data,
			      bulk->actual);
}

int vchiq_dump_platform_state(void *dump_context)
{
	char buf[80];
	int len;

	len = snprintf(buf, sizeof(buf),
		"  Platform: 2835 (VC master)");
	return vchiq_dump(dump_context, buf, len + 1);
}

#define VCHIQ_INIT_RETRIES 10
int vchiq_initialise(struct vchiq_instance **instance_out)
{
	struct vchiq_state *state;
	struct vchiq_instance *instance = NULL;
	int i, ret;

	/*
	 * VideoCore may not be ready due to boot up timing.
	 * It may never be ready if kernel and firmware are mismatched,so don't
	 * block forever.
	 */
	for (i = 0; i < VCHIQ_INIT_RETRIES; i++) {
		state = vchiq_get_state();
		if (state)
			break;
		usleep_range(500, 600);
	}
	if (i == VCHIQ_INIT_RETRIES) {
		vchiq_log_error(vchiq_core_log_level,
			"%s: videocore not initialized\n", __func__);
		ret = -ENOTCONN;
		goto failed;
	} else if (i > 0) {
		vchiq_log_warning(vchiq_core_log_level,
			"%s: videocore initialized after %d retries\n",
			__func__, i);
	}

	instance = kzalloc(sizeof(*instance), GFP_KERNEL);
	if (!instance) {
		vchiq_log_error(vchiq_core_log_level,
			"%s: error allocating vchiq instance\n", __func__);
		ret = -ENOMEM;
		goto failed;
	}

	instance->connected = 0;
	instance->state = state;
	mutex_init(&instance->bulk_waiter_list_mutex);
	INIT_LIST_HEAD(&instance->bulk_waiter_list);

	*instance_out = instance;

	ret = 0;

failed:
	vchiq_log_trace(vchiq_core_log_level,
		"%s(%p): returning %d", __func__, instance, ret);

	return ret;
}
EXPORT_SYMBOL(vchiq_initialise);

void free_bulk_waiter(struct vchiq_instance *instance)
{
	struct bulk_waiter_node *waiter, *next;

	list_for_each_entry_safe(waiter, next,
				 &instance->bulk_waiter_list, list) {
		list_del(&waiter->list);
		vchiq_log_info(vchiq_arm_log_level,
				"bulk_waiter - cleaned up %pK for pid %d",
				waiter, waiter->pid);
		kfree(waiter);
	}
}

enum vchiq_status vchiq_shutdown(struct vchiq_instance *instance)
{
	enum vchiq_status status = VCHIQ_SUCCESS;
	struct vchiq_state *state = instance->state;

	if (mutex_lock_killable(&state->mutex))
		return VCHIQ_RETRY;

	/* Remove all services */
	vchiq_shutdown_internal(state, instance);

	mutex_unlock(&state->mutex);

	vchiq_log_trace(vchiq_core_log_level,
		"%s(%p): returning %d", __func__, instance, status);

	free_bulk_waiter(instance);
	kfree(instance);

	return status;
}
EXPORT_SYMBOL(vchiq_shutdown);

static int vchiq_is_connected(struct vchiq_instance *instance)
{
	return instance->connected;
}

enum vchiq_status vchiq_connect(struct vchiq_instance *instance)
{
	enum vchiq_status status;
	struct vchiq_state *state = instance->state;

	if (mutex_lock_killable(&state->mutex)) {
		vchiq_log_trace(vchiq_core_log_level,
			"%s: call to mutex_lock failed", __func__);
		status = VCHIQ_RETRY;
		goto failed;
	}
	status = vchiq_connect_internal(state, instance);

	if (status == VCHIQ_SUCCESS)
		instance->connected = 1;

	mutex_unlock(&state->mutex);

failed:
	vchiq_log_trace(vchiq_core_log_level,
		"%s(%p): returning %d", __func__, instance, status);

	return status;
}
EXPORT_SYMBOL(vchiq_connect);

static enum vchiq_status
vchiq_add_service(struct vchiq_instance *instance,
		  const struct vchiq_service_params_kernel *params,
		  unsigned int *phandle)
{
	enum vchiq_status status;
	struct vchiq_state *state = instance->state;
	struct vchiq_service *service = NULL;
	int srvstate;

	*phandle = VCHIQ_SERVICE_HANDLE_INVALID;

	srvstate = vchiq_is_connected(instance)
		? VCHIQ_SRVSTATE_LISTENING
		: VCHIQ_SRVSTATE_HIDDEN;

	service = vchiq_add_service_internal(
		state,
		params,
		srvstate,
		instance,
		NULL);

	if (service) {
		*phandle = service->handle;
		status = VCHIQ_SUCCESS;
	} else {
		status = VCHIQ_ERROR;
	}

	vchiq_log_trace(vchiq_core_log_level,
		"%s(%p): returning %d", __func__, instance, status);

	return status;
}

enum vchiq_status
vchiq_open_service(struct vchiq_instance *instance,
		   const struct vchiq_service_params_kernel *params,
		   unsigned int *phandle)
{
	enum vchiq_status   status = VCHIQ_ERROR;
	struct vchiq_state   *state = instance->state;
	struct vchiq_service *service = NULL;

	*phandle = VCHIQ_SERVICE_HANDLE_INVALID;

	if (!vchiq_is_connected(instance))
		goto failed;

	service = vchiq_add_service_internal(state,
		params,
		VCHIQ_SRVSTATE_OPENING,
		instance,
		NULL);

	if (service) {
		*phandle = service->handle;
		status = vchiq_open_service_internal(service, current->pid);
		if (status != VCHIQ_SUCCESS) {
			vchiq_remove_service(service->handle);
			*phandle = VCHIQ_SERVICE_HANDLE_INVALID;
		}
	}

failed:
	vchiq_log_trace(vchiq_core_log_level,
		"%s(%p): returning %d", __func__, instance, status);

	return status;
}
EXPORT_SYMBOL(vchiq_open_service);

enum vchiq_status
vchiq_bulk_transmit(unsigned int handle, const void *data, unsigned int size,
		    void *userdata, enum vchiq_bulk_mode mode)
{
	enum vchiq_status status;

	while (1) {
		switch (mode) {
		case VCHIQ_BULK_MODE_NOCALLBACK:
		case VCHIQ_BULK_MODE_CALLBACK:
			status = vchiq_bulk_transfer(handle,
						     (void *)data, NULL,
						     size, userdata, mode,
						     VCHIQ_BULK_TRANSMIT);
			break;
		case VCHIQ_BULK_MODE_BLOCKING:
			status = vchiq_blocking_bulk_transfer(handle,
				(void *)data, size, VCHIQ_BULK_TRANSMIT);
			break;
		default:
			return VCHIQ_ERROR;
		}

		/*
		 * vchiq_*_bulk_transfer() may return VCHIQ_RETRY, so we need
		 * to implement a retry mechanism since this function is
		 * supposed to block until queued
		 */
		if (status != VCHIQ_RETRY)
			break;

		msleep(1);
	}

	return status;
}
EXPORT_SYMBOL(vchiq_bulk_transmit);

enum vchiq_status vchiq_bulk_receive(unsigned int handle, void *data,
				     unsigned int size, void *userdata,
				     enum vchiq_bulk_mode mode)
{
	enum vchiq_status status;

	while (1) {
		switch (mode) {
		case VCHIQ_BULK_MODE_NOCALLBACK:
		case VCHIQ_BULK_MODE_CALLBACK:
			status = vchiq_bulk_transfer(handle, data, NULL,
						     size, userdata,
						     mode, VCHIQ_BULK_RECEIVE);
			break;
		case VCHIQ_BULK_MODE_BLOCKING:
			status = vchiq_blocking_bulk_transfer(handle,
				(void *)data, size, VCHIQ_BULK_RECEIVE);
			break;
		default:
			return VCHIQ_ERROR;
		}

		/*
		 * vchiq_*_bulk_transfer() may return VCHIQ_RETRY, so we need
		 * to implement a retry mechanism since this function is
		 * supposed to block until queued
		 */
		if (status != VCHIQ_RETRY)
			break;

		msleep(1);
	}

	return status;
}
EXPORT_SYMBOL(vchiq_bulk_receive);

static enum vchiq_status
vchiq_blocking_bulk_transfer(unsigned int handle, void *data, unsigned int size,
			     enum vchiq_bulk_dir dir)
{
	struct vchiq_instance *instance;
	struct vchiq_service *service;
	enum vchiq_status status;
	struct bulk_waiter_node *waiter = NULL;
	bool found = false;

	service = find_service_by_handle(handle);
	if (!service)
		return VCHIQ_ERROR;

	instance = service->instance;

	vchiq_service_put(service);

	mutex_lock(&instance->bulk_waiter_list_mutex);
	list_for_each_entry(waiter, &instance->bulk_waiter_list, list) {
		if (waiter->pid == current->pid) {
			list_del(&waiter->list);
			found = true;
			break;
		}
	}
	mutex_unlock(&instance->bulk_waiter_list_mutex);

	if (found) {
		struct vchiq_bulk *bulk = waiter->bulk_waiter.bulk;

		if (bulk) {
			/* This thread has an outstanding bulk transfer. */
			/* FIXME: why compare a dma address to a pointer? */
			if ((bulk->data != (dma_addr_t)(uintptr_t)data) ||
				(bulk->size != size)) {
				/*
				 * This is not a retry of the previous one.
				 * Cancel the signal when the transfer completes.
				 */
				spin_lock(&bulk_waiter_spinlock);
				bulk->userdata = NULL;
				spin_unlock(&bulk_waiter_spinlock);
			}
		}
	} else {
		waiter = kzalloc(sizeof(*waiter), GFP_KERNEL);
		if (!waiter) {
			vchiq_log_error(vchiq_core_log_level,
				"%s - out of memory", __func__);
			return VCHIQ_ERROR;
		}
	}

	status = vchiq_bulk_transfer(handle, data, NULL, size,
				     &waiter->bulk_waiter,
				     VCHIQ_BULK_MODE_BLOCKING, dir);
	if ((status != VCHIQ_RETRY) || fatal_signal_pending(current) ||
		!waiter->bulk_waiter.bulk) {
		struct vchiq_bulk *bulk = waiter->bulk_waiter.bulk;

		if (bulk) {
			/* Cancel the signal when the transfer completes. */
			spin_lock(&bulk_waiter_spinlock);
			bulk->userdata = NULL;
			spin_unlock(&bulk_waiter_spinlock);
		}
		kfree(waiter);
	} else {
		waiter->pid = current->pid;
		mutex_lock(&instance->bulk_waiter_list_mutex);
		list_add(&waiter->list, &instance->bulk_waiter_list);
		mutex_unlock(&instance->bulk_waiter_list_mutex);
		vchiq_log_info(vchiq_arm_log_level,
				"saved bulk_waiter %pK for pid %d",
				waiter, current->pid);
	}

	return status;
}

static enum vchiq_status
add_completion(struct vchiq_instance *instance, enum vchiq_reason reason,
	       struct vchiq_header *header, struct user_service *user_service,
	       void *bulk_userdata)
{
	struct vchiq_completion_data_kernel *completion;
	int insert;

	DEBUG_INITIALISE(g_state.local)

	insert = instance->completion_insert;
	while ((insert - instance->completion_remove) >= MAX_COMPLETIONS) {
		/* Out of space - wait for the client */
		DEBUG_TRACE(SERVICE_CALLBACK_LINE);
		vchiq_log_trace(vchiq_arm_log_level,
			"%s - completion queue full", __func__);
		DEBUG_COUNT(COMPLETION_QUEUE_FULL_COUNT);
		if (wait_for_completion_interruptible(
					&instance->remove_event)) {
			vchiq_log_info(vchiq_arm_log_level,
				"service_callback interrupted");
			return VCHIQ_RETRY;
		} else if (instance->closing) {
			vchiq_log_info(vchiq_arm_log_level,
				"service_callback closing");
			return VCHIQ_SUCCESS;
		}
		DEBUG_TRACE(SERVICE_CALLBACK_LINE);
	}

	completion = &instance->completions[insert & (MAX_COMPLETIONS - 1)];

	completion->header = header;
	completion->reason = reason;
	/* N.B. service_userdata is updated while processing AWAIT_COMPLETION */
	completion->service_userdata = user_service->service;
	completion->bulk_userdata = bulk_userdata;

	if (reason == VCHIQ_SERVICE_CLOSED) {
		/*
		 * Take an extra reference, to be held until
		 * this CLOSED notification is delivered.
		 */
		vchiq_service_get(user_service->service);
		if (instance->use_close_delivered)
			user_service->close_pending = 1;
	}

	/*
	 * A write barrier is needed here to ensure that the entire completion
	 * record is written out before the insert point.
	 */
	wmb();

	if (reason == VCHIQ_MESSAGE_AVAILABLE)
		user_service->message_available_pos = insert;

	insert++;
	instance->completion_insert = insert;

	complete(&instance->insert_event);

	return VCHIQ_SUCCESS;
}

enum vchiq_status
service_callback(enum vchiq_reason reason, struct vchiq_header *header,
		 unsigned int handle, void *bulk_userdata)
{
	/*
	 * How do we ensure the callback goes to the right client?
	 * The service_user data points to a user_service record
	 * containing the original callback and the user state structure, which
	 * contains a circular buffer for completion records.
	 */
	struct user_service *user_service;
	struct vchiq_service *service;
	struct vchiq_instance *instance;
	bool skip_completion = false;

	DEBUG_INITIALISE(g_state.local)

	DEBUG_TRACE(SERVICE_CALLBACK_LINE);

	service = handle_to_service(handle);
	if (WARN_ON(!service))
		return VCHIQ_SUCCESS;

	user_service = (struct user_service *)service->base.userdata;
	instance = user_service->instance;

	if (!instance || instance->closing)
		return VCHIQ_SUCCESS;

	vchiq_log_trace(vchiq_arm_log_level,
		"%s - service %lx(%d,%p), reason %d, header %lx, instance %lx, bulk_userdata %lx",
		__func__, (unsigned long)user_service,
		service->localport, user_service->userdata,
		reason, (unsigned long)header,
		(unsigned long)instance, (unsigned long)bulk_userdata);

	if (header && user_service->is_vchi) {
		spin_lock(&msg_queue_spinlock);
		while (user_service->msg_insert ==
			(user_service->msg_remove + MSG_QUEUE_SIZE)) {
			spin_unlock(&msg_queue_spinlock);
			DEBUG_TRACE(SERVICE_CALLBACK_LINE);
			DEBUG_COUNT(MSG_QUEUE_FULL_COUNT);
			vchiq_log_trace(vchiq_arm_log_level,
				"service_callback - msg queue full");
			/*
			 * If there is no MESSAGE_AVAILABLE in the completion
			 * queue, add one
			 */
			if ((user_service->message_available_pos -
				instance->completion_remove) < 0) {
				enum vchiq_status status;

				vchiq_log_info(vchiq_arm_log_level,
					"Inserting extra MESSAGE_AVAILABLE");
				DEBUG_TRACE(SERVICE_CALLBACK_LINE);
				status = add_completion(instance, reason,
					NULL, user_service, bulk_userdata);
				if (status != VCHIQ_SUCCESS) {
					DEBUG_TRACE(SERVICE_CALLBACK_LINE);
					return status;
				}
			}

			DEBUG_TRACE(SERVICE_CALLBACK_LINE);
			if (wait_for_completion_interruptible(
						&user_service->remove_event)) {
				vchiq_log_info(vchiq_arm_log_level,
					"%s interrupted", __func__);
				DEBUG_TRACE(SERVICE_CALLBACK_LINE);
				return VCHIQ_RETRY;
			} else if (instance->closing) {
				vchiq_log_info(vchiq_arm_log_level,
					"%s closing", __func__);
				DEBUG_TRACE(SERVICE_CALLBACK_LINE);
				return VCHIQ_ERROR;
			}
			DEBUG_TRACE(SERVICE_CALLBACK_LINE);
			spin_lock(&msg_queue_spinlock);
		}

		user_service->msg_queue[user_service->msg_insert &
			(MSG_QUEUE_SIZE - 1)] = header;
		user_service->msg_insert++;

		/*
		 * If there is a thread waiting in DEQUEUE_MESSAGE, or if
		 * there is a MESSAGE_AVAILABLE in the completion queue then
		 * bypass the completion queue.
		 */
		if (((user_service->message_available_pos -
			instance->completion_remove) >= 0) ||
			user_service->dequeue_pending) {
			user_service->dequeue_pending = 0;
			skip_completion = true;
		}

		spin_unlock(&msg_queue_spinlock);
		complete(&user_service->insert_event);

		header = NULL;
	}
	DEBUG_TRACE(SERVICE_CALLBACK_LINE);

	if (skip_completion)
		return VCHIQ_SUCCESS;

	return add_completion(instance, reason, header, user_service,
		bulk_userdata);
}

int vchiq_dump(void *dump_context, const char *str, int len)
{
	struct dump_context *context = (struct dump_context *)dump_context;
	int copy_bytes;

	if (context->actual >= context->space)
		return 0;

	if (context->offset > 0) {
		int skip_bytes = min_t(int, len, context->offset);

		str += skip_bytes;
		len -= skip_bytes;
		context->offset -= skip_bytes;
		if (context->offset > 0)
			return 0;
	}
	copy_bytes = min_t(int, len, context->space - context->actual);
	if (copy_bytes == 0)
		return 0;
	if (copy_to_user(context->buf + context->actual, str,
			 copy_bytes))
		return -EFAULT;
	context->actual += copy_bytes;
	len -= copy_bytes;

	/*
	 * If the terminating NUL is included in the length, then it
	 * marks the end of a line and should be replaced with a
	 * carriage return.
	 */
	if ((len == 0) && (str[copy_bytes - 1] == '\0')) {
		char cr = '\n';

		if (copy_to_user(context->buf + context->actual - 1,
				 &cr, 1))
			return -EFAULT;
	}
	return 0;
}

int vchiq_dump_platform_instances(void *dump_context)
{
	struct vchiq_state *state = vchiq_get_state();
	char buf[80];
	int len;
	int i;

	/*
	 * There is no list of instances, so instead scan all services,
	 * marking those that have been dumped.
	 */

	rcu_read_lock();
	for (i = 0; i < state->unused_service; i++) {
		struct vchiq_service *service;
		struct vchiq_instance *instance;

		service = rcu_dereference(state->services[i]);
		if (!service || service->base.callback != service_callback)
			continue;

		instance = service->instance;
		if (instance)
			instance->mark = 0;
	}
	rcu_read_unlock();

	for (i = 0; i < state->unused_service; i++) {
		struct vchiq_service *service;
		struct vchiq_instance *instance;
		int err;

		rcu_read_lock();
		service = rcu_dereference(state->services[i]);
		if (!service || service->base.callback != service_callback) {
			rcu_read_unlock();
			continue;
		}

		instance = service->instance;
		if (!instance || instance->mark) {
			rcu_read_unlock();
			continue;
		}
		rcu_read_unlock();

		len = snprintf(buf, sizeof(buf),
			       "Instance %pK: pid %d,%s completions %d/%d",
			       instance, instance->pid,
			       instance->connected ? " connected, " :
			       "",
			       instance->completion_insert -
			       instance->completion_remove,
			       MAX_COMPLETIONS);
		err = vchiq_dump(dump_context, buf, len + 1);
		if (err)
			return err;
		instance->mark = 1;
	}
	return 0;
}

int vchiq_dump_platform_service_state(void *dump_context,
				      struct vchiq_service *service)
{
	struct user_service *user_service =
			(struct user_service *)service->base.userdata;
	char buf[80];
	int len;

	len = scnprintf(buf, sizeof(buf), "  instance %pK", service->instance);

	if ((service->base.callback == service_callback) &&
		user_service->is_vchi) {
		len += scnprintf(buf + len, sizeof(buf) - len,
			", %d/%d messages",
			user_service->msg_insert - user_service->msg_remove,
			MSG_QUEUE_SIZE);

		if (user_service->dequeue_pending)
			len += scnprintf(buf + len, sizeof(buf) - len,
				" (dequeue pending)");
	}

	return vchiq_dump(dump_context, buf, len + 1);
}

struct vchiq_state *
vchiq_get_state(void)
{

	if (!g_state.remote)
		pr_err("%s: g_state.remote == NULL\n", __func__);
	else if (g_state.remote->initialised != 1)
		pr_notice("%s: g_state.remote->initialised != 1 (%d)\n",
			  __func__, g_state.remote->initialised);

	return (g_state.remote &&
		(g_state.remote->initialised == 1)) ? &g_state : NULL;
}

/*
 * Autosuspend related functionality
 */

static enum vchiq_status
vchiq_keepalive_vchiq_callback(enum vchiq_reason reason,
			       struct vchiq_header *header,
			       unsigned int service_user, void *bulk_user)
{
	vchiq_log_error(vchiq_susp_log_level,
		"%s callback reason %d", __func__, reason);
	return 0;
}

static int
vchiq_keepalive_thread_func(void *v)
{
	struct vchiq_state *state = (struct vchiq_state *)v;
	struct vchiq_arm_state *arm_state = vchiq_platform_get_arm_state(state);

	enum vchiq_status status;
	struct vchiq_instance *instance;
	unsigned int ka_handle;
	int ret;

	struct vchiq_service_params_kernel params = {
		.fourcc      = VCHIQ_MAKE_FOURCC('K', 'E', 'E', 'P'),
		.callback    = vchiq_keepalive_vchiq_callback,
		.version     = KEEPALIVE_VER,
		.version_min = KEEPALIVE_VER_MIN
	};

	ret = vchiq_initialise(&instance);
	if (ret) {
		vchiq_log_error(vchiq_susp_log_level,
			"%s vchiq_initialise failed %d", __func__, ret);
		goto exit;
	}

	status = vchiq_connect(instance);
	if (status != VCHIQ_SUCCESS) {
		vchiq_log_error(vchiq_susp_log_level,
			"%s vchiq_connect failed %d", __func__, status);
		goto shutdown;
	}

	status = vchiq_add_service(instance, &params, &ka_handle);
	if (status != VCHIQ_SUCCESS) {
		vchiq_log_error(vchiq_susp_log_level,
			"%s vchiq_open_service failed %d", __func__, status);
		goto shutdown;
	}

	while (1) {
		long rc = 0, uc = 0;

		if (wait_for_completion_interruptible(&arm_state->ka_evt)) {
			vchiq_log_error(vchiq_susp_log_level,
				"%s interrupted", __func__);
			flush_signals(current);
			continue;
		}

		/*
		 * read and clear counters.  Do release_count then use_count to
		 * prevent getting more releases than uses
		 */
		rc = atomic_xchg(&arm_state->ka_release_count, 0);
		uc = atomic_xchg(&arm_state->ka_use_count, 0);

		/*
		 * Call use/release service the requisite number of times.
		 * Process use before release so use counts don't go negative
		 */
		while (uc--) {
			atomic_inc(&arm_state->ka_use_ack_count);
			status = vchiq_use_service(ka_handle);
			if (status != VCHIQ_SUCCESS) {
				vchiq_log_error(vchiq_susp_log_level,
					"%s vchiq_use_service error %d",
					__func__, status);
			}
		}
		while (rc--) {
			status = vchiq_release_service(ka_handle);
			if (status != VCHIQ_SUCCESS) {
				vchiq_log_error(vchiq_susp_log_level,
					"%s vchiq_release_service error %d",
					__func__, status);
			}
		}
	}

shutdown:
	vchiq_shutdown(instance);
exit:
	return 0;
}

void
vchiq_arm_init_state(struct vchiq_state *state,
		     struct vchiq_arm_state *arm_state)
{
	if (arm_state) {
		rwlock_init(&arm_state->susp_res_lock);

		init_completion(&arm_state->ka_evt);
		atomic_set(&arm_state->ka_use_count, 0);
		atomic_set(&arm_state->ka_use_ack_count, 0);
		atomic_set(&arm_state->ka_release_count, 0);

		arm_state->state = state;
		arm_state->first_connect = 0;

	}
}

int
vchiq_use_internal(struct vchiq_state *state, struct vchiq_service *service,
		   enum USE_TYPE_E use_type)
{
	struct vchiq_arm_state *arm_state = vchiq_platform_get_arm_state(state);
	int ret = 0;
	char entity[16];
	int *entity_uc;
	int local_uc;

	if (!arm_state) {
		ret = -EINVAL;
		goto out;
	}

	if (use_type == USE_TYPE_VCHIQ) {
		sprintf(entity, "VCHIQ:   ");
		entity_uc = &arm_state->peer_use_count;
	} else if (service) {
		sprintf(entity, "%c%c%c%c:%03d",
			VCHIQ_FOURCC_AS_4CHARS(service->base.fourcc),
			service->client_id);
		entity_uc = &service->service_use_count;
	} else {
		vchiq_log_error(vchiq_susp_log_level, "%s null service ptr", __func__);
		ret = -EINVAL;
		goto out;
	}

	write_lock_bh(&arm_state->susp_res_lock);
	local_uc = ++arm_state->videocore_use_count;
	++(*entity_uc);

	vchiq_log_trace(vchiq_susp_log_level,
		"%s %s count %d, state count %d",
		__func__, entity, *entity_uc, local_uc);

	write_unlock_bh(&arm_state->susp_res_lock);

	if (!ret) {
		enum vchiq_status status = VCHIQ_SUCCESS;
		long ack_cnt = atomic_xchg(&arm_state->ka_use_ack_count, 0);

		while (ack_cnt && (status == VCHIQ_SUCCESS)) {
			/* Send the use notify to videocore */
			status = vchiq_send_remote_use_active(state);
			if (status == VCHIQ_SUCCESS)
				ack_cnt--;
			else
				atomic_add(ack_cnt,
					&arm_state->ka_use_ack_count);
		}
	}

out:
	vchiq_log_trace(vchiq_susp_log_level, "%s exit %d", __func__, ret);
	return ret;
}

int
vchiq_release_internal(struct vchiq_state *state, struct vchiq_service *service)
{
	struct vchiq_arm_state *arm_state = vchiq_platform_get_arm_state(state);
	int ret = 0;
	char entity[16];
	int *entity_uc;

	if (!arm_state) {
		ret = -EINVAL;
		goto out;
	}

	if (service) {
		sprintf(entity, "%c%c%c%c:%03d",
			VCHIQ_FOURCC_AS_4CHARS(service->base.fourcc),
			service->client_id);
		entity_uc = &service->service_use_count;
	} else {
		sprintf(entity, "PEER:   ");
		entity_uc = &arm_state->peer_use_count;
	}

	write_lock_bh(&arm_state->susp_res_lock);
	if (!arm_state->videocore_use_count || !(*entity_uc)) {
		/* Don't use BUG_ON - don't allow user thread to crash kernel */
		WARN_ON(!arm_state->videocore_use_count);
		WARN_ON(!(*entity_uc));
		ret = -EINVAL;
		goto unlock;
	}
	--arm_state->videocore_use_count;
	--(*entity_uc);

	vchiq_log_trace(vchiq_susp_log_level,
		"%s %s count %d, state count %d",
		__func__, entity, *entity_uc,
		arm_state->videocore_use_count);

unlock:
	write_unlock_bh(&arm_state->susp_res_lock);

out:
	vchiq_log_trace(vchiq_susp_log_level, "%s exit %d", __func__, ret);
	return ret;
}

void
vchiq_on_remote_use(struct vchiq_state *state)
{
	struct vchiq_arm_state *arm_state = vchiq_platform_get_arm_state(state);

	atomic_inc(&arm_state->ka_use_count);
	complete(&arm_state->ka_evt);
}

void
vchiq_on_remote_release(struct vchiq_state *state)
{
	struct vchiq_arm_state *arm_state = vchiq_platform_get_arm_state(state);

	atomic_inc(&arm_state->ka_release_count);
	complete(&arm_state->ka_evt);
}

int
vchiq_use_service_internal(struct vchiq_service *service)
{
	return vchiq_use_internal(service->state, service, USE_TYPE_SERVICE);
}

int
vchiq_release_service_internal(struct vchiq_service *service)
{
	return vchiq_release_internal(service->state, service);
}

struct vchiq_debugfs_node *
vchiq_instance_get_debugfs_node(struct vchiq_instance *instance)
{
	return &instance->debugfs_node;
}

int
vchiq_instance_get_use_count(struct vchiq_instance *instance)
{
	struct vchiq_service *service;
	int use_count = 0, i;

	i = 0;
	rcu_read_lock();
	while ((service = __next_service_by_instance(instance->state,
						     instance, &i)))
		use_count += service->service_use_count;
	rcu_read_unlock();
	return use_count;
}

int
vchiq_instance_get_pid(struct vchiq_instance *instance)
{
	return instance->pid;
}

int
vchiq_instance_get_trace(struct vchiq_instance *instance)
{
	return instance->trace;
}

void
vchiq_instance_set_trace(struct vchiq_instance *instance, int trace)
{
	struct vchiq_service *service;
	int i;

	i = 0;
	rcu_read_lock();
	while ((service = __next_service_by_instance(instance->state,
						     instance, &i)))
		service->trace = trace;
	rcu_read_unlock();
	instance->trace = (trace != 0);
}

enum vchiq_status
vchiq_use_service(unsigned int handle)
{
	enum vchiq_status ret = VCHIQ_ERROR;
	struct vchiq_service *service = find_service_by_handle(handle);

	if (service) {
		ret = vchiq_use_internal(service->state, service,
				USE_TYPE_SERVICE);
		vchiq_service_put(service);
	}
	return ret;
}
EXPORT_SYMBOL(vchiq_use_service);

enum vchiq_status
vchiq_release_service(unsigned int handle)
{
	enum vchiq_status ret = VCHIQ_ERROR;
	struct vchiq_service *service = find_service_by_handle(handle);

	if (service) {
		ret = vchiq_release_internal(service->state, service);
		vchiq_service_put(service);
	}
	return ret;
}
EXPORT_SYMBOL(vchiq_release_service);

struct service_data_struct {
	int fourcc;
	int clientid;
	int use_count;
};

void
vchiq_dump_service_use_state(struct vchiq_state *state)
{
	struct vchiq_arm_state *arm_state = vchiq_platform_get_arm_state(state);
	struct service_data_struct *service_data;
	int i, found = 0;
	/*
	 * If there's more than 64 services, only dump ones with
	 * non-zero counts
	 */
	int only_nonzero = 0;
	static const char *nz = "<-- preventing suspend";

	int peer_count;
	int vc_use_count;
	int active_services;

	if (!arm_state)
		return;

	service_data = kmalloc_array(MAX_SERVICES, sizeof(*service_data),
				     GFP_KERNEL);
	if (!service_data)
		return;

	read_lock_bh(&arm_state->susp_res_lock);
	peer_count = arm_state->peer_use_count;
	vc_use_count = arm_state->videocore_use_count;
	active_services = state->unused_service;
	if (active_services > MAX_SERVICES)
		only_nonzero = 1;

	rcu_read_lock();
	for (i = 0; i < active_services; i++) {
		struct vchiq_service *service_ptr =
			rcu_dereference(state->services[i]);

		if (!service_ptr)
			continue;

		if (only_nonzero && !service_ptr->service_use_count)
			continue;

		if (service_ptr->srvstate == VCHIQ_SRVSTATE_FREE)
			continue;

		service_data[found].fourcc = service_ptr->base.fourcc;
		service_data[found].clientid = service_ptr->client_id;
		service_data[found].use_count = service_ptr->service_use_count;
		found++;
		if (found >= MAX_SERVICES)
			break;
	}
	rcu_read_unlock();

	read_unlock_bh(&arm_state->susp_res_lock);

	if (only_nonzero)
		vchiq_log_warning(vchiq_susp_log_level, "Too many active "
			"services (%d).  Only dumping up to first %d services "
			"with non-zero use-count", active_services, found);

	for (i = 0; i < found; i++) {
		vchiq_log_warning(vchiq_susp_log_level,
			"----- %c%c%c%c:%d service count %d %s",
			VCHIQ_FOURCC_AS_4CHARS(service_data[i].fourcc),
			service_data[i].clientid,
			service_data[i].use_count,
			service_data[i].use_count ? nz : "");
	}
	vchiq_log_warning(vchiq_susp_log_level,
		"----- VCHIQ use count count %d", peer_count);
	vchiq_log_warning(vchiq_susp_log_level,
		"--- Overall vchiq instance use count %d", vc_use_count);

	kfree(service_data);
}

enum vchiq_status
vchiq_check_service(struct vchiq_service *service)
{
	struct vchiq_arm_state *arm_state;
	enum vchiq_status ret = VCHIQ_ERROR;

	if (!service || !service->state)
		goto out;

	arm_state = vchiq_platform_get_arm_state(service->state);

	read_lock_bh(&arm_state->susp_res_lock);
	if (service->service_use_count)
		ret = VCHIQ_SUCCESS;
	read_unlock_bh(&arm_state->susp_res_lock);

	if (ret == VCHIQ_ERROR) {
		vchiq_log_error(vchiq_susp_log_level,
			"%s ERROR - %c%c%c%c:%d service count %d, state count %d", __func__,
			VCHIQ_FOURCC_AS_4CHARS(service->base.fourcc),
			service->client_id, service->service_use_count,
			arm_state->videocore_use_count);
		vchiq_dump_service_use_state(service->state);
	}
out:
	return ret;
}

void vchiq_platform_conn_state_changed(struct vchiq_state *state,
				       enum vchiq_connstate oldstate,
				       enum vchiq_connstate newstate)
{
	struct vchiq_arm_state *arm_state = vchiq_platform_get_arm_state(state);
	char threadname[16];

	vchiq_log_info(vchiq_susp_log_level, "%d: %s->%s", state->id,
		get_conn_state_name(oldstate), get_conn_state_name(newstate));
	if (state->conn_state != VCHIQ_CONNSTATE_CONNECTED)
		return;

	write_lock_bh(&arm_state->susp_res_lock);
	if (arm_state->first_connect) {
		write_unlock_bh(&arm_state->susp_res_lock);
		return;
	}

	arm_state->first_connect = 1;
	write_unlock_bh(&arm_state->susp_res_lock);
	snprintf(threadname, sizeof(threadname), "vchiq-keep/%d",
		 state->id);
	arm_state->ka_thread = kthread_create(&vchiq_keepalive_thread_func,
					      (void *)state,
					      threadname);
	if (IS_ERR(arm_state->ka_thread)) {
		vchiq_log_error(vchiq_susp_log_level,
				"vchiq: FATAL: couldn't create thread %s",
				threadname);
	} else {
		wake_up_process(arm_state->ka_thread);
	}
}

static const struct of_device_id vchiq_of_match[] = {
	{ .compatible = "brcm,bcm2835-vchiq", .data = &bcm2835_drvdata },
	{ .compatible = "brcm,bcm2836-vchiq", .data = &bcm2836_drvdata },
	{},
};
MODULE_DEVICE_TABLE(of, vchiq_of_match);

static struct platform_device *
vchiq_register_child(struct platform_device *pdev, const char *name)
{
	struct platform_device_info pdevinfo;
	struct platform_device *child;

	memset(&pdevinfo, 0, sizeof(pdevinfo));

	pdevinfo.parent = &pdev->dev;
	pdevinfo.name = name;
	pdevinfo.id = PLATFORM_DEVID_NONE;
	pdevinfo.dma_mask = DMA_BIT_MASK(32);

	child = platform_device_register_full(&pdevinfo);
	if (IS_ERR(child)) {
		dev_warn(&pdev->dev, "%s not registered\n", name);
		child = NULL;
	}

	return child;
}

static int vchiq_probe(struct platform_device *pdev)
{
	struct device_node *fw_node;
	const struct of_device_id *of_id;
	struct vchiq_drvdata *drvdata;
	int err;

	of_id = of_match_node(vchiq_of_match, pdev->dev.of_node);
	drvdata = (struct vchiq_drvdata *)of_id->data;
	if (!drvdata)
		return -EINVAL;

	fw_node = of_find_compatible_node(NULL, NULL,
					  "raspberrypi,bcm2835-firmware");
	if (!fw_node) {
		dev_err(&pdev->dev, "Missing firmware node\n");
		return -ENOENT;
	}

	drvdata->fw = devm_rpi_firmware_get(&pdev->dev, fw_node);
	of_node_put(fw_node);
	if (!drvdata->fw)
		return -EPROBE_DEFER;

	platform_set_drvdata(pdev, drvdata);

	err = vchiq_platform_init(pdev, &g_state);
	if (err)
		goto failed_platform_init;

	vchiq_debugfs_init();

	vchiq_log_info(vchiq_arm_log_level,
		       "vchiq: platform initialised - version %d (min %d)",
		       VCHIQ_VERSION, VCHIQ_VERSION_MIN);

	/*
	 * Simply exit on error since the function handles cleanup in
	 * cases of failure.
	 */
	err = vchiq_register_chrdev(&pdev->dev);
	if (err) {
		vchiq_log_warning(vchiq_arm_log_level,
				  "Failed to initialize vchiq cdev");
		goto error_exit;
	}

	bcm2835_camera = vchiq_register_child(pdev, "bcm2835-camera");
	bcm2835_audio = vchiq_register_child(pdev, "bcm2835_audio");

	return 0;

failed_platform_init:
	vchiq_log_warning(vchiq_arm_log_level, "could not initialize vchiq platform");
error_exit:
	return err;
}

static int vchiq_remove(struct platform_device *pdev)
{
	platform_device_unregister(bcm2835_audio);
	platform_device_unregister(bcm2835_camera);
	vchiq_debugfs_deinit();
	vchiq_deregister_chrdev();

	return 0;
}

static struct platform_driver vchiq_driver = {
	.driver = {
		.name = "bcm2835_vchiq",
		.of_match_table = vchiq_of_match,
	},
	.probe = vchiq_probe,
	.remove = vchiq_remove,
};

static int __init vchiq_driver_init(void)
{
	int ret;

	ret = platform_driver_register(&vchiq_driver);
	if (ret)
		pr_err("Failed to register vchiq driver\n");

	return ret;
}
module_init(vchiq_driver_init);

static void __exit vchiq_driver_exit(void)
{
	platform_driver_unregister(&vchiq_driver);
}
module_exit(vchiq_driver_exit);

MODULE_LICENSE("Dual BSD/GPL");
MODULE_DESCRIPTION("Videocore VCHIQ driver");
MODULE_AUTHOR("Broadcom Corporation");<|MERGE_RESOLUTION|>--- conflicted
+++ resolved
@@ -182,11 +182,7 @@
 		offset = (uintptr_t)ubuf & (PAGE_SIZE - 1);
 	num_pages = DIV_ROUND_UP(count + offset, PAGE_SIZE);
 
-<<<<<<< HEAD
-	if (num_pages > (SIZE_MAX - sizeof(struct pagelist) -
-=======
 	if ((size_t)num_pages > (SIZE_MAX - sizeof(struct pagelist) -
->>>>>>> 6195eb15
 			 sizeof(struct vchiq_pagelist_info)) /
 			(sizeof(u32) + sizeof(pages[0]) +
 			 sizeof(struct scatterlist)))
