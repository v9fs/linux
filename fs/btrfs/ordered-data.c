// SPDX-License-Identifier: GPL-2.0
/*
 * Copyright (C) 2007 Oracle.  All rights reserved.
 */

#include <linux/slab.h>
#include <linux/blkdev.h>
#include <linux/writeback.h>
#include <linux/sched/mm.h>
#include "messages.h"
#include "misc.h"
#include "ctree.h"
#include "transaction.h"
#include "btrfs_inode.h"
#include "extent_io.h"
#include "disk-io.h"
#include "compression.h"
#include "delalloc-space.h"
#include "qgroup.h"
#include "subpage.h"
#include "file.h"

static struct kmem_cache *btrfs_ordered_extent_cache;

static u64 entry_end(struct btrfs_ordered_extent *entry)
{
	if (entry->file_offset + entry->num_bytes < entry->file_offset)
		return (u64)-1;
	return entry->file_offset + entry->num_bytes;
}

/* returns NULL if the insertion worked, or it returns the node it did find
 * in the tree
 */
static struct rb_node *tree_insert(struct rb_root *root, u64 file_offset,
				   struct rb_node *node)
{
	struct rb_node **p = &root->rb_node;
	struct rb_node *parent = NULL;
	struct btrfs_ordered_extent *entry;

	while (*p) {
		parent = *p;
		entry = rb_entry(parent, struct btrfs_ordered_extent, rb_node);

		if (file_offset < entry->file_offset)
			p = &(*p)->rb_left;
		else if (file_offset >= entry_end(entry))
			p = &(*p)->rb_right;
		else
			return parent;
	}

	rb_link_node(node, parent, p);
	rb_insert_color(node, root);
	return NULL;
}

/*
 * look for a given offset in the tree, and if it can't be found return the
 * first lesser offset
 */
static struct rb_node *__tree_search(struct rb_root *root, u64 file_offset,
				     struct rb_node **prev_ret)
{
	struct rb_node *n = root->rb_node;
	struct rb_node *prev = NULL;
	struct rb_node *test;
	struct btrfs_ordered_extent *entry;
	struct btrfs_ordered_extent *prev_entry = NULL;

	while (n) {
		entry = rb_entry(n, struct btrfs_ordered_extent, rb_node);
		prev = n;
		prev_entry = entry;

		if (file_offset < entry->file_offset)
			n = n->rb_left;
		else if (file_offset >= entry_end(entry))
			n = n->rb_right;
		else
			return n;
	}
	if (!prev_ret)
		return NULL;

	while (prev && file_offset >= entry_end(prev_entry)) {
		test = rb_next(prev);
		if (!test)
			break;
		prev_entry = rb_entry(test, struct btrfs_ordered_extent,
				      rb_node);
		if (file_offset < entry_end(prev_entry))
			break;

		prev = test;
	}
	if (prev)
		prev_entry = rb_entry(prev, struct btrfs_ordered_extent,
				      rb_node);
	while (prev && file_offset < entry_end(prev_entry)) {
		test = rb_prev(prev);
		if (!test)
			break;
		prev_entry = rb_entry(test, struct btrfs_ordered_extent,
				      rb_node);
		prev = test;
	}
	*prev_ret = prev;
	return NULL;
}

static int range_overlaps(struct btrfs_ordered_extent *entry, u64 file_offset,
			  u64 len)
{
	if (file_offset + len <= entry->file_offset ||
	    entry->file_offset + entry->num_bytes <= file_offset)
		return 0;
	return 1;
}

/*
 * look find the first ordered struct that has this offset, otherwise
 * the first one less than this offset
 */
static inline struct rb_node *ordered_tree_search(struct btrfs_inode *inode,
						  u64 file_offset)
{
	struct rb_node *prev = NULL;
	struct rb_node *ret;
	struct btrfs_ordered_extent *entry;

	if (inode->ordered_tree_last) {
		entry = rb_entry(inode->ordered_tree_last, struct btrfs_ordered_extent,
				 rb_node);
		if (in_range(file_offset, entry->file_offset, entry->num_bytes))
			return inode->ordered_tree_last;
	}
	ret = __tree_search(&inode->ordered_tree, file_offset, &prev);
	if (!ret)
		ret = prev;
	if (ret)
		inode->ordered_tree_last = ret;
	return ret;
}

static struct btrfs_ordered_extent *alloc_ordered_extent(
			struct btrfs_inode *inode, u64 file_offset, u64 num_bytes,
			u64 ram_bytes, u64 disk_bytenr, u64 disk_num_bytes,
			u64 offset, unsigned long flags, int compress_type)
{
	struct btrfs_ordered_extent *entry;
	int ret;
	u64 qgroup_rsv = 0;

	if (flags &
	    ((1 << BTRFS_ORDERED_NOCOW) | (1 << BTRFS_ORDERED_PREALLOC))) {
		/* For nocow write, we can release the qgroup rsv right now */
		ret = btrfs_qgroup_free_data(inode, NULL, file_offset, num_bytes, &qgroup_rsv);
		if (ret < 0)
			return ERR_PTR(ret);
	} else {
		/*
		 * The ordered extent has reserved qgroup space, release now
		 * and pass the reserved number for qgroup_record to free.
		 */
		ret = btrfs_qgroup_release_data(inode, file_offset, num_bytes, &qgroup_rsv);
		if (ret < 0)
			return ERR_PTR(ret);
	}
	entry = kmem_cache_zalloc(btrfs_ordered_extent_cache, GFP_NOFS);
	if (!entry)
		return ERR_PTR(-ENOMEM);

	entry->file_offset = file_offset;
	entry->num_bytes = num_bytes;
	entry->ram_bytes = ram_bytes;
	entry->disk_bytenr = disk_bytenr;
	entry->disk_num_bytes = disk_num_bytes;
	entry->offset = offset;
	entry->bytes_left = num_bytes;
	entry->inode = igrab(&inode->vfs_inode);
	entry->compress_type = compress_type;
	entry->truncated_len = (u64)-1;
	entry->qgroup_rsv = qgroup_rsv;
	entry->flags = flags;
	refcount_set(&entry->refs, 1);
	init_waitqueue_head(&entry->wait);
	INIT_LIST_HEAD(&entry->list);
	INIT_LIST_HEAD(&entry->log_list);
	INIT_LIST_HEAD(&entry->root_extent_list);
	INIT_LIST_HEAD(&entry->work_list);
	INIT_LIST_HEAD(&entry->bioc_list);
	init_completion(&entry->completion);

	/*
	 * We don't need the count_max_extents here, we can assume that all of
	 * that work has been done at higher layers, so this is truly the
	 * smallest the extent is going to get.
	 */
	spin_lock(&inode->lock);
	btrfs_mod_outstanding_extents(inode, 1);
	spin_unlock(&inode->lock);

	return entry;
}

static void insert_ordered_extent(struct btrfs_ordered_extent *entry)
{
	struct btrfs_inode *inode = BTRFS_I(entry->inode);
	struct btrfs_root *root = inode->root;
	struct btrfs_fs_info *fs_info = root->fs_info;
	struct rb_node *node;

	trace_btrfs_ordered_extent_add(inode, entry);

	percpu_counter_add_batch(&fs_info->ordered_bytes, entry->num_bytes,
				 fs_info->delalloc_batch);

	/* One ref for the tree. */
	refcount_inc(&entry->refs);

	spin_lock_irq(&inode->ordered_tree_lock);
	node = tree_insert(&inode->ordered_tree, entry->file_offset,
			   &entry->rb_node);
	if (node)
		btrfs_panic(fs_info, -EEXIST,
				"inconsistency in ordered tree at offset %llu",
				entry->file_offset);
	spin_unlock_irq(&inode->ordered_tree_lock);

	spin_lock(&root->ordered_extent_lock);
	list_add_tail(&entry->root_extent_list,
		      &root->ordered_extents);
	root->nr_ordered_extents++;
	if (root->nr_ordered_extents == 1) {
		spin_lock(&fs_info->ordered_root_lock);
		BUG_ON(!list_empty(&root->ordered_root));
		list_add_tail(&root->ordered_root, &fs_info->ordered_roots);
		spin_unlock(&fs_info->ordered_root_lock);
	}
	spin_unlock(&root->ordered_extent_lock);
}

/*
 * Add an ordered extent to the per-inode tree.
 *
 * @inode:           Inode that this extent is for.
 * @file_offset:     Logical offset in file where the extent starts.
 * @num_bytes:       Logical length of extent in file.
 * @ram_bytes:       Full length of unencoded data.
 * @disk_bytenr:     Offset of extent on disk.
 * @disk_num_bytes:  Size of extent on disk.
 * @offset:          Offset into unencoded data where file data starts.
 * @flags:           Flags specifying type of extent (1 << BTRFS_ORDERED_*).
 * @compress_type:   Compression algorithm used for data.
 *
 * Most of these parameters correspond to &struct btrfs_file_extent_item. The
 * tree is given a single reference on the ordered extent that was inserted, and
 * the returned pointer is given a second reference.
 *
 * Return: the new ordered extent or error pointer.
 */
struct btrfs_ordered_extent *btrfs_alloc_ordered_extent(
			struct btrfs_inode *inode, u64 file_offset,
			u64 num_bytes, u64 ram_bytes, u64 disk_bytenr,
			u64 disk_num_bytes, u64 offset, unsigned long flags,
			int compress_type)
{
	struct btrfs_ordered_extent *entry;

	ASSERT((flags & ~BTRFS_ORDERED_TYPE_FLAGS) == 0);

	entry = alloc_ordered_extent(inode, file_offset, num_bytes, ram_bytes,
				     disk_bytenr, disk_num_bytes, offset, flags,
				     compress_type);
	if (!IS_ERR(entry))
		insert_ordered_extent(entry);
	return entry;
}

/*
 * Add a struct btrfs_ordered_sum into the list of checksums to be inserted
 * when an ordered extent is finished.  If the list covers more than one
 * ordered extent, it is split across multiples.
 */
void btrfs_add_ordered_sum(struct btrfs_ordered_extent *entry,
			   struct btrfs_ordered_sum *sum)
{
	struct btrfs_inode *inode = BTRFS_I(entry->inode);

	spin_lock_irq(&inode->ordered_tree_lock);
	list_add_tail(&sum->list, &entry->list);
	spin_unlock_irq(&inode->ordered_tree_lock);
<<<<<<< HEAD
=======
}

void btrfs_mark_ordered_extent_error(struct btrfs_ordered_extent *ordered)
{
	if (!test_and_set_bit(BTRFS_ORDERED_IOERR, &ordered->flags))
		mapping_set_error(ordered->inode->i_mapping, -EIO);
>>>>>>> 0c383648
}

static void finish_ordered_fn(struct btrfs_work *work)
{
	struct btrfs_ordered_extent *ordered_extent;

	ordered_extent = container_of(work, struct btrfs_ordered_extent, work);
	btrfs_finish_ordered_io(ordered_extent);
}

static bool can_finish_ordered_extent(struct btrfs_ordered_extent *ordered,
				      struct page *page, u64 file_offset,
				      u64 len, bool uptodate)
{
	struct btrfs_inode *inode = BTRFS_I(ordered->inode);
	struct btrfs_fs_info *fs_info = inode->root->fs_info;

	lockdep_assert_held(&inode->ordered_tree_lock);

	if (page) {
		ASSERT(page->mapping);
		ASSERT(page_offset(page) <= file_offset);
		ASSERT(file_offset + len <= page_offset(page) + PAGE_SIZE);

		/*
		 * Ordered (Private2) bit indicates whether we still have
		 * pending io unfinished for the ordered extent.
		 *
		 * If there's no such bit, we need to skip to next range.
		 */
		if (!btrfs_folio_test_ordered(fs_info, page_folio(page),
					      file_offset, len))
			return false;
		btrfs_folio_clear_ordered(fs_info, page_folio(page), file_offset, len);
	}

	/* Now we're fine to update the accounting. */
	if (WARN_ON_ONCE(len > ordered->bytes_left)) {
		btrfs_crit(fs_info,
"bad ordered extent accounting, root=%llu ino=%llu OE offset=%llu OE len=%llu to_dec=%llu left=%llu",
			   btrfs_root_id(inode->root), btrfs_ino(inode),
			   ordered->file_offset, ordered->num_bytes,
			   len, ordered->bytes_left);
		ordered->bytes_left = 0;
	} else {
		ordered->bytes_left -= len;
	}

	if (!uptodate)
		set_bit(BTRFS_ORDERED_IOERR, &ordered->flags);

	if (ordered->bytes_left)
		return false;

	/*
	 * All the IO of the ordered extent is finished, we need to queue
	 * the finish_func to be executed.
	 */
	set_bit(BTRFS_ORDERED_IO_DONE, &ordered->flags);
	cond_wake_up(&ordered->wait);
	refcount_inc(&ordered->refs);
	trace_btrfs_ordered_extent_mark_finished(inode, ordered);
	return true;
}

static void btrfs_queue_ordered_fn(struct btrfs_ordered_extent *ordered)
{
	struct btrfs_inode *inode = BTRFS_I(ordered->inode);
	struct btrfs_fs_info *fs_info = inode->root->fs_info;
	struct btrfs_workqueue *wq = btrfs_is_free_space_inode(inode) ?
		fs_info->endio_freespace_worker : fs_info->endio_write_workers;

	btrfs_init_work(&ordered->work, finish_ordered_fn, NULL);
	btrfs_queue_work(wq, &ordered->work);
}

bool btrfs_finish_ordered_extent(struct btrfs_ordered_extent *ordered,
				 struct page *page, u64 file_offset, u64 len,
				 bool uptodate)
{
	struct btrfs_inode *inode = BTRFS_I(ordered->inode);
	unsigned long flags;
	bool ret;

	trace_btrfs_finish_ordered_extent(inode, file_offset, len, uptodate);

	spin_lock_irqsave(&inode->ordered_tree_lock, flags);
	ret = can_finish_ordered_extent(ordered, page, file_offset, len, uptodate);
	spin_unlock_irqrestore(&inode->ordered_tree_lock, flags);
<<<<<<< HEAD
=======

	/*
	 * If this is a COW write it means we created new extent maps for the
	 * range and they point to unwritten locations if we got an error either
	 * before submitting a bio or during IO.
	 *
	 * We have marked the ordered extent with BTRFS_ORDERED_IOERR, and we
	 * are queuing its completion below. During completion, at
	 * btrfs_finish_one_ordered(), we will drop the extent maps for the
	 * unwritten extents.
	 *
	 * However because completion runs in a work queue we can end up having
	 * a fast fsync running before that. In the case of direct IO, once we
	 * unlock the inode the fsync might start, and we queue the completion
	 * before unlocking the inode. In the case of buffered IO when writeback
	 * finishes (end_bbio_data_write()) we queue the completion, so if the
	 * writeback was triggered by a fast fsync, the fsync might start
	 * logging before ordered extent completion runs in the work queue.
	 *
	 * The fast fsync will log file extent items based on the extent maps it
	 * finds, so if by the time it collects extent maps the ordered extent
	 * completion didn't happen yet, it will log file extent items that
	 * point to unwritten extents, resulting in a corruption if a crash
	 * happens and the log tree is replayed. Note that a fast fsync does not
	 * wait for completion of ordered extents in order to reduce latency.
	 *
	 * Set a flag in the inode so that the next fast fsync will wait for
	 * ordered extents to complete before starting to log.
	 */
	if (!uptodate && !test_bit(BTRFS_ORDERED_NOCOW, &ordered->flags))
		set_bit(BTRFS_INODE_COW_WRITE_ERROR, &inode->runtime_flags);
>>>>>>> 0c383648

	if (ret)
		btrfs_queue_ordered_fn(ordered);
	return ret;
}

/*
 * Mark all ordered extents io inside the specified range finished.
 *
 * @page:	 The involved page for the operation.
 *		 For uncompressed buffered IO, the page status also needs to be
 *		 updated to indicate whether the pending ordered io is finished.
 *		 Can be NULL for direct IO and compressed write.
 *		 For these cases, callers are ensured they won't execute the
 *		 endio function twice.
 *
 * This function is called for endio, thus the range must have ordered
 * extent(s) covering it.
 */
void btrfs_mark_ordered_io_finished(struct btrfs_inode *inode,
				    struct page *page, u64 file_offset,
				    u64 num_bytes, bool uptodate)
{
	struct rb_node *node;
	struct btrfs_ordered_extent *entry = NULL;
	unsigned long flags;
	u64 cur = file_offset;

	trace_btrfs_writepage_end_io_hook(inode, file_offset,
					  file_offset + num_bytes - 1,
					  uptodate);

	spin_lock_irqsave(&inode->ordered_tree_lock, flags);
	while (cur < file_offset + num_bytes) {
		u64 entry_end;
		u64 end;
		u32 len;

		node = ordered_tree_search(inode, cur);
		/* No ordered extents at all */
		if (!node)
			break;

		entry = rb_entry(node, struct btrfs_ordered_extent, rb_node);
		entry_end = entry->file_offset + entry->num_bytes;
		/*
		 * |<-- OE --->|  |
		 *		  cur
		 * Go to next OE.
		 */
		if (cur >= entry_end) {
			node = rb_next(node);
			/* No more ordered extents, exit */
			if (!node)
				break;
			entry = rb_entry(node, struct btrfs_ordered_extent,
					 rb_node);

			/* Go to next ordered extent and continue */
			cur = entry->file_offset;
			continue;
		}
		/*
		 * |	|<--- OE --->|
		 * cur
		 * Go to the start of OE.
		 */
		if (cur < entry->file_offset) {
			cur = entry->file_offset;
			continue;
		}

		/*
		 * Now we are definitely inside one ordered extent.
		 *
		 * |<--- OE --->|
		 *	|
		 *	cur
		 */
		end = min(entry->file_offset + entry->num_bytes,
			  file_offset + num_bytes) - 1;
		ASSERT(end + 1 - cur < U32_MAX);
		len = end + 1 - cur;

		if (can_finish_ordered_extent(entry, page, cur, len, uptodate)) {
			spin_unlock_irqrestore(&inode->ordered_tree_lock, flags);
			btrfs_queue_ordered_fn(entry);
			spin_lock_irqsave(&inode->ordered_tree_lock, flags);
		}
		cur += len;
	}
	spin_unlock_irqrestore(&inode->ordered_tree_lock, flags);
}

/*
 * Finish IO for one ordered extent across a given range.  The range can only
 * contain one ordered extent.
 *
 * @cached:	 The cached ordered extent. If not NULL, we can skip the tree
 *               search and use the ordered extent directly.
 * 		 Will be also used to store the finished ordered extent.
 * @file_offset: File offset for the finished IO
 * @io_size:	 Length of the finish IO range
 *
 * Return true if the ordered extent is finished in the range, and update
 * @cached.
 * Return false otherwise.
 *
 * NOTE: The range can NOT cross multiple ordered extents.
 * Thus caller should ensure the range doesn't cross ordered extents.
 */
bool btrfs_dec_test_ordered_pending(struct btrfs_inode *inode,
				    struct btrfs_ordered_extent **cached,
				    u64 file_offset, u64 io_size)
{
	struct rb_node *node;
	struct btrfs_ordered_extent *entry = NULL;
	unsigned long flags;
	bool finished = false;

	spin_lock_irqsave(&inode->ordered_tree_lock, flags);
	if (cached && *cached) {
		entry = *cached;
		goto have_entry;
	}

	node = ordered_tree_search(inode, file_offset);
	if (!node)
		goto out;

	entry = rb_entry(node, struct btrfs_ordered_extent, rb_node);
have_entry:
	if (!in_range(file_offset, entry->file_offset, entry->num_bytes))
		goto out;

	if (io_size > entry->bytes_left)
		btrfs_crit(inode->root->fs_info,
			   "bad ordered accounting left %llu size %llu",
		       entry->bytes_left, io_size);

	entry->bytes_left -= io_size;

	if (entry->bytes_left == 0) {
		/*
		 * Ensure only one caller can set the flag and finished_ret
		 * accordingly
		 */
		finished = !test_and_set_bit(BTRFS_ORDERED_IO_DONE, &entry->flags);
		/* test_and_set_bit implies a barrier */
		cond_wake_up_nomb(&entry->wait);
	}
out:
	if (finished && cached && entry) {
		*cached = entry;
		refcount_inc(&entry->refs);
		trace_btrfs_ordered_extent_dec_test_pending(inode, entry);
	}
	spin_unlock_irqrestore(&inode->ordered_tree_lock, flags);
	return finished;
}

/*
 * used to drop a reference on an ordered extent.  This will free
 * the extent if the last reference is dropped
 */
void btrfs_put_ordered_extent(struct btrfs_ordered_extent *entry)
{
	struct list_head *cur;
	struct btrfs_ordered_sum *sum;

	trace_btrfs_ordered_extent_put(BTRFS_I(entry->inode), entry);

	if (refcount_dec_and_test(&entry->refs)) {
		ASSERT(list_empty(&entry->root_extent_list));
		ASSERT(list_empty(&entry->log_list));
		ASSERT(RB_EMPTY_NODE(&entry->rb_node));
		if (entry->inode)
			btrfs_add_delayed_iput(BTRFS_I(entry->inode));
		while (!list_empty(&entry->list)) {
			cur = entry->list.next;
			sum = list_entry(cur, struct btrfs_ordered_sum, list);
			list_del(&sum->list);
			kvfree(sum);
		}
		kmem_cache_free(btrfs_ordered_extent_cache, entry);
	}
}

/*
 * remove an ordered extent from the tree.  No references are dropped
 * and waiters are woken up.
 */
void btrfs_remove_ordered_extent(struct btrfs_inode *btrfs_inode,
				 struct btrfs_ordered_extent *entry)
{
	struct btrfs_root *root = btrfs_inode->root;
	struct btrfs_fs_info *fs_info = root->fs_info;
	struct rb_node *node;
	bool pending;
	bool freespace_inode;

	/*
	 * If this is a free space inode the thread has not acquired the ordered
	 * extents lockdep map.
	 */
	freespace_inode = btrfs_is_free_space_inode(btrfs_inode);

	btrfs_lockdep_acquire(fs_info, btrfs_trans_pending_ordered);
	/* This is paired with btrfs_alloc_ordered_extent. */
	spin_lock(&btrfs_inode->lock);
	btrfs_mod_outstanding_extents(btrfs_inode, -1);
	spin_unlock(&btrfs_inode->lock);
	if (root != fs_info->tree_root) {
		u64 release;

		if (test_bit(BTRFS_ORDERED_ENCODED, &entry->flags))
			release = entry->disk_num_bytes;
		else
			release = entry->num_bytes;
		btrfs_delalloc_release_metadata(btrfs_inode, release,
						test_bit(BTRFS_ORDERED_IOERR,
							 &entry->flags));
	}

	percpu_counter_add_batch(&fs_info->ordered_bytes, -entry->num_bytes,
				 fs_info->delalloc_batch);

	spin_lock_irq(&btrfs_inode->ordered_tree_lock);
	node = &entry->rb_node;
	rb_erase(node, &btrfs_inode->ordered_tree);
	RB_CLEAR_NODE(node);
	if (btrfs_inode->ordered_tree_last == node)
		btrfs_inode->ordered_tree_last = NULL;
	set_bit(BTRFS_ORDERED_COMPLETE, &entry->flags);
	pending = test_and_clear_bit(BTRFS_ORDERED_PENDING, &entry->flags);
	spin_unlock_irq(&btrfs_inode->ordered_tree_lock);

	/*
	 * The current running transaction is waiting on us, we need to let it
	 * know that we're complete and wake it up.
	 */
	if (pending) {
		struct btrfs_transaction *trans;

		/*
		 * The checks for trans are just a formality, it should be set,
		 * but if it isn't we don't want to deref/assert under the spin
		 * lock, so be nice and check if trans is set, but ASSERT() so
		 * if it isn't set a developer will notice.
		 */
		spin_lock(&fs_info->trans_lock);
		trans = fs_info->running_transaction;
		if (trans)
			refcount_inc(&trans->use_count);
		spin_unlock(&fs_info->trans_lock);

		ASSERT(trans || BTRFS_FS_ERROR(fs_info));
		if (trans) {
			if (atomic_dec_and_test(&trans->pending_ordered))
				wake_up(&trans->pending_wait);
			btrfs_put_transaction(trans);
		}
	}

	btrfs_lockdep_release(fs_info, btrfs_trans_pending_ordered);

	spin_lock(&root->ordered_extent_lock);
	list_del_init(&entry->root_extent_list);
	root->nr_ordered_extents--;

	trace_btrfs_ordered_extent_remove(btrfs_inode, entry);

	if (!root->nr_ordered_extents) {
		spin_lock(&fs_info->ordered_root_lock);
		BUG_ON(list_empty(&root->ordered_root));
		list_del_init(&root->ordered_root);
		spin_unlock(&fs_info->ordered_root_lock);
	}
	spin_unlock(&root->ordered_extent_lock);
	wake_up(&entry->wait);
	if (!freespace_inode)
		btrfs_lockdep_release(fs_info, btrfs_ordered_extent);
}

static void btrfs_run_ordered_extent_work(struct btrfs_work *work)
{
	struct btrfs_ordered_extent *ordered;

	ordered = container_of(work, struct btrfs_ordered_extent, flush_work);
	btrfs_start_ordered_extent(ordered);
	complete(&ordered->completion);
}

/*
 * wait for all the ordered extents in a root.  This is done when balancing
 * space between drives.
 */
u64 btrfs_wait_ordered_extents(struct btrfs_root *root, u64 nr,
			       const u64 range_start, const u64 range_len)
{
	struct btrfs_fs_info *fs_info = root->fs_info;
	LIST_HEAD(splice);
	LIST_HEAD(skipped);
	LIST_HEAD(works);
	struct btrfs_ordered_extent *ordered, *next;
	u64 count = 0;
	const u64 range_end = range_start + range_len;

	mutex_lock(&root->ordered_extent_mutex);
	spin_lock(&root->ordered_extent_lock);
	list_splice_init(&root->ordered_extents, &splice);
	while (!list_empty(&splice) && nr) {
		ordered = list_first_entry(&splice, struct btrfs_ordered_extent,
					   root_extent_list);

		if (range_end <= ordered->disk_bytenr ||
		    ordered->disk_bytenr + ordered->disk_num_bytes <= range_start) {
			list_move_tail(&ordered->root_extent_list, &skipped);
			cond_resched_lock(&root->ordered_extent_lock);
			continue;
		}

		list_move_tail(&ordered->root_extent_list,
			       &root->ordered_extents);
		refcount_inc(&ordered->refs);
		spin_unlock(&root->ordered_extent_lock);

		btrfs_init_work(&ordered->flush_work,
				btrfs_run_ordered_extent_work, NULL);
		list_add_tail(&ordered->work_list, &works);
		btrfs_queue_work(fs_info->flush_workers, &ordered->flush_work);

		cond_resched();
		spin_lock(&root->ordered_extent_lock);
		if (nr != U64_MAX)
			nr--;
		count++;
	}
	list_splice_tail(&skipped, &root->ordered_extents);
	list_splice_tail(&splice, &root->ordered_extents);
	spin_unlock(&root->ordered_extent_lock);

	list_for_each_entry_safe(ordered, next, &works, work_list) {
		list_del_init(&ordered->work_list);
		wait_for_completion(&ordered->completion);
		btrfs_put_ordered_extent(ordered);
		cond_resched();
	}
	mutex_unlock(&root->ordered_extent_mutex);

	return count;
}

void btrfs_wait_ordered_roots(struct btrfs_fs_info *fs_info, u64 nr,
			     const u64 range_start, const u64 range_len)
{
	struct btrfs_root *root;
	LIST_HEAD(splice);
	u64 done;

	mutex_lock(&fs_info->ordered_operations_mutex);
	spin_lock(&fs_info->ordered_root_lock);
	list_splice_init(&fs_info->ordered_roots, &splice);
	while (!list_empty(&splice) && nr) {
		root = list_first_entry(&splice, struct btrfs_root,
					ordered_root);
		root = btrfs_grab_root(root);
		BUG_ON(!root);
		list_move_tail(&root->ordered_root,
			       &fs_info->ordered_roots);
		spin_unlock(&fs_info->ordered_root_lock);

		done = btrfs_wait_ordered_extents(root, nr,
						  range_start, range_len);
		btrfs_put_root(root);

		spin_lock(&fs_info->ordered_root_lock);
		if (nr != U64_MAX) {
			nr -= done;
		}
	}
	list_splice_tail(&splice, &fs_info->ordered_roots);
	spin_unlock(&fs_info->ordered_root_lock);
	mutex_unlock(&fs_info->ordered_operations_mutex);
}

/*
 * Start IO and wait for a given ordered extent to finish.
 *
 * Wait on page writeback for all the pages in the extent and the IO completion
 * code to insert metadata into the btree corresponding to the extent.
 */
void btrfs_start_ordered_extent(struct btrfs_ordered_extent *entry)
{
	u64 start = entry->file_offset;
	u64 end = start + entry->num_bytes - 1;
	struct btrfs_inode *inode = BTRFS_I(entry->inode);
	bool freespace_inode;

	trace_btrfs_ordered_extent_start(inode, entry);

	/*
	 * If this is a free space inode do not take the ordered extents lockdep
	 * map.
	 */
	freespace_inode = btrfs_is_free_space_inode(inode);

	/*
	 * pages in the range can be dirty, clean or writeback.  We
	 * start IO on any dirty ones so the wait doesn't stall waiting
	 * for the flusher thread to find them
	 */
	if (!test_bit(BTRFS_ORDERED_DIRECT, &entry->flags))
		filemap_fdatawrite_range(inode->vfs_inode.i_mapping, start, end);

	if (!freespace_inode)
		btrfs_might_wait_for_event(inode->root->fs_info, btrfs_ordered_extent);
	wait_event(entry->wait, test_bit(BTRFS_ORDERED_COMPLETE, &entry->flags));
}

/*
 * Used to wait on ordered extents across a large range of bytes.
 */
int btrfs_wait_ordered_range(struct inode *inode, u64 start, u64 len)
{
	int ret = 0;
	int ret_wb = 0;
	u64 end;
	u64 orig_end;
	struct btrfs_ordered_extent *ordered;

	if (start + len < start) {
		orig_end = OFFSET_MAX;
	} else {
		orig_end = start + len - 1;
		if (orig_end > OFFSET_MAX)
			orig_end = OFFSET_MAX;
	}

	/* start IO across the range first to instantiate any delalloc
	 * extents
	 */
	ret = btrfs_fdatawrite_range(inode, start, orig_end);
	if (ret)
		return ret;

	/*
	 * If we have a writeback error don't return immediately. Wait first
	 * for any ordered extents that haven't completed yet. This is to make
	 * sure no one can dirty the same page ranges and call writepages()
	 * before the ordered extents complete - to avoid failures (-EEXIST)
	 * when adding the new ordered extents to the ordered tree.
	 */
	ret_wb = filemap_fdatawait_range(inode->i_mapping, start, orig_end);

	end = orig_end;
	while (1) {
		ordered = btrfs_lookup_first_ordered_extent(BTRFS_I(inode), end);
		if (!ordered)
			break;
		if (ordered->file_offset > orig_end) {
			btrfs_put_ordered_extent(ordered);
			break;
		}
		if (ordered->file_offset + ordered->num_bytes <= start) {
			btrfs_put_ordered_extent(ordered);
			break;
		}
		btrfs_start_ordered_extent(ordered);
		end = ordered->file_offset;
		/*
		 * If the ordered extent had an error save the error but don't
		 * exit without waiting first for all other ordered extents in
		 * the range to complete.
		 */
		if (test_bit(BTRFS_ORDERED_IOERR, &ordered->flags))
			ret = -EIO;
		btrfs_put_ordered_extent(ordered);
		if (end == 0 || end == start)
			break;
		end--;
	}
	return ret_wb ? ret_wb : ret;
}

/*
 * find an ordered extent corresponding to file_offset.  return NULL if
 * nothing is found, otherwise take a reference on the extent and return it
 */
struct btrfs_ordered_extent *btrfs_lookup_ordered_extent(struct btrfs_inode *inode,
							 u64 file_offset)
{
	struct rb_node *node;
	struct btrfs_ordered_extent *entry = NULL;
	unsigned long flags;

	spin_lock_irqsave(&inode->ordered_tree_lock, flags);
	node = ordered_tree_search(inode, file_offset);
	if (!node)
		goto out;

	entry = rb_entry(node, struct btrfs_ordered_extent, rb_node);
	if (!in_range(file_offset, entry->file_offset, entry->num_bytes))
		entry = NULL;
	if (entry) {
		refcount_inc(&entry->refs);
		trace_btrfs_ordered_extent_lookup(inode, entry);
	}
out:
	spin_unlock_irqrestore(&inode->ordered_tree_lock, flags);
	return entry;
}

/* Since the DIO code tries to lock a wide area we need to look for any ordered
 * extents that exist in the range, rather than just the start of the range.
 */
struct btrfs_ordered_extent *btrfs_lookup_ordered_range(
		struct btrfs_inode *inode, u64 file_offset, u64 len)
{
	struct rb_node *node;
	struct btrfs_ordered_extent *entry = NULL;

	spin_lock_irq(&inode->ordered_tree_lock);
	node = ordered_tree_search(inode, file_offset);
	if (!node) {
		node = ordered_tree_search(inode, file_offset + len);
		if (!node)
			goto out;
	}

	while (1) {
		entry = rb_entry(node, struct btrfs_ordered_extent, rb_node);
		if (range_overlaps(entry, file_offset, len))
			break;

		if (entry->file_offset >= file_offset + len) {
			entry = NULL;
			break;
		}
		entry = NULL;
		node = rb_next(node);
		if (!node)
			break;
	}
out:
	if (entry) {
		refcount_inc(&entry->refs);
		trace_btrfs_ordered_extent_lookup_range(inode, entry);
	}
	spin_unlock_irq(&inode->ordered_tree_lock);
	return entry;
}

/*
 * Adds all ordered extents to the given list. The list ends up sorted by the
 * file_offset of the ordered extents.
 */
void btrfs_get_ordered_extents_for_logging(struct btrfs_inode *inode,
					   struct list_head *list)
{
	struct rb_node *n;

	ASSERT(inode_is_locked(&inode->vfs_inode));

	spin_lock_irq(&inode->ordered_tree_lock);
	for (n = rb_first(&inode->ordered_tree); n; n = rb_next(n)) {
		struct btrfs_ordered_extent *ordered;

		ordered = rb_entry(n, struct btrfs_ordered_extent, rb_node);

		if (test_bit(BTRFS_ORDERED_LOGGED, &ordered->flags))
			continue;

		ASSERT(list_empty(&ordered->log_list));
		list_add_tail(&ordered->log_list, list);
		refcount_inc(&ordered->refs);
		trace_btrfs_ordered_extent_lookup_for_logging(inode, ordered);
	}
	spin_unlock_irq(&inode->ordered_tree_lock);
}

/*
 * lookup and return any extent before 'file_offset'.  NULL is returned
 * if none is found
 */
struct btrfs_ordered_extent *
btrfs_lookup_first_ordered_extent(struct btrfs_inode *inode, u64 file_offset)
{
	struct rb_node *node;
	struct btrfs_ordered_extent *entry = NULL;

	spin_lock_irq(&inode->ordered_tree_lock);
	node = ordered_tree_search(inode, file_offset);
	if (!node)
		goto out;

	entry = rb_entry(node, struct btrfs_ordered_extent, rb_node);
	refcount_inc(&entry->refs);
	trace_btrfs_ordered_extent_lookup_first(inode, entry);
out:
	spin_unlock_irq(&inode->ordered_tree_lock);
	return entry;
}

/*
 * Lookup the first ordered extent that overlaps the range
 * [@file_offset, @file_offset + @len).
 *
 * The difference between this and btrfs_lookup_first_ordered_extent() is
 * that this one won't return any ordered extent that does not overlap the range.
 * And the difference against btrfs_lookup_ordered_extent() is, this function
 * ensures the first ordered extent gets returned.
 */
struct btrfs_ordered_extent *btrfs_lookup_first_ordered_range(
			struct btrfs_inode *inode, u64 file_offset, u64 len)
{
	struct rb_node *node;
	struct rb_node *cur;
	struct rb_node *prev;
	struct rb_node *next;
	struct btrfs_ordered_extent *entry = NULL;

	spin_lock_irq(&inode->ordered_tree_lock);
	node = inode->ordered_tree.rb_node;
	/*
	 * Here we don't want to use tree_search() which will use tree->last
	 * and screw up the search order.
	 * And __tree_search() can't return the adjacent ordered extents
	 * either, thus here we do our own search.
	 */
	while (node) {
		entry = rb_entry(node, struct btrfs_ordered_extent, rb_node);

		if (file_offset < entry->file_offset) {
			node = node->rb_left;
		} else if (file_offset >= entry_end(entry)) {
			node = node->rb_right;
		} else {
			/*
			 * Direct hit, got an ordered extent that starts at
			 * @file_offset
			 */
			goto out;
		}
	}
	if (!entry) {
		/* Empty tree */
		goto out;
	}

	cur = &entry->rb_node;
	/* We got an entry around @file_offset, check adjacent entries */
	if (entry->file_offset < file_offset) {
		prev = cur;
		next = rb_next(cur);
	} else {
		prev = rb_prev(cur);
		next = cur;
	}
	if (prev) {
		entry = rb_entry(prev, struct btrfs_ordered_extent, rb_node);
		if (range_overlaps(entry, file_offset, len))
			goto out;
	}
	if (next) {
		entry = rb_entry(next, struct btrfs_ordered_extent, rb_node);
		if (range_overlaps(entry, file_offset, len))
			goto out;
	}
	/* No ordered extent in the range */
	entry = NULL;
out:
	if (entry) {
		refcount_inc(&entry->refs);
		trace_btrfs_ordered_extent_lookup_first_range(inode, entry);
	}

	spin_unlock_irq(&inode->ordered_tree_lock);
	return entry;
}

/*
 * Lock the passed range and ensures all pending ordered extents in it are run
 * to completion.
 *
 * @inode:        Inode whose ordered tree is to be searched
 * @start:        Beginning of range to flush
 * @end:          Last byte of range to lock
 * @cached_state: If passed, will return the extent state responsible for the
 *                locked range. It's the caller's responsibility to free the
 *                cached state.
 *
 * Always return with the given range locked, ensuring after it's called no
 * order extent can be pending.
 */
void btrfs_lock_and_flush_ordered_range(struct btrfs_inode *inode, u64 start,
					u64 end,
					struct extent_state **cached_state)
{
	struct btrfs_ordered_extent *ordered;
	struct extent_state *cache = NULL;
	struct extent_state **cachedp = &cache;

	if (cached_state)
		cachedp = cached_state;

	while (1) {
		lock_extent(&inode->io_tree, start, end, cachedp);
		ordered = btrfs_lookup_ordered_range(inode, start,
						     end - start + 1);
		if (!ordered) {
			/*
			 * If no external cached_state has been passed then
			 * decrement the extra ref taken for cachedp since we
			 * aren't exposing it outside of this function
			 */
			if (!cached_state)
				refcount_dec(&cache->refs);
			break;
		}
		unlock_extent(&inode->io_tree, start, end, cachedp);
		btrfs_start_ordered_extent(ordered);
		btrfs_put_ordered_extent(ordered);
	}
}

/*
 * Lock the passed range and ensure all pending ordered extents in it are run
 * to completion in nowait mode.
 *
 * Return true if btrfs_lock_ordered_range does not return any extents,
 * otherwise false.
 */
bool btrfs_try_lock_ordered_range(struct btrfs_inode *inode, u64 start, u64 end,
				  struct extent_state **cached_state)
{
	struct btrfs_ordered_extent *ordered;

	if (!try_lock_extent(&inode->io_tree, start, end, cached_state))
		return false;

	ordered = btrfs_lookup_ordered_range(inode, start, end - start + 1);
	if (!ordered)
		return true;

	btrfs_put_ordered_extent(ordered);
	unlock_extent(&inode->io_tree, start, end, cached_state);

	return false;
}

/* Split out a new ordered extent for this first @len bytes of @ordered. */
struct btrfs_ordered_extent *btrfs_split_ordered_extent(
			struct btrfs_ordered_extent *ordered, u64 len)
{
	struct btrfs_inode *inode = BTRFS_I(ordered->inode);
	struct btrfs_root *root = inode->root;
	struct btrfs_fs_info *fs_info = root->fs_info;
	u64 file_offset = ordered->file_offset;
	u64 disk_bytenr = ordered->disk_bytenr;
	unsigned long flags = ordered->flags;
	struct btrfs_ordered_sum *sum, *tmpsum;
	struct btrfs_ordered_extent *new;
	struct rb_node *node;
	u64 offset = 0;

	trace_btrfs_ordered_extent_split(inode, ordered);

	ASSERT(!(flags & (1U << BTRFS_ORDERED_COMPRESSED)));

	/*
	 * The entire bio must be covered by the ordered extent, but we can't
	 * reduce the original extent to a zero length either.
	 */
	if (WARN_ON_ONCE(len >= ordered->num_bytes))
		return ERR_PTR(-EINVAL);
	/* We cannot split partially completed ordered extents. */
	if (ordered->bytes_left) {
		ASSERT(!(flags & ~BTRFS_ORDERED_TYPE_FLAGS));
		if (WARN_ON_ONCE(ordered->bytes_left != ordered->disk_num_bytes))
			return ERR_PTR(-EINVAL);
	}
	/* We cannot split a compressed ordered extent. */
	if (WARN_ON_ONCE(ordered->disk_num_bytes != ordered->num_bytes))
		return ERR_PTR(-EINVAL);

	new = alloc_ordered_extent(inode, file_offset, len, len, disk_bytenr,
				   len, 0, flags, ordered->compress_type);
	if (IS_ERR(new))
		return new;

	/* One ref for the tree. */
	refcount_inc(&new->refs);

	spin_lock_irq(&root->ordered_extent_lock);
	spin_lock(&inode->ordered_tree_lock);
	/* Remove from tree once */
	node = &ordered->rb_node;
	rb_erase(node, &inode->ordered_tree);
	RB_CLEAR_NODE(node);
	if (inode->ordered_tree_last == node)
		inode->ordered_tree_last = NULL;

	ordered->file_offset += len;
	ordered->disk_bytenr += len;
	ordered->num_bytes -= len;
	ordered->disk_num_bytes -= len;
	ordered->ram_bytes -= len;

	if (test_bit(BTRFS_ORDERED_IO_DONE, &ordered->flags)) {
		ASSERT(ordered->bytes_left == 0);
		new->bytes_left = 0;
	} else {
		ordered->bytes_left -= len;
	}

	if (test_bit(BTRFS_ORDERED_TRUNCATED, &ordered->flags)) {
		if (ordered->truncated_len > len) {
			ordered->truncated_len -= len;
		} else {
			new->truncated_len = ordered->truncated_len;
			ordered->truncated_len = 0;
		}
	}

	list_for_each_entry_safe(sum, tmpsum, &ordered->list, list) {
		if (offset == len)
			break;
		list_move_tail(&sum->list, &new->list);
		offset += sum->len;
	}

	/* Re-insert the node */
	node = tree_insert(&inode->ordered_tree, ordered->file_offset,
			   &ordered->rb_node);
	if (node)
		btrfs_panic(fs_info, -EEXIST,
			"zoned: inconsistency in ordered tree at offset %llu",
			ordered->file_offset);

	node = tree_insert(&inode->ordered_tree, new->file_offset, &new->rb_node);
	if (node)
		btrfs_panic(fs_info, -EEXIST,
			"zoned: inconsistency in ordered tree at offset %llu",
			new->file_offset);
	spin_unlock(&inode->ordered_tree_lock);

	list_add_tail(&new->root_extent_list, &root->ordered_extents);
	root->nr_ordered_extents++;
	spin_unlock_irq(&root->ordered_extent_lock);
	return new;
}

int __init ordered_data_init(void)
{
	btrfs_ordered_extent_cache = KMEM_CACHE(btrfs_ordered_extent, 0);
	if (!btrfs_ordered_extent_cache)
		return -ENOMEM;

	return 0;
}

void __cold ordered_data_exit(void)
{
	kmem_cache_destroy(btrfs_ordered_extent_cache);
}<|MERGE_RESOLUTION|>--- conflicted
+++ resolved
@@ -292,15 +292,12 @@
 	spin_lock_irq(&inode->ordered_tree_lock);
 	list_add_tail(&sum->list, &entry->list);
 	spin_unlock_irq(&inode->ordered_tree_lock);
-<<<<<<< HEAD
-=======
 }
 
 void btrfs_mark_ordered_extent_error(struct btrfs_ordered_extent *ordered)
 {
 	if (!test_and_set_bit(BTRFS_ORDERED_IOERR, &ordered->flags))
 		mapping_set_error(ordered->inode->i_mapping, -EIO);
->>>>>>> 0c383648
 }
 
 static void finish_ordered_fn(struct btrfs_work *work)
@@ -390,8 +387,6 @@
 	spin_lock_irqsave(&inode->ordered_tree_lock, flags);
 	ret = can_finish_ordered_extent(ordered, page, file_offset, len, uptodate);
 	spin_unlock_irqrestore(&inode->ordered_tree_lock, flags);
-<<<<<<< HEAD
-=======
 
 	/*
 	 * If this is a COW write it means we created new extent maps for the
@@ -423,7 +418,6 @@
 	 */
 	if (!uptodate && !test_bit(BTRFS_ORDERED_NOCOW, &ordered->flags))
 		set_bit(BTRFS_INODE_COW_WRITE_ERROR, &inode->runtime_flags);
->>>>>>> 0c383648
 
 	if (ret)
 		btrfs_queue_ordered_fn(ordered);
