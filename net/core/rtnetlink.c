--- conflicted
+++ resolved
@@ -3819,10 +3819,7 @@
 }
 
 static struct net *rtnl_get_peer_net(const struct rtnl_link_ops *ops,
-<<<<<<< HEAD
-=======
 				     struct nlattr *tbp[],
->>>>>>> 2737dee1
 				     struct nlattr *data[],
 				     struct netlink_ext_ack *extack)
 {
@@ -3830,11 +3827,7 @@
 	int err;
 
 	if (!data || !data[ops->peer_type])
-<<<<<<< HEAD
-		return NULL;
-=======
 		return rtnl_link_get_net_ifla(tbp);
->>>>>>> 2737dee1
 
 	err = rtnl_nla_parse_ifinfomsg(tb, data[ops->peer_type], extack);
 	if (err < 0)
@@ -3979,11 +3972,7 @@
 		}
 
 		if (ops->peer_type) {
-<<<<<<< HEAD
-			peer_net = rtnl_get_peer_net(ops, data, extack);
-=======
 			peer_net = rtnl_get_peer_net(ops, tb, data, extack);
->>>>>>> 2737dee1
 			if (IS_ERR(peer_net)) {
 				ret = PTR_ERR(peer_net);
 				goto put_ops;
