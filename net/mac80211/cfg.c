// SPDX-License-Identifier: GPL-2.0-only
/*
 * mac80211 configuration hooks for cfg80211
 *
 * Copyright 2006-2010	Johannes Berg <johannes@sipsolutions.net>
 * Copyright 2013-2015  Intel Mobile Communications GmbH
 * Copyright (C) 2015-2017 Intel Deutschland GmbH
 * Copyright (C) 2018-2024 Intel Corporation
 */

#include <linux/ieee80211.h>
#include <linux/nl80211.h>
#include <linux/rtnetlink.h>
#include <linux/slab.h>
#include <net/net_namespace.h>
#include <linux/rcupdate.h>
#include <linux/fips.h>
#include <linux/if_ether.h>
#include <net/cfg80211.h>
#include "ieee80211_i.h"
#include "driver-ops.h"
#include "rate.h"
#include "mesh.h"
#include "wme.h"

static struct ieee80211_link_data *
ieee80211_link_or_deflink(struct ieee80211_sub_if_data *sdata, int link_id,
			  bool require_valid)
{
	struct ieee80211_link_data *link;

	if (link_id < 0) {
		/*
		 * For keys, if sdata is not an MLD, we might not use
		 * the return value at all (if it's not a pairwise key),
		 * so in that case (require_valid==false) don't error.
		 */
		if (require_valid && ieee80211_vif_is_mld(&sdata->vif))
			return ERR_PTR(-EINVAL);

		return &sdata->deflink;
	}

	link = sdata_dereference(sdata->link[link_id], sdata);
	if (!link)
		return ERR_PTR(-ENOLINK);
	return link;
}

static void ieee80211_set_mu_mimo_follow(struct ieee80211_sub_if_data *sdata,
					 struct vif_params *params)
{
	bool mu_mimo_groups = false;
	bool mu_mimo_follow = false;

	if (params->vht_mumimo_groups) {
		u64 membership;

		BUILD_BUG_ON(sizeof(membership) != WLAN_MEMBERSHIP_LEN);

		memcpy(sdata->vif.bss_conf.mu_group.membership,
		       params->vht_mumimo_groups, WLAN_MEMBERSHIP_LEN);
		memcpy(sdata->vif.bss_conf.mu_group.position,
		       params->vht_mumimo_groups + WLAN_MEMBERSHIP_LEN,
		       WLAN_USER_POSITION_LEN);
		ieee80211_link_info_change_notify(sdata, &sdata->deflink,
						  BSS_CHANGED_MU_GROUPS);
		/* don't care about endianness - just check for 0 */
		memcpy(&membership, params->vht_mumimo_groups,
		       WLAN_MEMBERSHIP_LEN);
		mu_mimo_groups = membership != 0;
	}

	if (params->vht_mumimo_follow_addr) {
		mu_mimo_follow =
			is_valid_ether_addr(params->vht_mumimo_follow_addr);
		ether_addr_copy(sdata->u.mntr.mu_follow_addr,
				params->vht_mumimo_follow_addr);
	}

	sdata->vif.bss_conf.mu_mimo_owner = mu_mimo_groups || mu_mimo_follow;
}

static int ieee80211_set_mon_options(struct ieee80211_sub_if_data *sdata,
				     struct vif_params *params)
{
	struct ieee80211_local *local = sdata->local;
	struct ieee80211_sub_if_data *monitor_sdata;

	/* check flags first */
	if (params->flags && ieee80211_sdata_running(sdata)) {
		u32 mask = MONITOR_FLAG_COOK_FRAMES | MONITOR_FLAG_ACTIVE;

		/*
		 * Prohibit MONITOR_FLAG_COOK_FRAMES and
		 * MONITOR_FLAG_ACTIVE to be changed while the
		 * interface is up.
		 * Else we would need to add a lot of cruft
		 * to update everything:
		 *	cooked_mntrs, monitor and all fif_* counters
		 *	reconfigure hardware
		 */
		if ((params->flags & mask) != (sdata->u.mntr.flags & mask))
			return -EBUSY;
	}

	/* also validate MU-MIMO change */
	monitor_sdata = wiphy_dereference(local->hw.wiphy,
					  local->monitor_sdata);

	if (!monitor_sdata &&
	    (params->vht_mumimo_groups || params->vht_mumimo_follow_addr))
		return -EOPNOTSUPP;

	/* apply all changes now - no failures allowed */

	if (monitor_sdata)
		ieee80211_set_mu_mimo_follow(monitor_sdata, params);

	if (params->flags) {
		if (ieee80211_sdata_running(sdata)) {
			ieee80211_adjust_monitor_flags(sdata, -1);
			sdata->u.mntr.flags = params->flags;
			ieee80211_adjust_monitor_flags(sdata, 1);

			ieee80211_configure_filter(local);
		} else {
			/*
			 * Because the interface is down, ieee80211_do_stop
			 * and ieee80211_do_open take care of "everything"
			 * mentioned in the comment above.
			 */
			sdata->u.mntr.flags = params->flags;
		}
	}

	return 0;
}

static int ieee80211_set_ap_mbssid_options(struct ieee80211_sub_if_data *sdata,
					   struct cfg80211_mbssid_config params,
					   struct ieee80211_bss_conf *link_conf)
{
	struct ieee80211_sub_if_data *tx_sdata;

	sdata->vif.mbssid_tx_vif = NULL;
	link_conf->bssid_index = 0;
	link_conf->nontransmitted = false;
	link_conf->ema_ap = false;
	link_conf->bssid_indicator = 0;

	if (sdata->vif.type != NL80211_IFTYPE_AP || !params.tx_wdev)
		return -EINVAL;

	tx_sdata = IEEE80211_WDEV_TO_SUB_IF(params.tx_wdev);
	if (!tx_sdata)
		return -EINVAL;

	if (tx_sdata == sdata) {
		sdata->vif.mbssid_tx_vif = &sdata->vif;
	} else {
		sdata->vif.mbssid_tx_vif = &tx_sdata->vif;
		link_conf->nontransmitted = true;
		link_conf->bssid_index = params.index;
	}
	if (params.ema)
		link_conf->ema_ap = true;

	return 0;
}

static struct wireless_dev *ieee80211_add_iface(struct wiphy *wiphy,
						const char *name,
						unsigned char name_assign_type,
						enum nl80211_iftype type,
						struct vif_params *params)
{
	struct ieee80211_local *local = wiphy_priv(wiphy);
	struct wireless_dev *wdev;
	struct ieee80211_sub_if_data *sdata;
	int err;

	err = ieee80211_if_add(local, name, name_assign_type, &wdev, type, params);
	if (err)
		return ERR_PTR(err);

	sdata = IEEE80211_WDEV_TO_SUB_IF(wdev);

	if (type == NL80211_IFTYPE_MONITOR) {
		err = ieee80211_set_mon_options(sdata, params);
		if (err) {
			ieee80211_if_remove(sdata);
			return NULL;
		}
	}

	return wdev;
}

static int ieee80211_del_iface(struct wiphy *wiphy, struct wireless_dev *wdev)
{
	ieee80211_if_remove(IEEE80211_WDEV_TO_SUB_IF(wdev));

	return 0;
}

static int ieee80211_change_iface(struct wiphy *wiphy,
				  struct net_device *dev,
				  enum nl80211_iftype type,
				  struct vif_params *params)
{
	struct ieee80211_sub_if_data *sdata = IEEE80211_DEV_TO_SUB_IF(dev);
	struct ieee80211_local *local = sdata->local;
	struct sta_info *sta;
	int ret;

	lockdep_assert_wiphy(local->hw.wiphy);

	ret = ieee80211_if_change_type(sdata, type);
	if (ret)
		return ret;

	if (type == NL80211_IFTYPE_AP_VLAN && params->use_4addr == 0) {
		RCU_INIT_POINTER(sdata->u.vlan.sta, NULL);
		ieee80211_check_fast_rx_iface(sdata);
	} else if (type == NL80211_IFTYPE_STATION && params->use_4addr >= 0) {
		struct ieee80211_if_managed *ifmgd = &sdata->u.mgd;

		if (params->use_4addr == ifmgd->use_4addr)
			return 0;

		/* FIXME: no support for 4-addr MLO yet */
		if (ieee80211_vif_is_mld(&sdata->vif))
			return -EOPNOTSUPP;

		sdata->u.mgd.use_4addr = params->use_4addr;
		if (!ifmgd->associated)
			return 0;

		sta = sta_info_get(sdata, sdata->deflink.u.mgd.bssid);
		if (sta)
			drv_sta_set_4addr(local, sdata, &sta->sta,
					  params->use_4addr);

		if (params->use_4addr)
			ieee80211_send_4addr_nullfunc(local, sdata);
	}

	if (sdata->vif.type == NL80211_IFTYPE_MONITOR) {
		ret = ieee80211_set_mon_options(sdata, params);
		if (ret)
			return ret;
	}

	return 0;
}

static int ieee80211_start_p2p_device(struct wiphy *wiphy,
				      struct wireless_dev *wdev)
{
	struct ieee80211_sub_if_data *sdata = IEEE80211_WDEV_TO_SUB_IF(wdev);
	int ret;

	lockdep_assert_wiphy(sdata->local->hw.wiphy);

	ret = ieee80211_check_combinations(sdata, NULL, 0, 0);
	if (ret < 0)
		return ret;

	return ieee80211_do_open(wdev, true);
}

static void ieee80211_stop_p2p_device(struct wiphy *wiphy,
				      struct wireless_dev *wdev)
{
	ieee80211_sdata_stop(IEEE80211_WDEV_TO_SUB_IF(wdev));
}

static int ieee80211_start_nan(struct wiphy *wiphy,
			       struct wireless_dev *wdev,
			       struct cfg80211_nan_conf *conf)
{
	struct ieee80211_sub_if_data *sdata = IEEE80211_WDEV_TO_SUB_IF(wdev);
	int ret;

	lockdep_assert_wiphy(sdata->local->hw.wiphy);

	ret = ieee80211_check_combinations(sdata, NULL, 0, 0);
	if (ret < 0)
		return ret;

	ret = ieee80211_do_open(wdev, true);
	if (ret)
		return ret;

	ret = drv_start_nan(sdata->local, sdata, conf);
	if (ret)
		ieee80211_sdata_stop(sdata);

	sdata->u.nan.conf = *conf;

	return ret;
}

static void ieee80211_stop_nan(struct wiphy *wiphy,
			       struct wireless_dev *wdev)
{
	struct ieee80211_sub_if_data *sdata = IEEE80211_WDEV_TO_SUB_IF(wdev);

	drv_stop_nan(sdata->local, sdata);
	ieee80211_sdata_stop(sdata);
}

static int ieee80211_nan_change_conf(struct wiphy *wiphy,
				     struct wireless_dev *wdev,
				     struct cfg80211_nan_conf *conf,
				     u32 changes)
{
	struct ieee80211_sub_if_data *sdata = IEEE80211_WDEV_TO_SUB_IF(wdev);
	struct cfg80211_nan_conf new_conf;
	int ret = 0;

	if (sdata->vif.type != NL80211_IFTYPE_NAN)
		return -EOPNOTSUPP;

	if (!ieee80211_sdata_running(sdata))
		return -ENETDOWN;

	new_conf = sdata->u.nan.conf;

	if (changes & CFG80211_NAN_CONF_CHANGED_PREF)
		new_conf.master_pref = conf->master_pref;

	if (changes & CFG80211_NAN_CONF_CHANGED_BANDS)
		new_conf.bands = conf->bands;

	ret = drv_nan_change_conf(sdata->local, sdata, &new_conf, changes);
	if (!ret)
		sdata->u.nan.conf = new_conf;

	return ret;
}

static int ieee80211_add_nan_func(struct wiphy *wiphy,
				  struct wireless_dev *wdev,
				  struct cfg80211_nan_func *nan_func)
{
	struct ieee80211_sub_if_data *sdata = IEEE80211_WDEV_TO_SUB_IF(wdev);
	int ret;

	if (sdata->vif.type != NL80211_IFTYPE_NAN)
		return -EOPNOTSUPP;

	if (!ieee80211_sdata_running(sdata))
		return -ENETDOWN;

	spin_lock_bh(&sdata->u.nan.func_lock);

	ret = idr_alloc(&sdata->u.nan.function_inst_ids,
			nan_func, 1, sdata->local->hw.max_nan_de_entries + 1,
			GFP_ATOMIC);
	spin_unlock_bh(&sdata->u.nan.func_lock);

	if (ret < 0)
		return ret;

	nan_func->instance_id = ret;

	WARN_ON(nan_func->instance_id == 0);

	ret = drv_add_nan_func(sdata->local, sdata, nan_func);
	if (ret) {
		spin_lock_bh(&sdata->u.nan.func_lock);
		idr_remove(&sdata->u.nan.function_inst_ids,
			   nan_func->instance_id);
		spin_unlock_bh(&sdata->u.nan.func_lock);
	}

	return ret;
}

static struct cfg80211_nan_func *
ieee80211_find_nan_func_by_cookie(struct ieee80211_sub_if_data *sdata,
				  u64 cookie)
{
	struct cfg80211_nan_func *func;
	int id;

	lockdep_assert_held(&sdata->u.nan.func_lock);

	idr_for_each_entry(&sdata->u.nan.function_inst_ids, func, id) {
		if (func->cookie == cookie)
			return func;
	}

	return NULL;
}

static void ieee80211_del_nan_func(struct wiphy *wiphy,
				  struct wireless_dev *wdev, u64 cookie)
{
	struct ieee80211_sub_if_data *sdata = IEEE80211_WDEV_TO_SUB_IF(wdev);
	struct cfg80211_nan_func *func;
	u8 instance_id = 0;

	if (sdata->vif.type != NL80211_IFTYPE_NAN ||
	    !ieee80211_sdata_running(sdata))
		return;

	spin_lock_bh(&sdata->u.nan.func_lock);

	func = ieee80211_find_nan_func_by_cookie(sdata, cookie);
	if (func)
		instance_id = func->instance_id;

	spin_unlock_bh(&sdata->u.nan.func_lock);

	if (instance_id)
		drv_del_nan_func(sdata->local, sdata, instance_id);
}

static int ieee80211_set_noack_map(struct wiphy *wiphy,
				  struct net_device *dev,
				  u16 noack_map)
{
	struct ieee80211_sub_if_data *sdata = IEEE80211_DEV_TO_SUB_IF(dev);

	sdata->noack_map = noack_map;

	ieee80211_check_fast_xmit_iface(sdata);

	return 0;
}

static int ieee80211_set_tx(struct ieee80211_sub_if_data *sdata,
			    const u8 *mac_addr, u8 key_idx)
{
	struct ieee80211_local *local = sdata->local;
	struct ieee80211_key *key;
	struct sta_info *sta;
	int ret = -EINVAL;

	if (!wiphy_ext_feature_isset(local->hw.wiphy,
				     NL80211_EXT_FEATURE_EXT_KEY_ID))
		return -EINVAL;

	sta = sta_info_get_bss(sdata, mac_addr);

	if (!sta)
		return -EINVAL;

	if (sta->ptk_idx == key_idx)
		return 0;

	key = wiphy_dereference(local->hw.wiphy, sta->ptk[key_idx]);

	if (key && key->conf.flags & IEEE80211_KEY_FLAG_NO_AUTO_TX)
		ret = ieee80211_set_tx_key(key);

	return ret;
}

static int ieee80211_add_key(struct wiphy *wiphy, struct net_device *dev,
			     int link_id, u8 key_idx, bool pairwise,
			     const u8 *mac_addr, struct key_params *params)
{
	struct ieee80211_sub_if_data *sdata = IEEE80211_DEV_TO_SUB_IF(dev);
	struct ieee80211_link_data *link =
		ieee80211_link_or_deflink(sdata, link_id, false);
	struct ieee80211_local *local = sdata->local;
	struct sta_info *sta = NULL;
	struct ieee80211_key *key;
	int err;

	lockdep_assert_wiphy(local->hw.wiphy);

	if (!ieee80211_sdata_running(sdata))
		return -ENETDOWN;

	if (IS_ERR(link))
		return PTR_ERR(link);

	if (pairwise && params->mode == NL80211_KEY_SET_TX)
		return ieee80211_set_tx(sdata, mac_addr, key_idx);

	/* reject WEP and TKIP keys if WEP failed to initialize */
	switch (params->cipher) {
	case WLAN_CIPHER_SUITE_WEP40:
	case WLAN_CIPHER_SUITE_TKIP:
	case WLAN_CIPHER_SUITE_WEP104:
		if (link_id >= 0)
			return -EINVAL;
		if (WARN_ON_ONCE(fips_enabled))
			return -EINVAL;
		break;
	default:
		break;
	}

	key = ieee80211_key_alloc(params->cipher, key_idx, params->key_len,
				  params->key, params->seq_len, params->seq);
	if (IS_ERR(key))
		return PTR_ERR(key);

	key->conf.link_id = link_id;

	if (pairwise)
		key->conf.flags |= IEEE80211_KEY_FLAG_PAIRWISE;

	if (params->mode == NL80211_KEY_NO_TX)
		key->conf.flags |= IEEE80211_KEY_FLAG_NO_AUTO_TX;

	if (mac_addr) {
		sta = sta_info_get_bss(sdata, mac_addr);
		/*
		 * The ASSOC test makes sure the driver is ready to
		 * receive the key. When wpa_supplicant has roamed
		 * using FT, it attempts to set the key before
		 * association has completed, this rejects that attempt
		 * so it will set the key again after association.
		 *
		 * TODO: accept the key if we have a station entry and
		 *       add it to the device after the station.
		 */
		if (!sta || !test_sta_flag(sta, WLAN_STA_ASSOC)) {
			ieee80211_key_free_unused(key);
			return -ENOENT;
		}
	}

	switch (sdata->vif.type) {
	case NL80211_IFTYPE_STATION:
		if (sdata->u.mgd.mfp != IEEE80211_MFP_DISABLED)
			key->conf.flags |= IEEE80211_KEY_FLAG_RX_MGMT;
		break;
	case NL80211_IFTYPE_AP:
	case NL80211_IFTYPE_AP_VLAN:
		/* Keys without a station are used for TX only */
		if (sta && test_sta_flag(sta, WLAN_STA_MFP))
			key->conf.flags |= IEEE80211_KEY_FLAG_RX_MGMT;
		break;
	case NL80211_IFTYPE_ADHOC:
		/* no MFP (yet) */
		break;
	case NL80211_IFTYPE_MESH_POINT:
#ifdef CONFIG_MAC80211_MESH
		if (sdata->u.mesh.security != IEEE80211_MESH_SEC_NONE)
			key->conf.flags |= IEEE80211_KEY_FLAG_RX_MGMT;
		break;
#endif
	case NL80211_IFTYPE_WDS:
	case NL80211_IFTYPE_MONITOR:
	case NL80211_IFTYPE_P2P_DEVICE:
	case NL80211_IFTYPE_NAN:
	case NL80211_IFTYPE_UNSPECIFIED:
	case NUM_NL80211_IFTYPES:
	case NL80211_IFTYPE_P2P_CLIENT:
	case NL80211_IFTYPE_P2P_GO:
	case NL80211_IFTYPE_OCB:
		/* shouldn't happen */
		WARN_ON_ONCE(1);
		break;
	}

	err = ieee80211_key_link(key, link, sta);
	/* KRACK protection, shouldn't happen but just silently accept key */
	if (err == -EALREADY)
		err = 0;

	return err;
}

static struct ieee80211_key *
ieee80211_lookup_key(struct ieee80211_sub_if_data *sdata, int link_id,
		     u8 key_idx, bool pairwise, const u8 *mac_addr)
{
	struct ieee80211_local *local __maybe_unused = sdata->local;
	struct ieee80211_link_data *link = &sdata->deflink;
	struct ieee80211_key *key;

	if (link_id >= 0) {
		link = sdata_dereference(sdata->link[link_id], sdata);
		if (!link)
			return NULL;
	}

	if (mac_addr) {
		struct sta_info *sta;
		struct link_sta_info *link_sta;

		sta = sta_info_get_bss(sdata, mac_addr);
		if (!sta)
			return NULL;

		if (link_id >= 0) {
			link_sta = rcu_dereference_check(sta->link[link_id],
							 lockdep_is_held(&local->hw.wiphy->mtx));
			if (!link_sta)
				return NULL;
		} else {
			link_sta = &sta->deflink;
		}

		if (pairwise && key_idx < NUM_DEFAULT_KEYS)
			return wiphy_dereference(local->hw.wiphy,
						 sta->ptk[key_idx]);

		if (!pairwise &&
		    key_idx < NUM_DEFAULT_KEYS +
			      NUM_DEFAULT_MGMT_KEYS +
			      NUM_DEFAULT_BEACON_KEYS)
			return wiphy_dereference(local->hw.wiphy,
						 link_sta->gtk[key_idx]);

		return NULL;
	}

	if (pairwise && key_idx < NUM_DEFAULT_KEYS)
		return wiphy_dereference(local->hw.wiphy, sdata->keys[key_idx]);

	key = wiphy_dereference(local->hw.wiphy, link->gtk[key_idx]);
	if (key)
		return key;

	/* or maybe it was a WEP key */
	if (key_idx < NUM_DEFAULT_KEYS)
		return wiphy_dereference(local->hw.wiphy, sdata->keys[key_idx]);

	return NULL;
}

static int ieee80211_del_key(struct wiphy *wiphy, struct net_device *dev,
			     int link_id, u8 key_idx, bool pairwise,
			     const u8 *mac_addr)
{
	struct ieee80211_sub_if_data *sdata = IEEE80211_DEV_TO_SUB_IF(dev);
	struct ieee80211_local *local = sdata->local;
	struct ieee80211_key *key;

	lockdep_assert_wiphy(local->hw.wiphy);

	key = ieee80211_lookup_key(sdata, link_id, key_idx, pairwise, mac_addr);
	if (!key)
		return -ENOENT;

	ieee80211_key_free(key, sdata->vif.type == NL80211_IFTYPE_STATION);

	return 0;
}

static int ieee80211_get_key(struct wiphy *wiphy, struct net_device *dev,
			     int link_id, u8 key_idx, bool pairwise,
			     const u8 *mac_addr, void *cookie,
			     void (*callback)(void *cookie,
					      struct key_params *params))
{
	struct ieee80211_sub_if_data *sdata;
	u8 seq[6] = {0};
	struct key_params params;
	struct ieee80211_key *key;
	u64 pn64;
	u32 iv32;
	u16 iv16;
	int err = -ENOENT;
	struct ieee80211_key_seq kseq = {};

	sdata = IEEE80211_DEV_TO_SUB_IF(dev);

	rcu_read_lock();

	key = ieee80211_lookup_key(sdata, link_id, key_idx, pairwise, mac_addr);
	if (!key)
		goto out;

	memset(&params, 0, sizeof(params));

	params.cipher = key->conf.cipher;

	switch (key->conf.cipher) {
	case WLAN_CIPHER_SUITE_TKIP:
		pn64 = atomic64_read(&key->conf.tx_pn);
		iv32 = TKIP_PN_TO_IV32(pn64);
		iv16 = TKIP_PN_TO_IV16(pn64);

		if (key->flags & KEY_FLAG_UPLOADED_TO_HARDWARE &&
		    !(key->conf.flags & IEEE80211_KEY_FLAG_GENERATE_IV)) {
			drv_get_key_seq(sdata->local, key, &kseq);
			iv32 = kseq.tkip.iv32;
			iv16 = kseq.tkip.iv16;
		}

		seq[0] = iv16 & 0xff;
		seq[1] = (iv16 >> 8) & 0xff;
		seq[2] = iv32 & 0xff;
		seq[3] = (iv32 >> 8) & 0xff;
		seq[4] = (iv32 >> 16) & 0xff;
		seq[5] = (iv32 >> 24) & 0xff;
		params.seq = seq;
		params.seq_len = 6;
		break;
	case WLAN_CIPHER_SUITE_CCMP:
	case WLAN_CIPHER_SUITE_CCMP_256:
	case WLAN_CIPHER_SUITE_AES_CMAC:
	case WLAN_CIPHER_SUITE_BIP_CMAC_256:
		BUILD_BUG_ON(offsetof(typeof(kseq), ccmp) !=
			     offsetof(typeof(kseq), aes_cmac));
		fallthrough;
	case WLAN_CIPHER_SUITE_BIP_GMAC_128:
	case WLAN_CIPHER_SUITE_BIP_GMAC_256:
		BUILD_BUG_ON(offsetof(typeof(kseq), ccmp) !=
			     offsetof(typeof(kseq), aes_gmac));
		fallthrough;
	case WLAN_CIPHER_SUITE_GCMP:
	case WLAN_CIPHER_SUITE_GCMP_256:
		BUILD_BUG_ON(offsetof(typeof(kseq), ccmp) !=
			     offsetof(typeof(kseq), gcmp));

		if (key->flags & KEY_FLAG_UPLOADED_TO_HARDWARE &&
		    !(key->conf.flags & IEEE80211_KEY_FLAG_GENERATE_IV)) {
			drv_get_key_seq(sdata->local, key, &kseq);
			memcpy(seq, kseq.ccmp.pn, 6);
		} else {
			pn64 = atomic64_read(&key->conf.tx_pn);
			seq[0] = pn64;
			seq[1] = pn64 >> 8;
			seq[2] = pn64 >> 16;
			seq[3] = pn64 >> 24;
			seq[4] = pn64 >> 32;
			seq[5] = pn64 >> 40;
		}
		params.seq = seq;
		params.seq_len = 6;
		break;
	default:
		if (!(key->flags & KEY_FLAG_UPLOADED_TO_HARDWARE))
			break;
		if (WARN_ON(key->conf.flags & IEEE80211_KEY_FLAG_GENERATE_IV))
			break;
		drv_get_key_seq(sdata->local, key, &kseq);
		params.seq = kseq.hw.seq;
		params.seq_len = kseq.hw.seq_len;
		break;
	}

	params.key = key->conf.key;
	params.key_len = key->conf.keylen;

	callback(cookie, &params);
	err = 0;

 out:
	rcu_read_unlock();
	return err;
}

static int ieee80211_config_default_key(struct wiphy *wiphy,
					struct net_device *dev,
					int link_id, u8 key_idx, bool uni,
					bool multi)
{
	struct ieee80211_sub_if_data *sdata = IEEE80211_DEV_TO_SUB_IF(dev);
	struct ieee80211_link_data *link =
		ieee80211_link_or_deflink(sdata, link_id, false);

	if (IS_ERR(link))
		return PTR_ERR(link);

	ieee80211_set_default_key(link, key_idx, uni, multi);

	return 0;
}

static int ieee80211_config_default_mgmt_key(struct wiphy *wiphy,
					     struct net_device *dev,
					     int link_id, u8 key_idx)
{
	struct ieee80211_sub_if_data *sdata = IEEE80211_DEV_TO_SUB_IF(dev);
	struct ieee80211_link_data *link =
		ieee80211_link_or_deflink(sdata, link_id, true);

	if (IS_ERR(link))
		return PTR_ERR(link);

	ieee80211_set_default_mgmt_key(link, key_idx);

	return 0;
}

static int ieee80211_config_default_beacon_key(struct wiphy *wiphy,
					       struct net_device *dev,
					       int link_id, u8 key_idx)
{
	struct ieee80211_sub_if_data *sdata = IEEE80211_DEV_TO_SUB_IF(dev);
	struct ieee80211_link_data *link =
		ieee80211_link_or_deflink(sdata, link_id, true);

	if (IS_ERR(link))
		return PTR_ERR(link);

	ieee80211_set_default_beacon_key(link, key_idx);

	return 0;
}

void sta_set_rate_info_tx(struct sta_info *sta,
			  const struct ieee80211_tx_rate *rate,
			  struct rate_info *rinfo)
{
	rinfo->flags = 0;
	if (rate->flags & IEEE80211_TX_RC_MCS) {
		rinfo->flags |= RATE_INFO_FLAGS_MCS;
		rinfo->mcs = rate->idx;
	} else if (rate->flags & IEEE80211_TX_RC_VHT_MCS) {
		rinfo->flags |= RATE_INFO_FLAGS_VHT_MCS;
		rinfo->mcs = ieee80211_rate_get_vht_mcs(rate);
		rinfo->nss = ieee80211_rate_get_vht_nss(rate);
	} else {
		struct ieee80211_supported_band *sband;

		sband = ieee80211_get_sband(sta->sdata);
		WARN_ON_ONCE(sband && !sband->bitrates);
		if (sband && sband->bitrates)
			rinfo->legacy = sband->bitrates[rate->idx].bitrate;
	}
	if (rate->flags & IEEE80211_TX_RC_40_MHZ_WIDTH)
		rinfo->bw = RATE_INFO_BW_40;
	else if (rate->flags & IEEE80211_TX_RC_80_MHZ_WIDTH)
		rinfo->bw = RATE_INFO_BW_80;
	else if (rate->flags & IEEE80211_TX_RC_160_MHZ_WIDTH)
		rinfo->bw = RATE_INFO_BW_160;
	else
		rinfo->bw = RATE_INFO_BW_20;
	if (rate->flags & IEEE80211_TX_RC_SHORT_GI)
		rinfo->flags |= RATE_INFO_FLAGS_SHORT_GI;
}

static int ieee80211_dump_station(struct wiphy *wiphy, struct net_device *dev,
				  int idx, u8 *mac, struct station_info *sinfo)
{
	struct ieee80211_sub_if_data *sdata = IEEE80211_DEV_TO_SUB_IF(dev);
	struct ieee80211_local *local = sdata->local;
	struct sta_info *sta;
	int ret = -ENOENT;

	lockdep_assert_wiphy(local->hw.wiphy);

	sta = sta_info_get_by_idx(sdata, idx);
	if (sta) {
		ret = 0;
		memcpy(mac, sta->sta.addr, ETH_ALEN);
		sta_set_sinfo(sta, sinfo, true);
	}

	return ret;
}

static int ieee80211_dump_survey(struct wiphy *wiphy, struct net_device *dev,
				 int idx, struct survey_info *survey)
{
	struct ieee80211_local *local = wdev_priv(dev->ieee80211_ptr);

	return drv_get_survey(local, idx, survey);
}

static int ieee80211_get_station(struct wiphy *wiphy, struct net_device *dev,
				 const u8 *mac, struct station_info *sinfo)
{
	struct ieee80211_sub_if_data *sdata = IEEE80211_DEV_TO_SUB_IF(dev);
	struct ieee80211_local *local = sdata->local;
	struct sta_info *sta;
	int ret = -ENOENT;

	lockdep_assert_wiphy(local->hw.wiphy);

	sta = sta_info_get_bss(sdata, mac);
	if (sta) {
		ret = 0;
		sta_set_sinfo(sta, sinfo, true);
	}

	return ret;
}

static int ieee80211_set_monitor_channel(struct wiphy *wiphy,
					 struct cfg80211_chan_def *chandef)
{
	struct ieee80211_local *local = wiphy_priv(wiphy);
	struct ieee80211_sub_if_data *sdata;
	struct ieee80211_chan_req chanreq = { .oper = *chandef };
	int ret;

	lockdep_assert_wiphy(local->hw.wiphy);

	if (cfg80211_chandef_identical(&local->monitor_chanreq.oper,
				       &chanreq.oper))
		return 0;

	sdata = wiphy_dereference(local->hw.wiphy,
				  local->monitor_sdata);
	if (!sdata)
		goto done;

	if (cfg80211_chandef_identical(&sdata->vif.bss_conf.chanreq.oper,
				       &chanreq.oper))
		return 0;

	ieee80211_link_release_channel(&sdata->deflink);
	ret = ieee80211_link_use_channel(&sdata->deflink, &chanreq,
					 IEEE80211_CHANCTX_EXCLUSIVE);
	if (ret)
		return ret;
done:
	local->monitor_chanreq = chanreq;
	return 0;
}

static int
ieee80211_set_probe_resp(struct ieee80211_sub_if_data *sdata,
			 const u8 *resp, size_t resp_len,
			 const struct ieee80211_csa_settings *csa,
			 const struct ieee80211_color_change_settings *cca,
			 struct ieee80211_link_data *link)
{
	struct probe_resp *new, *old;

	if (!resp || !resp_len)
		return 1;

	old = sdata_dereference(link->u.ap.probe_resp, sdata);

	new = kzalloc(sizeof(struct probe_resp) + resp_len, GFP_KERNEL);
	if (!new)
		return -ENOMEM;

	new->len = resp_len;
	memcpy(new->data, resp, resp_len);

	if (csa)
		memcpy(new->cntdwn_counter_offsets, csa->counter_offsets_presp,
		       csa->n_counter_offsets_presp *
		       sizeof(new->cntdwn_counter_offsets[0]));
	else if (cca)
		new->cntdwn_counter_offsets[0] = cca->counter_offset_presp;

	rcu_assign_pointer(link->u.ap.probe_resp, new);
	if (old)
		kfree_rcu(old, rcu_head);

	return 0;
}

static int ieee80211_set_fils_discovery(struct ieee80211_sub_if_data *sdata,
					struct cfg80211_fils_discovery *params,
					struct ieee80211_link_data *link,
					struct ieee80211_bss_conf *link_conf,
					u64 *changed)
{
	struct fils_discovery_data *new, *old = NULL;
	struct ieee80211_fils_discovery *fd;

	if (!params->update)
		return 0;

	fd = &link_conf->fils_discovery;
	fd->min_interval = params->min_interval;
	fd->max_interval = params->max_interval;

	old = sdata_dereference(link->u.ap.fils_discovery, sdata);
	if (old)
		kfree_rcu(old, rcu_head);

	if (params->tmpl && params->tmpl_len) {
		new = kzalloc(sizeof(*new) + params->tmpl_len, GFP_KERNEL);
		if (!new)
			return -ENOMEM;
		new->len = params->tmpl_len;
		memcpy(new->data, params->tmpl, params->tmpl_len);
		rcu_assign_pointer(link->u.ap.fils_discovery, new);
	} else {
		RCU_INIT_POINTER(link->u.ap.fils_discovery, NULL);
	}

	*changed |= BSS_CHANGED_FILS_DISCOVERY;
	return 0;
}

static int
ieee80211_set_unsol_bcast_probe_resp(struct ieee80211_sub_if_data *sdata,
				     struct cfg80211_unsol_bcast_probe_resp *params,
				     struct ieee80211_link_data *link,
				     struct ieee80211_bss_conf *link_conf,
				     u64 *changed)
{
	struct unsol_bcast_probe_resp_data *new, *old = NULL;

	if (!params->update)
		return 0;

	link_conf->unsol_bcast_probe_resp_interval = params->interval;

	old = sdata_dereference(link->u.ap.unsol_bcast_probe_resp, sdata);
	if (old)
		kfree_rcu(old, rcu_head);

	if (params->tmpl && params->tmpl_len) {
		new = kzalloc(sizeof(*new) + params->tmpl_len, GFP_KERNEL);
		if (!new)
			return -ENOMEM;
		new->len = params->tmpl_len;
		memcpy(new->data, params->tmpl, params->tmpl_len);
		rcu_assign_pointer(link->u.ap.unsol_bcast_probe_resp, new);
	} else {
		RCU_INIT_POINTER(link->u.ap.unsol_bcast_probe_resp, NULL);
	}

	*changed |= BSS_CHANGED_UNSOL_BCAST_PROBE_RESP;
	return 0;
}

static int ieee80211_set_ftm_responder_params(
				struct ieee80211_sub_if_data *sdata,
				const u8 *lci, size_t lci_len,
				const u8 *civicloc, size_t civicloc_len,
				struct ieee80211_bss_conf *link_conf)
{
	struct ieee80211_ftm_responder_params *new, *old;
	u8 *pos;
	int len;

	if (!lci_len && !civicloc_len)
		return 0;

	old = link_conf->ftmr_params;
	len = lci_len + civicloc_len;

	new = kzalloc(sizeof(*new) + len, GFP_KERNEL);
	if (!new)
		return -ENOMEM;

	pos = (u8 *)(new + 1);
	if (lci_len) {
		new->lci_len = lci_len;
		new->lci = pos;
		memcpy(pos, lci, lci_len);
		pos += lci_len;
	}

	if (civicloc_len) {
		new->civicloc_len = civicloc_len;
		new->civicloc = pos;
		memcpy(pos, civicloc, civicloc_len);
		pos += civicloc_len;
	}

	link_conf->ftmr_params = new;
	kfree(old);

	return 0;
}

static int
ieee80211_copy_mbssid_beacon(u8 *pos, struct cfg80211_mbssid_elems *dst,
			     struct cfg80211_mbssid_elems *src)
{
	int i, offset = 0;

	for (i = 0; i < src->cnt; i++) {
		memcpy(pos + offset, src->elem[i].data, src->elem[i].len);
		dst->elem[i].len = src->elem[i].len;
		dst->elem[i].data = pos + offset;
		offset += dst->elem[i].len;
	}
	dst->cnt = src->cnt;

	return offset;
}

static int
ieee80211_copy_rnr_beacon(u8 *pos, struct cfg80211_rnr_elems *dst,
			  struct cfg80211_rnr_elems *src)
{
	int i, offset = 0;

	for (i = 0; i < src->cnt; i++) {
		memcpy(pos + offset, src->elem[i].data, src->elem[i].len);
		dst->elem[i].len = src->elem[i].len;
		dst->elem[i].data = pos + offset;
		offset += dst->elem[i].len;
	}
	dst->cnt = src->cnt;

	return offset;
}

static int
ieee80211_assign_beacon(struct ieee80211_sub_if_data *sdata,
			struct ieee80211_link_data *link,
			struct cfg80211_beacon_data *params,
			const struct ieee80211_csa_settings *csa,
			const struct ieee80211_color_change_settings *cca,
			u64 *changed)
{
	struct cfg80211_mbssid_elems *mbssid = NULL;
	struct cfg80211_rnr_elems *rnr = NULL;
	struct beacon_data *new, *old;
	int new_head_len, new_tail_len;
	int size, err;
	u64 _changed = BSS_CHANGED_BEACON;
	struct ieee80211_bss_conf *link_conf = link->conf;

	old = sdata_dereference(link->u.ap.beacon, sdata);

	/* Need to have a beacon head if we don't have one yet */
	if (!params->head && !old)
		return -EINVAL;

	/* new or old head? */
	if (params->head)
		new_head_len = params->head_len;
	else
		new_head_len = old->head_len;

	/* new or old tail? */
	if (params->tail || !old)
		/* params->tail_len will be zero for !params->tail */
		new_tail_len = params->tail_len;
	else
		new_tail_len = old->tail_len;

	size = sizeof(*new) + new_head_len + new_tail_len;

	/* new or old multiple BSSID elements? */
	if (params->mbssid_ies) {
		mbssid = params->mbssid_ies;
		size += struct_size(new->mbssid_ies, elem, mbssid->cnt);
		if (params->rnr_ies) {
			rnr = params->rnr_ies;
			size += struct_size(new->rnr_ies, elem, rnr->cnt);
		}
		size += ieee80211_get_mbssid_beacon_len(mbssid, rnr,
							mbssid->cnt);
	} else if (old && old->mbssid_ies) {
		mbssid = old->mbssid_ies;
		size += struct_size(new->mbssid_ies, elem, mbssid->cnt);
		if (old && old->rnr_ies) {
			rnr = old->rnr_ies;
			size += struct_size(new->rnr_ies, elem, rnr->cnt);
		}
		size += ieee80211_get_mbssid_beacon_len(mbssid, rnr,
							mbssid->cnt);
	}

	new = kzalloc(size, GFP_KERNEL);
	if (!new)
		return -ENOMEM;

	/* start filling the new info now */

	/*
	 * pointers go into the block we allocated,
	 * memory is | beacon_data | head | tail | mbssid_ies | rnr_ies
	 */
	new->head = ((u8 *) new) + sizeof(*new);
	new->tail = new->head + new_head_len;
	new->head_len = new_head_len;
	new->tail_len = new_tail_len;
	/* copy in optional mbssid_ies */
	if (mbssid) {
		u8 *pos = new->tail + new->tail_len;

		new->mbssid_ies = (void *)pos;
		pos += struct_size(new->mbssid_ies, elem, mbssid->cnt);
		pos += ieee80211_copy_mbssid_beacon(pos, new->mbssid_ies,
						    mbssid);
		if (rnr) {
			new->rnr_ies = (void *)pos;
			pos += struct_size(new->rnr_ies, elem, rnr->cnt);
			ieee80211_copy_rnr_beacon(pos, new->rnr_ies, rnr);
		}
		/* update bssid_indicator */
		link_conf->bssid_indicator =
			ilog2(__roundup_pow_of_two(mbssid->cnt + 1));
	}

	if (csa) {
		new->cntdwn_current_counter = csa->count;
		memcpy(new->cntdwn_counter_offsets, csa->counter_offsets_beacon,
		       csa->n_counter_offsets_beacon *
		       sizeof(new->cntdwn_counter_offsets[0]));
	} else if (cca) {
		new->cntdwn_current_counter = cca->count;
		new->cntdwn_counter_offsets[0] = cca->counter_offset_beacon;
	}

	/* copy in head */
	if (params->head)
		memcpy(new->head, params->head, new_head_len);
	else
		memcpy(new->head, old->head, new_head_len);

	/* copy in optional tail */
	if (params->tail)
		memcpy(new->tail, params->tail, new_tail_len);
	else
		if (old)
			memcpy(new->tail, old->tail, new_tail_len);

	err = ieee80211_set_probe_resp(sdata, params->probe_resp,
				       params->probe_resp_len, csa, cca, link);
	if (err < 0) {
		kfree(new);
		return err;
	}
	if (err == 0)
		_changed |= BSS_CHANGED_AP_PROBE_RESP;

	if (params->ftm_responder != -1) {
		link_conf->ftm_responder = params->ftm_responder;
		err = ieee80211_set_ftm_responder_params(sdata,
							 params->lci,
							 params->lci_len,
							 params->civicloc,
							 params->civicloc_len,
							 link_conf);

		if (err < 0) {
			kfree(new);
			return err;
		}

		_changed |= BSS_CHANGED_FTM_RESPONDER;
	}

	rcu_assign_pointer(link->u.ap.beacon, new);
	sdata->u.ap.active = true;

	if (old)
		kfree_rcu(old, rcu_head);

	*changed |= _changed;
	return 0;
}

static u8 ieee80211_num_beaconing_links(struct ieee80211_sub_if_data *sdata)
{
	struct ieee80211_link_data *link;
	u8 link_id, num = 0;

	if (sdata->vif.type != NL80211_IFTYPE_AP &&
	    sdata->vif.type != NL80211_IFTYPE_P2P_GO)
		return num;

	if (!sdata->vif.valid_links)
		return num;

	for (link_id = 0; link_id < IEEE80211_MLD_MAX_NUM_LINKS; link_id++) {
		link = sdata_dereference(sdata->link[link_id], sdata);
		if (!link)
			continue;

		if (sdata_dereference(link->u.ap.beacon, sdata))
			num++;
	}

	return num;
}

static int ieee80211_start_ap(struct wiphy *wiphy, struct net_device *dev,
			      struct cfg80211_ap_settings *params)
{
	struct ieee80211_sub_if_data *sdata = IEEE80211_DEV_TO_SUB_IF(dev);
	struct ieee80211_local *local = sdata->local;
	struct beacon_data *old;
	struct ieee80211_sub_if_data *vlan;
	u64 changed = BSS_CHANGED_BEACON_INT |
		      BSS_CHANGED_BEACON_ENABLED |
		      BSS_CHANGED_BEACON |
		      BSS_CHANGED_P2P_PS |
		      BSS_CHANGED_TXPOWER |
		      BSS_CHANGED_TWT;
	int i, err;
	int prev_beacon_int;
	unsigned int link_id = params->beacon.link_id;
	struct ieee80211_link_data *link;
	struct ieee80211_bss_conf *link_conf;
	struct ieee80211_chan_req chanreq = { .oper = params->chandef };

	lockdep_assert_wiphy(local->hw.wiphy);

	link = sdata_dereference(sdata->link[link_id], sdata);
	if (!link)
		return -ENOLINK;

	link_conf = link->conf;

	old = sdata_dereference(link->u.ap.beacon, sdata);
	if (old)
		return -EALREADY;

	if (params->smps_mode != NL80211_SMPS_OFF)
		return -EOPNOTSUPP;

	link->smps_mode = IEEE80211_SMPS_OFF;

	link->needed_rx_chains = sdata->local->rx_chains;

	prev_beacon_int = link_conf->beacon_int;
	link_conf->beacon_int = params->beacon_interval;

	if (params->ht_cap)
		link_conf->ht_ldpc =
			params->ht_cap->cap_info &
				cpu_to_le16(IEEE80211_HT_CAP_LDPC_CODING);

	if (params->vht_cap) {
		link_conf->vht_ldpc =
			params->vht_cap->vht_cap_info &
				cpu_to_le32(IEEE80211_VHT_CAP_RXLDPC);
		link_conf->vht_su_beamformer =
			params->vht_cap->vht_cap_info &
				cpu_to_le32(IEEE80211_VHT_CAP_SU_BEAMFORMER_CAPABLE);
		link_conf->vht_su_beamformee =
			params->vht_cap->vht_cap_info &
				cpu_to_le32(IEEE80211_VHT_CAP_SU_BEAMFORMEE_CAPABLE);
		link_conf->vht_mu_beamformer =
			params->vht_cap->vht_cap_info &
				cpu_to_le32(IEEE80211_VHT_CAP_MU_BEAMFORMER_CAPABLE);
		link_conf->vht_mu_beamformee =
			params->vht_cap->vht_cap_info &
				cpu_to_le32(IEEE80211_VHT_CAP_MU_BEAMFORMEE_CAPABLE);
	}

	if (params->he_cap && params->he_oper) {
		link_conf->he_support = true;
		link_conf->htc_trig_based_pkt_ext =
			le32_get_bits(params->he_oper->he_oper_params,
			      IEEE80211_HE_OPERATION_DFLT_PE_DURATION_MASK);
		link_conf->frame_time_rts_th =
			le32_get_bits(params->he_oper->he_oper_params,
			      IEEE80211_HE_OPERATION_RTS_THRESHOLD_MASK);
		changed |= BSS_CHANGED_HE_OBSS_PD;

		if (params->beacon.he_bss_color.enabled)
			changed |= BSS_CHANGED_HE_BSS_COLOR;
	}

	if (params->he_cap) {
		link_conf->he_ldpc =
			params->he_cap->phy_cap_info[1] &
				IEEE80211_HE_PHY_CAP1_LDPC_CODING_IN_PAYLOAD;
		link_conf->he_su_beamformer =
			params->he_cap->phy_cap_info[3] &
				IEEE80211_HE_PHY_CAP3_SU_BEAMFORMER;
		link_conf->he_su_beamformee =
			params->he_cap->phy_cap_info[4] &
				IEEE80211_HE_PHY_CAP4_SU_BEAMFORMEE;
		link_conf->he_mu_beamformer =
			params->he_cap->phy_cap_info[4] &
				IEEE80211_HE_PHY_CAP4_MU_BEAMFORMER;
		link_conf->he_full_ul_mumimo =
			params->he_cap->phy_cap_info[2] &
				IEEE80211_HE_PHY_CAP2_UL_MU_FULL_MU_MIMO;
	}

	if (params->eht_cap) {
		if (!link_conf->he_support)
			return -EOPNOTSUPP;

		link_conf->eht_support = true;

		link_conf->eht_su_beamformer =
			params->eht_cap->fixed.phy_cap_info[0] &
				IEEE80211_EHT_PHY_CAP0_SU_BEAMFORMER;
		link_conf->eht_su_beamformee =
			params->eht_cap->fixed.phy_cap_info[0] &
				IEEE80211_EHT_PHY_CAP0_SU_BEAMFORMEE;
		link_conf->eht_mu_beamformer =
			params->eht_cap->fixed.phy_cap_info[7] &
				(IEEE80211_EHT_PHY_CAP7_MU_BEAMFORMER_80MHZ |
				 IEEE80211_EHT_PHY_CAP7_MU_BEAMFORMER_160MHZ |
				 IEEE80211_EHT_PHY_CAP7_MU_BEAMFORMER_320MHZ);
	} else {
		link_conf->eht_su_beamformer = false;
		link_conf->eht_su_beamformee = false;
		link_conf->eht_mu_beamformer = false;
	}

	if (sdata->vif.type == NL80211_IFTYPE_AP &&
	    params->mbssid_config.tx_wdev) {
		err = ieee80211_set_ap_mbssid_options(sdata,
						      params->mbssid_config,
						      link_conf);
		if (err)
			return err;
	}

	err = ieee80211_link_use_channel(link, &chanreq,
					 IEEE80211_CHANCTX_SHARED);
	if (!err)
		ieee80211_link_copy_chanctx_to_vlans(link, false);
	if (err) {
		link_conf->beacon_int = prev_beacon_int;
		return err;
	}

	/*
	 * Apply control port protocol, this allows us to
	 * not encrypt dynamic WEP control frames.
	 */
	sdata->control_port_protocol = params->crypto.control_port_ethertype;
	sdata->control_port_no_encrypt = params->crypto.control_port_no_encrypt;
	sdata->control_port_over_nl80211 =
				params->crypto.control_port_over_nl80211;
	sdata->control_port_no_preauth =
				params->crypto.control_port_no_preauth;

	list_for_each_entry(vlan, &sdata->u.ap.vlans, u.vlan.list) {
		vlan->control_port_protocol =
			params->crypto.control_port_ethertype;
		vlan->control_port_no_encrypt =
			params->crypto.control_port_no_encrypt;
		vlan->control_port_over_nl80211 =
			params->crypto.control_port_over_nl80211;
		vlan->control_port_no_preauth =
			params->crypto.control_port_no_preauth;
	}

	link_conf->dtim_period = params->dtim_period;
	link_conf->enable_beacon = true;
	link_conf->allow_p2p_go_ps = sdata->vif.p2p;
	link_conf->twt_responder = params->twt_responder;
	link_conf->he_obss_pd = params->he_obss_pd;
	link_conf->he_bss_color = params->beacon.he_bss_color;
	sdata->vif.cfg.s1g = params->chandef.chan->band ==
				  NL80211_BAND_S1GHZ;

	sdata->vif.cfg.ssid_len = params->ssid_len;
	if (params->ssid_len)
		memcpy(sdata->vif.cfg.ssid, params->ssid,
		       params->ssid_len);
	link_conf->hidden_ssid =
		(params->hidden_ssid != NL80211_HIDDEN_SSID_NOT_IN_USE);

	memset(&link_conf->p2p_noa_attr, 0,
	       sizeof(link_conf->p2p_noa_attr));
	link_conf->p2p_noa_attr.oppps_ctwindow =
		params->p2p_ctwindow & IEEE80211_P2P_OPPPS_CTWINDOW_MASK;
	if (params->p2p_opp_ps)
		link_conf->p2p_noa_attr.oppps_ctwindow |=
					IEEE80211_P2P_OPPPS_ENABLE_BIT;

	sdata->beacon_rate_set = false;
	if (wiphy_ext_feature_isset(local->hw.wiphy,
				    NL80211_EXT_FEATURE_BEACON_RATE_LEGACY)) {
		for (i = 0; i < NUM_NL80211_BANDS; i++) {
			sdata->beacon_rateidx_mask[i] =
				params->beacon_rate.control[i].legacy;
			if (sdata->beacon_rateidx_mask[i])
				sdata->beacon_rate_set = true;
		}
	}

	if (ieee80211_hw_check(&local->hw, HAS_RATE_CONTROL))
		link_conf->beacon_tx_rate = params->beacon_rate;

	err = ieee80211_assign_beacon(sdata, link, &params->beacon, NULL, NULL,
				      &changed);
	if (err < 0)
		goto error;

	err = ieee80211_set_fils_discovery(sdata, &params->fils_discovery,
					   link, link_conf, &changed);
	if (err < 0)
		goto error;

	err = ieee80211_set_unsol_bcast_probe_resp(sdata,
						   &params->unsol_bcast_probe_resp,
						   link, link_conf, &changed);
	if (err < 0)
		goto error;

	err = drv_start_ap(sdata->local, sdata, link_conf);
	if (err) {
		old = sdata_dereference(link->u.ap.beacon, sdata);

		if (old)
			kfree_rcu(old, rcu_head);
		RCU_INIT_POINTER(link->u.ap.beacon, NULL);

		if (ieee80211_num_beaconing_links(sdata) == 0)
			sdata->u.ap.active = false;

		goto error;
	}

	ieee80211_recalc_dtim(local, sdata);
	ieee80211_vif_cfg_change_notify(sdata, BSS_CHANGED_SSID);
	ieee80211_link_info_change_notify(sdata, link, changed);

	if (ieee80211_num_beaconing_links(sdata) <= 1)
		netif_carrier_on(dev);

	list_for_each_entry(vlan, &sdata->u.ap.vlans, u.vlan.list)
		netif_carrier_on(vlan->dev);

	return 0;

error:
	ieee80211_link_release_channel(link);

	return err;
}

static int ieee80211_change_beacon(struct wiphy *wiphy, struct net_device *dev,
				   struct cfg80211_ap_update *params)

{
	struct ieee80211_sub_if_data *sdata = IEEE80211_DEV_TO_SUB_IF(dev);
	struct ieee80211_link_data *link;
	struct cfg80211_beacon_data *beacon = &params->beacon;
	struct beacon_data *old;
	int err;
	struct ieee80211_bss_conf *link_conf;
	u64 changed = 0;

	lockdep_assert_wiphy(wiphy);

	link = sdata_dereference(sdata->link[beacon->link_id], sdata);
	if (!link)
		return -ENOLINK;

	link_conf = link->conf;

	/* don't allow changing the beacon while a countdown is in place - offset
	 * of channel switch counter may change
	 */
	if (link_conf->csa_active || link_conf->color_change_active)
		return -EBUSY;

	old = sdata_dereference(link->u.ap.beacon, sdata);
	if (!old)
		return -ENOENT;

	err = ieee80211_assign_beacon(sdata, link, beacon, NULL, NULL,
				      &changed);
	if (err < 0)
		return err;

	err = ieee80211_set_fils_discovery(sdata, &params->fils_discovery,
					   link, link_conf, &changed);
	if (err < 0)
		return err;

	err = ieee80211_set_unsol_bcast_probe_resp(sdata,
						   &params->unsol_bcast_probe_resp,
						   link, link_conf, &changed);
	if (err < 0)
		return err;

	if (beacon->he_bss_color_valid &&
	    beacon->he_bss_color.enabled != link_conf->he_bss_color.enabled) {
		link_conf->he_bss_color.enabled = beacon->he_bss_color.enabled;
		changed |= BSS_CHANGED_HE_BSS_COLOR;
	}

	ieee80211_link_info_change_notify(sdata, link, changed);
	return 0;
}

static void ieee80211_free_next_beacon(struct ieee80211_link_data *link)
{
	if (!link->u.ap.next_beacon)
		return;

	kfree(link->u.ap.next_beacon->mbssid_ies);
	kfree(link->u.ap.next_beacon->rnr_ies);
	kfree(link->u.ap.next_beacon);
	link->u.ap.next_beacon = NULL;
}

static int ieee80211_stop_ap(struct wiphy *wiphy, struct net_device *dev,
			     unsigned int link_id)
{
	struct ieee80211_sub_if_data *sdata = IEEE80211_DEV_TO_SUB_IF(dev);
	struct ieee80211_sub_if_data *vlan;
	struct ieee80211_local *local = sdata->local;
	struct beacon_data *old_beacon;
	struct probe_resp *old_probe_resp;
	struct fils_discovery_data *old_fils_discovery;
	struct unsol_bcast_probe_resp_data *old_unsol_bcast_probe_resp;
	struct cfg80211_chan_def chandef;
	struct ieee80211_link_data *link =
		sdata_dereference(sdata->link[link_id], sdata);
	struct ieee80211_bss_conf *link_conf = link->conf;
	LIST_HEAD(keys);

	lockdep_assert_wiphy(local->hw.wiphy);

	old_beacon = sdata_dereference(link->u.ap.beacon, sdata);
	if (!old_beacon)
		return -ENOENT;
	old_probe_resp = sdata_dereference(link->u.ap.probe_resp,
					   sdata);
	old_fils_discovery = sdata_dereference(link->u.ap.fils_discovery,
					       sdata);
	old_unsol_bcast_probe_resp =
		sdata_dereference(link->u.ap.unsol_bcast_probe_resp,
				  sdata);

	/* abort any running channel switch or color change */
	link_conf->csa_active = false;
	link_conf->color_change_active = false;
<<<<<<< HEAD
	if (sdata->csa_blocked_tx) {
		ieee80211_wake_vif_queues(local, sdata,
					  IEEE80211_QUEUE_STOP_REASON_CSA);
		sdata->csa_blocked_tx = false;
=======
	if (sdata->csa_blocked_queues) {
		ieee80211_wake_vif_queues(local, sdata,
					  IEEE80211_QUEUE_STOP_REASON_CSA);
		sdata->csa_blocked_queues = false;
>>>>>>> 0c383648
	}

	ieee80211_free_next_beacon(link);

	/* turn off carrier for this interface and dependent VLANs */
	list_for_each_entry(vlan, &sdata->u.ap.vlans, u.vlan.list)
		netif_carrier_off(vlan->dev);

<<<<<<< HEAD
	if (ieee80211_num_beaconing_links(sdata) <= 1)
		netif_carrier_off(dev);
=======
	if (ieee80211_num_beaconing_links(sdata) <= 1) {
		netif_carrier_off(dev);
		sdata->u.ap.active = false;
	}
>>>>>>> 0c383648

	/* remove beacon and probe response */
	RCU_INIT_POINTER(link->u.ap.beacon, NULL);
	RCU_INIT_POINTER(link->u.ap.probe_resp, NULL);
	RCU_INIT_POINTER(link->u.ap.fils_discovery, NULL);
	RCU_INIT_POINTER(link->u.ap.unsol_bcast_probe_resp, NULL);
	kfree_rcu(old_beacon, rcu_head);
	if (old_probe_resp)
		kfree_rcu(old_probe_resp, rcu_head);
	if (old_fils_discovery)
		kfree_rcu(old_fils_discovery, rcu_head);
	if (old_unsol_bcast_probe_resp)
		kfree_rcu(old_unsol_bcast_probe_resp, rcu_head);

	kfree(link_conf->ftmr_params);
	link_conf->ftmr_params = NULL;

	sdata->vif.mbssid_tx_vif = NULL;
	link_conf->bssid_index = 0;
	link_conf->nontransmitted = false;
	link_conf->ema_ap = false;
	link_conf->bssid_indicator = 0;

	__sta_info_flush(sdata, true, link_id);

	ieee80211_remove_link_keys(link, &keys);
	if (!list_empty(&keys)) {
		synchronize_net();
		ieee80211_free_key_list(local, &keys);
	}

	link_conf->enable_beacon = false;
	sdata->beacon_rate_set = false;
	sdata->vif.cfg.ssid_len = 0;
	clear_bit(SDATA_STATE_OFFCHANNEL_BEACON_STOPPED, &sdata->state);
	ieee80211_link_info_change_notify(sdata, link,
					  BSS_CHANGED_BEACON_ENABLED);

	if (sdata->wdev.cac_started) {
		chandef = link_conf->chanreq.oper;
		wiphy_delayed_work_cancel(wiphy, &link->dfs_cac_timer_work);
		cfg80211_cac_event(sdata->dev, &chandef,
				   NL80211_RADAR_CAC_ABORTED,
				   GFP_KERNEL);
	}

	drv_stop_ap(sdata->local, sdata, link_conf);

	/* free all potentially still buffered bcast frames */
	local->total_ps_buffered -= skb_queue_len(&sdata->u.ap.ps.bc_buf);
	ieee80211_purge_tx_queue(&local->hw, &sdata->u.ap.ps.bc_buf);

	ieee80211_link_copy_chanctx_to_vlans(link, true);
	ieee80211_link_release_channel(link);

	return 0;
}

static int sta_apply_auth_flags(struct ieee80211_local *local,
				struct sta_info *sta,
				u32 mask, u32 set)
{
	int ret;

	if (mask & BIT(NL80211_STA_FLAG_AUTHENTICATED) &&
	    set & BIT(NL80211_STA_FLAG_AUTHENTICATED) &&
	    !test_sta_flag(sta, WLAN_STA_AUTH)) {
		ret = sta_info_move_state(sta, IEEE80211_STA_AUTH);
		if (ret)
			return ret;
	}

	if (mask & BIT(NL80211_STA_FLAG_ASSOCIATED) &&
	    set & BIT(NL80211_STA_FLAG_ASSOCIATED) &&
	    !test_sta_flag(sta, WLAN_STA_ASSOC)) {
		/*
		 * When peer becomes associated, init rate control as
		 * well. Some drivers require rate control initialized
		 * before drv_sta_state() is called.
		 */
		if (!test_sta_flag(sta, WLAN_STA_RATE_CONTROL))
			rate_control_rate_init(sta);

		ret = sta_info_move_state(sta, IEEE80211_STA_ASSOC);
		if (ret)
			return ret;
	}

	if (mask & BIT(NL80211_STA_FLAG_AUTHORIZED)) {
		if (set & BIT(NL80211_STA_FLAG_AUTHORIZED))
			ret = sta_info_move_state(sta, IEEE80211_STA_AUTHORIZED);
		else if (test_sta_flag(sta, WLAN_STA_AUTHORIZED))
			ret = sta_info_move_state(sta, IEEE80211_STA_ASSOC);
		else
			ret = 0;
		if (ret)
			return ret;
	}

	if (mask & BIT(NL80211_STA_FLAG_ASSOCIATED) &&
	    !(set & BIT(NL80211_STA_FLAG_ASSOCIATED)) &&
	    test_sta_flag(sta, WLAN_STA_ASSOC)) {
		ret = sta_info_move_state(sta, IEEE80211_STA_AUTH);
		if (ret)
			return ret;
	}

	if (mask & BIT(NL80211_STA_FLAG_AUTHENTICATED) &&
	    !(set & BIT(NL80211_STA_FLAG_AUTHENTICATED)) &&
	    test_sta_flag(sta, WLAN_STA_AUTH)) {
		ret = sta_info_move_state(sta, IEEE80211_STA_NONE);
		if (ret)
			return ret;
	}

	return 0;
}

static void sta_apply_mesh_params(struct ieee80211_local *local,
				  struct sta_info *sta,
				  struct station_parameters *params)
{
#ifdef CONFIG_MAC80211_MESH
	struct ieee80211_sub_if_data *sdata = sta->sdata;
	u64 changed = 0;

	if (params->sta_modify_mask & STATION_PARAM_APPLY_PLINK_STATE) {
		switch (params->plink_state) {
		case NL80211_PLINK_ESTAB:
			if (sta->mesh->plink_state != NL80211_PLINK_ESTAB)
				changed = mesh_plink_inc_estab_count(sdata);
			sta->mesh->plink_state = params->plink_state;
			sta->mesh->aid = params->peer_aid;

			ieee80211_mps_sta_status_update(sta);
			changed |= ieee80211_mps_set_sta_local_pm(sta,
				      sdata->u.mesh.mshcfg.power_mode);

			ewma_mesh_tx_rate_avg_init(&sta->mesh->tx_rate_avg);
			/* init at low value */
			ewma_mesh_tx_rate_avg_add(&sta->mesh->tx_rate_avg, 10);

			break;
		case NL80211_PLINK_LISTEN:
		case NL80211_PLINK_BLOCKED:
		case NL80211_PLINK_OPN_SNT:
		case NL80211_PLINK_OPN_RCVD:
		case NL80211_PLINK_CNF_RCVD:
		case NL80211_PLINK_HOLDING:
			if (sta->mesh->plink_state == NL80211_PLINK_ESTAB)
				changed = mesh_plink_dec_estab_count(sdata);
			sta->mesh->plink_state = params->plink_state;

			ieee80211_mps_sta_status_update(sta);
			changed |= ieee80211_mps_set_sta_local_pm(sta,
					NL80211_MESH_POWER_UNKNOWN);
			break;
		default:
			/*  nothing  */
			break;
		}
	}

	switch (params->plink_action) {
	case NL80211_PLINK_ACTION_NO_ACTION:
		/* nothing */
		break;
	case NL80211_PLINK_ACTION_OPEN:
		changed |= mesh_plink_open(sta);
		break;
	case NL80211_PLINK_ACTION_BLOCK:
		changed |= mesh_plink_block(sta);
		break;
	}

	if (params->local_pm)
		changed |= ieee80211_mps_set_sta_local_pm(sta,
							  params->local_pm);

	ieee80211_mbss_info_change_notify(sdata, changed);
#endif
}

static int sta_link_apply_parameters(struct ieee80211_local *local,
				     struct sta_info *sta, bool new_link,
				     struct link_station_parameters *params)
{
	int ret = 0;
	struct ieee80211_supported_band *sband;
	struct ieee80211_sub_if_data *sdata = sta->sdata;
	u32 link_id = params->link_id < 0 ? 0 : params->link_id;
	struct ieee80211_link_data *link =
		sdata_dereference(sdata->link[link_id], sdata);
	struct link_sta_info *link_sta =
		rcu_dereference_protected(sta->link[link_id],
					  lockdep_is_held(&local->hw.wiphy->mtx));

	/*
	 * If there are no changes, then accept a link that exist,
	 * unless it's a new link.
	 */
	if (params->link_id >= 0 && !new_link &&
	    !params->link_mac && !params->txpwr_set &&
	    !params->supported_rates_len &&
	    !params->ht_capa && !params->vht_capa &&
	    !params->he_capa && !params->eht_capa &&
	    !params->opmode_notif_used)
		return 0;

	if (!link || !link_sta)
		return -EINVAL;

	sband = ieee80211_get_link_sband(link);
	if (!sband)
		return -EINVAL;

	if (params->link_mac) {
		if (new_link) {
			memcpy(link_sta->addr, params->link_mac, ETH_ALEN);
			memcpy(link_sta->pub->addr, params->link_mac, ETH_ALEN);
		} else if (!ether_addr_equal(link_sta->addr,
					     params->link_mac)) {
			return -EINVAL;
		}
	} else if (new_link) {
		return -EINVAL;
	}

	if (params->txpwr_set) {
		link_sta->pub->txpwr.type = params->txpwr.type;
		if (params->txpwr.type == NL80211_TX_POWER_LIMITED)
			link_sta->pub->txpwr.power = params->txpwr.power;
		ret = drv_sta_set_txpwr(local, sdata, sta);
		if (ret)
			return ret;
	}

	if (params->supported_rates &&
	    params->supported_rates_len) {
		ieee80211_parse_bitrates(link->conf->chanreq.oper.width,
					 sband, params->supported_rates,
					 params->supported_rates_len,
					 &link_sta->pub->supp_rates[sband->band]);
	}

	if (params->ht_capa)
		ieee80211_ht_cap_ie_to_sta_ht_cap(sdata, sband,
						  params->ht_capa, link_sta);

	/* VHT can override some HT caps such as the A-MSDU max length */
	if (params->vht_capa)
		ieee80211_vht_cap_ie_to_sta_vht_cap(sdata, sband,
						    params->vht_capa, NULL,
						    link_sta);

	if (params->he_capa)
		ieee80211_he_cap_ie_to_sta_he_cap(sdata, sband,
						  (void *)params->he_capa,
						  params->he_capa_len,
						  (void *)params->he_6ghz_capa,
						  link_sta);

	if (params->he_capa && params->eht_capa)
		ieee80211_eht_cap_ie_to_sta_eht_cap(sdata, sband,
						    (u8 *)params->he_capa,
						    params->he_capa_len,
						    params->eht_capa,
						    params->eht_capa_len,
						    link_sta);

	if (params->opmode_notif_used) {
		/* returned value is only needed for rc update, but the
		 * rc isn't initialized here yet, so ignore it
		 */
		__ieee80211_vht_handle_opmode(sdata, link_sta,
					      params->opmode_notif,
					      sband->band);
	}

	ieee80211_sta_init_nss(link_sta);

	return ret;
}

static int sta_apply_parameters(struct ieee80211_local *local,
				struct sta_info *sta,
				struct station_parameters *params)
{
	struct ieee80211_sub_if_data *sdata = sta->sdata;
	u32 mask, set;
	int ret = 0;

	mask = params->sta_flags_mask;
	set = params->sta_flags_set;

	if (ieee80211_vif_is_mesh(&sdata->vif)) {
		/*
		 * In mesh mode, ASSOCIATED isn't part of the nl80211
		 * API but must follow AUTHENTICATED for driver state.
		 */
		if (mask & BIT(NL80211_STA_FLAG_AUTHENTICATED))
			mask |= BIT(NL80211_STA_FLAG_ASSOCIATED);
		if (set & BIT(NL80211_STA_FLAG_AUTHENTICATED))
			set |= BIT(NL80211_STA_FLAG_ASSOCIATED);
	} else if (test_sta_flag(sta, WLAN_STA_TDLS_PEER)) {
		/*
		 * TDLS -- everything follows authorized, but
		 * only becoming authorized is possible, not
		 * going back
		 */
		if (set & BIT(NL80211_STA_FLAG_AUTHORIZED)) {
			set |= BIT(NL80211_STA_FLAG_AUTHENTICATED) |
			       BIT(NL80211_STA_FLAG_ASSOCIATED);
			mask |= BIT(NL80211_STA_FLAG_AUTHENTICATED) |
				BIT(NL80211_STA_FLAG_ASSOCIATED);
		}
	}

	if (mask & BIT(NL80211_STA_FLAG_WME) &&
	    local->hw.queues >= IEEE80211_NUM_ACS)
		sta->sta.wme = set & BIT(NL80211_STA_FLAG_WME);

	/* auth flags will be set later for TDLS,
	 * and for unassociated stations that move to associated */
	if (!test_sta_flag(sta, WLAN_STA_TDLS_PEER) &&
	    !((mask & BIT(NL80211_STA_FLAG_ASSOCIATED)) &&
	      (set & BIT(NL80211_STA_FLAG_ASSOCIATED)))) {
		ret = sta_apply_auth_flags(local, sta, mask, set);
		if (ret)
			return ret;
	}

	if (mask & BIT(NL80211_STA_FLAG_SHORT_PREAMBLE)) {
		if (set & BIT(NL80211_STA_FLAG_SHORT_PREAMBLE))
			set_sta_flag(sta, WLAN_STA_SHORT_PREAMBLE);
		else
			clear_sta_flag(sta, WLAN_STA_SHORT_PREAMBLE);
	}

	if (mask & BIT(NL80211_STA_FLAG_MFP)) {
		sta->sta.mfp = !!(set & BIT(NL80211_STA_FLAG_MFP));
		if (set & BIT(NL80211_STA_FLAG_MFP))
			set_sta_flag(sta, WLAN_STA_MFP);
		else
			clear_sta_flag(sta, WLAN_STA_MFP);
	}

	if (mask & BIT(NL80211_STA_FLAG_TDLS_PEER)) {
		if (set & BIT(NL80211_STA_FLAG_TDLS_PEER))
			set_sta_flag(sta, WLAN_STA_TDLS_PEER);
		else
			clear_sta_flag(sta, WLAN_STA_TDLS_PEER);
	}

	if (mask & BIT(NL80211_STA_FLAG_SPP_AMSDU))
		sta->sta.spp_amsdu = set & BIT(NL80211_STA_FLAG_SPP_AMSDU);

	/* mark TDLS channel switch support, if the AP allows it */
	if (test_sta_flag(sta, WLAN_STA_TDLS_PEER) &&
	    !sdata->deflink.u.mgd.tdls_chan_switch_prohibited &&
	    params->ext_capab_len >= 4 &&
	    params->ext_capab[3] & WLAN_EXT_CAPA4_TDLS_CHAN_SWITCH)
		set_sta_flag(sta, WLAN_STA_TDLS_CHAN_SWITCH);

	if (test_sta_flag(sta, WLAN_STA_TDLS_PEER) &&
	    !sdata->u.mgd.tdls_wider_bw_prohibited &&
	    ieee80211_hw_check(&local->hw, TDLS_WIDER_BW) &&
	    params->ext_capab_len >= 8 &&
	    params->ext_capab[7] & WLAN_EXT_CAPA8_TDLS_WIDE_BW_ENABLED)
		set_sta_flag(sta, WLAN_STA_TDLS_WIDER_BW);

	if (params->sta_modify_mask & STATION_PARAM_APPLY_UAPSD) {
		sta->sta.uapsd_queues = params->uapsd_queues;
		sta->sta.max_sp = params->max_sp;
	}

	ieee80211_sta_set_max_amsdu_subframes(sta, params->ext_capab,
					      params->ext_capab_len);

	/*
	 * cfg80211 validates this (1-2007) and allows setting the AID
	 * only when creating a new station entry
	 */
	if (params->aid)
		sta->sta.aid = params->aid;

	/*
	 * Some of the following updates would be racy if called on an
	 * existing station, via ieee80211_change_station(). However,
	 * all such changes are rejected by cfg80211 except for updates
	 * changing the supported rates on an existing but not yet used
	 * TDLS peer.
	 */

	if (params->listen_interval >= 0)
		sta->listen_interval = params->listen_interval;

	ret = sta_link_apply_parameters(local, sta, false,
					&params->link_sta_params);
	if (ret)
		return ret;

	if (params->support_p2p_ps >= 0)
		sta->sta.support_p2p_ps = params->support_p2p_ps;

	if (ieee80211_vif_is_mesh(&sdata->vif))
		sta_apply_mesh_params(local, sta, params);

	if (params->airtime_weight)
		sta->airtime_weight = params->airtime_weight;

	/* set the STA state after all sta info from usermode has been set */
	if (test_sta_flag(sta, WLAN_STA_TDLS_PEER) ||
	    set & BIT(NL80211_STA_FLAG_ASSOCIATED)) {
		ret = sta_apply_auth_flags(local, sta, mask, set);
		if (ret)
			return ret;
	}

	/* Mark the STA as MLO if MLD MAC address is available */
	if (params->link_sta_params.mld_mac)
		sta->sta.mlo = true;

	return 0;
}

static int ieee80211_add_station(struct wiphy *wiphy, struct net_device *dev,
				 const u8 *mac,
				 struct station_parameters *params)
{
	struct ieee80211_local *local = wiphy_priv(wiphy);
	struct sta_info *sta;
	struct ieee80211_sub_if_data *sdata;
	int err;

	lockdep_assert_wiphy(local->hw.wiphy);

	if (params->vlan) {
		sdata = IEEE80211_DEV_TO_SUB_IF(params->vlan);

		if (sdata->vif.type != NL80211_IFTYPE_AP_VLAN &&
		    sdata->vif.type != NL80211_IFTYPE_AP)
			return -EINVAL;
	} else
		sdata = IEEE80211_DEV_TO_SUB_IF(dev);

	if (ether_addr_equal(mac, sdata->vif.addr))
		return -EINVAL;

	if (!is_valid_ether_addr(mac))
		return -EINVAL;

	if (params->sta_flags_set & BIT(NL80211_STA_FLAG_TDLS_PEER) &&
	    sdata->vif.type == NL80211_IFTYPE_STATION &&
	    !sdata->u.mgd.associated)
		return -EINVAL;

	/*
	 * If we have a link ID, it can be a non-MLO station on an AP MLD,
	 * but we need to have a link_mac in that case as well, so use the
	 * STA's MAC address in that case.
	 */
	if (params->link_sta_params.link_id >= 0)
		sta = sta_info_alloc_with_link(sdata, mac,
					       params->link_sta_params.link_id,
					       params->link_sta_params.link_mac ?: mac,
					       GFP_KERNEL);
	else
		sta = sta_info_alloc(sdata, mac, GFP_KERNEL);

	if (!sta)
		return -ENOMEM;

	if (params->sta_flags_set & BIT(NL80211_STA_FLAG_TDLS_PEER))
		sta->sta.tdls = true;

	/* Though the mutex is not needed here (since the station is not
	 * visible yet), sta_apply_parameters (and inner functions) require
	 * the mutex due to other paths.
	 */
	err = sta_apply_parameters(local, sta, params);
	if (err) {
		sta_info_free(local, sta);
		return err;
	}

	/*
	 * for TDLS and for unassociated station, rate control should be
	 * initialized only when rates are known and station is marked
	 * authorized/associated
	 */
	if (!test_sta_flag(sta, WLAN_STA_TDLS_PEER) &&
	    test_sta_flag(sta, WLAN_STA_ASSOC))
		rate_control_rate_init(sta);

	return sta_info_insert(sta);
}

static int ieee80211_del_station(struct wiphy *wiphy, struct net_device *dev,
				 struct station_del_parameters *params)
{
	struct ieee80211_sub_if_data *sdata;

	sdata = IEEE80211_DEV_TO_SUB_IF(dev);

	if (params->mac)
		return sta_info_destroy_addr_bss(sdata, params->mac);

	sta_info_flush(sdata, params->link_id);
	return 0;
}

static int ieee80211_change_station(struct wiphy *wiphy,
				    struct net_device *dev, const u8 *mac,
				    struct station_parameters *params)
{
	struct ieee80211_sub_if_data *sdata = IEEE80211_DEV_TO_SUB_IF(dev);
	struct ieee80211_local *local = wiphy_priv(wiphy);
	struct sta_info *sta;
	struct ieee80211_sub_if_data *vlansdata;
	enum cfg80211_station_type statype;
	int err;

	lockdep_assert_wiphy(local->hw.wiphy);

	sta = sta_info_get_bss(sdata, mac);
	if (!sta)
		return -ENOENT;

	switch (sdata->vif.type) {
	case NL80211_IFTYPE_MESH_POINT:
		if (sdata->u.mesh.user_mpm)
			statype = CFG80211_STA_MESH_PEER_USER;
		else
			statype = CFG80211_STA_MESH_PEER_KERNEL;
		break;
	case NL80211_IFTYPE_ADHOC:
		statype = CFG80211_STA_IBSS;
		break;
	case NL80211_IFTYPE_STATION:
		if (!test_sta_flag(sta, WLAN_STA_TDLS_PEER)) {
			statype = CFG80211_STA_AP_STA;
			break;
		}
		if (test_sta_flag(sta, WLAN_STA_AUTHORIZED))
			statype = CFG80211_STA_TDLS_PEER_ACTIVE;
		else
			statype = CFG80211_STA_TDLS_PEER_SETUP;
		break;
	case NL80211_IFTYPE_AP:
	case NL80211_IFTYPE_AP_VLAN:
		if (test_sta_flag(sta, WLAN_STA_ASSOC))
			statype = CFG80211_STA_AP_CLIENT;
		else
			statype = CFG80211_STA_AP_CLIENT_UNASSOC;
		break;
	default:
		return -EOPNOTSUPP;
	}

	err = cfg80211_check_station_change(wiphy, params, statype);
	if (err)
		return err;

	if (params->vlan && params->vlan != sta->sdata->dev) {
		vlansdata = IEEE80211_DEV_TO_SUB_IF(params->vlan);

		if (params->vlan->ieee80211_ptr->use_4addr) {
			if (vlansdata->u.vlan.sta)
				return -EBUSY;

			rcu_assign_pointer(vlansdata->u.vlan.sta, sta);
			__ieee80211_check_fast_rx_iface(vlansdata);
			drv_sta_set_4addr(local, sta->sdata, &sta->sta, true);
		}

		if (sta->sdata->vif.type == NL80211_IFTYPE_AP_VLAN &&
		    sta->sdata->u.vlan.sta)
			RCU_INIT_POINTER(sta->sdata->u.vlan.sta, NULL);

		if (test_sta_flag(sta, WLAN_STA_AUTHORIZED))
			ieee80211_vif_dec_num_mcast(sta->sdata);

		sta->sdata = vlansdata;
		ieee80211_check_fast_rx(sta);
		ieee80211_check_fast_xmit(sta);

		if (test_sta_flag(sta, WLAN_STA_AUTHORIZED)) {
			ieee80211_vif_inc_num_mcast(sta->sdata);
			cfg80211_send_layer2_update(sta->sdata->dev,
						    sta->sta.addr);
		}
	}

	err = sta_apply_parameters(local, sta, params);
	if (err)
		return err;

	if (sdata->vif.type == NL80211_IFTYPE_STATION &&
	    params->sta_flags_mask & BIT(NL80211_STA_FLAG_AUTHORIZED)) {
		ieee80211_recalc_ps(local);
		ieee80211_recalc_ps_vif(sdata);
	}

	return 0;
}

#ifdef CONFIG_MAC80211_MESH
static int ieee80211_add_mpath(struct wiphy *wiphy, struct net_device *dev,
			       const u8 *dst, const u8 *next_hop)
{
	struct ieee80211_sub_if_data *sdata;
	struct mesh_path *mpath;
	struct sta_info *sta;

	sdata = IEEE80211_DEV_TO_SUB_IF(dev);

	rcu_read_lock();
	sta = sta_info_get(sdata, next_hop);
	if (!sta) {
		rcu_read_unlock();
		return -ENOENT;
	}

	mpath = mesh_path_add(sdata, dst);
	if (IS_ERR(mpath)) {
		rcu_read_unlock();
		return PTR_ERR(mpath);
	}

	mesh_path_fix_nexthop(mpath, sta);

	rcu_read_unlock();
	return 0;
}

static int ieee80211_del_mpath(struct wiphy *wiphy, struct net_device *dev,
			       const u8 *dst)
{
	struct ieee80211_sub_if_data *sdata = IEEE80211_DEV_TO_SUB_IF(dev);

	if (dst)
		return mesh_path_del(sdata, dst);

	mesh_path_flush_by_iface(sdata);
	return 0;
}

static int ieee80211_change_mpath(struct wiphy *wiphy, struct net_device *dev,
				  const u8 *dst, const u8 *next_hop)
{
	struct ieee80211_sub_if_data *sdata;
	struct mesh_path *mpath;
	struct sta_info *sta;

	sdata = IEEE80211_DEV_TO_SUB_IF(dev);

	rcu_read_lock();

	sta = sta_info_get(sdata, next_hop);
	if (!sta) {
		rcu_read_unlock();
		return -ENOENT;
	}

	mpath = mesh_path_lookup(sdata, dst);
	if (!mpath) {
		rcu_read_unlock();
		return -ENOENT;
	}

	mesh_path_fix_nexthop(mpath, sta);

	rcu_read_unlock();
	return 0;
}

static void mpath_set_pinfo(struct mesh_path *mpath, u8 *next_hop,
			    struct mpath_info *pinfo)
{
	struct sta_info *next_hop_sta = rcu_dereference(mpath->next_hop);

	if (next_hop_sta)
		memcpy(next_hop, next_hop_sta->sta.addr, ETH_ALEN);
	else
		eth_zero_addr(next_hop);

	memset(pinfo, 0, sizeof(*pinfo));

	pinfo->generation = mpath->sdata->u.mesh.mesh_paths_generation;

	pinfo->filled = MPATH_INFO_FRAME_QLEN |
			MPATH_INFO_SN |
			MPATH_INFO_METRIC |
			MPATH_INFO_EXPTIME |
			MPATH_INFO_DISCOVERY_TIMEOUT |
			MPATH_INFO_DISCOVERY_RETRIES |
			MPATH_INFO_FLAGS |
			MPATH_INFO_HOP_COUNT |
			MPATH_INFO_PATH_CHANGE;

	pinfo->frame_qlen = mpath->frame_queue.qlen;
	pinfo->sn = mpath->sn;
	pinfo->metric = mpath->metric;
	if (time_before(jiffies, mpath->exp_time))
		pinfo->exptime = jiffies_to_msecs(mpath->exp_time - jiffies);
	pinfo->discovery_timeout =
			jiffies_to_msecs(mpath->discovery_timeout);
	pinfo->discovery_retries = mpath->discovery_retries;
	if (mpath->flags & MESH_PATH_ACTIVE)
		pinfo->flags |= NL80211_MPATH_FLAG_ACTIVE;
	if (mpath->flags & MESH_PATH_RESOLVING)
		pinfo->flags |= NL80211_MPATH_FLAG_RESOLVING;
	if (mpath->flags & MESH_PATH_SN_VALID)
		pinfo->flags |= NL80211_MPATH_FLAG_SN_VALID;
	if (mpath->flags & MESH_PATH_FIXED)
		pinfo->flags |= NL80211_MPATH_FLAG_FIXED;
	if (mpath->flags & MESH_PATH_RESOLVED)
		pinfo->flags |= NL80211_MPATH_FLAG_RESOLVED;
	pinfo->hop_count = mpath->hop_count;
	pinfo->path_change_count = mpath->path_change_count;
}

static int ieee80211_get_mpath(struct wiphy *wiphy, struct net_device *dev,
			       u8 *dst, u8 *next_hop, struct mpath_info *pinfo)

{
	struct ieee80211_sub_if_data *sdata;
	struct mesh_path *mpath;

	sdata = IEEE80211_DEV_TO_SUB_IF(dev);

	rcu_read_lock();
	mpath = mesh_path_lookup(sdata, dst);
	if (!mpath) {
		rcu_read_unlock();
		return -ENOENT;
	}
	memcpy(dst, mpath->dst, ETH_ALEN);
	mpath_set_pinfo(mpath, next_hop, pinfo);
	rcu_read_unlock();
	return 0;
}

static int ieee80211_dump_mpath(struct wiphy *wiphy, struct net_device *dev,
				int idx, u8 *dst, u8 *next_hop,
				struct mpath_info *pinfo)
{
	struct ieee80211_sub_if_data *sdata;
	struct mesh_path *mpath;

	sdata = IEEE80211_DEV_TO_SUB_IF(dev);

	rcu_read_lock();
	mpath = mesh_path_lookup_by_idx(sdata, idx);
	if (!mpath) {
		rcu_read_unlock();
		return -ENOENT;
	}
	memcpy(dst, mpath->dst, ETH_ALEN);
	mpath_set_pinfo(mpath, next_hop, pinfo);
	rcu_read_unlock();
	return 0;
}

static void mpp_set_pinfo(struct mesh_path *mpath, u8 *mpp,
			  struct mpath_info *pinfo)
{
	memset(pinfo, 0, sizeof(*pinfo));
	memcpy(mpp, mpath->mpp, ETH_ALEN);

	pinfo->generation = mpath->sdata->u.mesh.mpp_paths_generation;
}

static int ieee80211_get_mpp(struct wiphy *wiphy, struct net_device *dev,
			     u8 *dst, u8 *mpp, struct mpath_info *pinfo)

{
	struct ieee80211_sub_if_data *sdata;
	struct mesh_path *mpath;

	sdata = IEEE80211_DEV_TO_SUB_IF(dev);

	rcu_read_lock();
	mpath = mpp_path_lookup(sdata, dst);
	if (!mpath) {
		rcu_read_unlock();
		return -ENOENT;
	}
	memcpy(dst, mpath->dst, ETH_ALEN);
	mpp_set_pinfo(mpath, mpp, pinfo);
	rcu_read_unlock();
	return 0;
}

static int ieee80211_dump_mpp(struct wiphy *wiphy, struct net_device *dev,
			      int idx, u8 *dst, u8 *mpp,
			      struct mpath_info *pinfo)
{
	struct ieee80211_sub_if_data *sdata;
	struct mesh_path *mpath;

	sdata = IEEE80211_DEV_TO_SUB_IF(dev);

	rcu_read_lock();
	mpath = mpp_path_lookup_by_idx(sdata, idx);
	if (!mpath) {
		rcu_read_unlock();
		return -ENOENT;
	}
	memcpy(dst, mpath->dst, ETH_ALEN);
	mpp_set_pinfo(mpath, mpp, pinfo);
	rcu_read_unlock();
	return 0;
}

static int ieee80211_get_mesh_config(struct wiphy *wiphy,
				struct net_device *dev,
				struct mesh_config *conf)
{
	struct ieee80211_sub_if_data *sdata;
	sdata = IEEE80211_DEV_TO_SUB_IF(dev);

	memcpy(conf, &(sdata->u.mesh.mshcfg), sizeof(struct mesh_config));
	return 0;
}

static inline bool _chg_mesh_attr(enum nl80211_meshconf_params parm, u32 mask)
{
	return (mask >> (parm-1)) & 0x1;
}

static int copy_mesh_setup(struct ieee80211_if_mesh *ifmsh,
		const struct mesh_setup *setup)
{
	u8 *new_ie;
	struct ieee80211_sub_if_data *sdata = container_of(ifmsh,
					struct ieee80211_sub_if_data, u.mesh);
	int i;

	/* allocate information elements */
	new_ie = NULL;

	if (setup->ie_len) {
		new_ie = kmemdup(setup->ie, setup->ie_len,
				GFP_KERNEL);
		if (!new_ie)
			return -ENOMEM;
	}
	ifmsh->ie_len = setup->ie_len;
	ifmsh->ie = new_ie;

	/* now copy the rest of the setup parameters */
	ifmsh->mesh_id_len = setup->mesh_id_len;
	memcpy(ifmsh->mesh_id, setup->mesh_id, ifmsh->mesh_id_len);
	ifmsh->mesh_sp_id = setup->sync_method;
	ifmsh->mesh_pp_id = setup->path_sel_proto;
	ifmsh->mesh_pm_id = setup->path_metric;
	ifmsh->user_mpm = setup->user_mpm;
	ifmsh->mesh_auth_id = setup->auth_id;
	ifmsh->security = IEEE80211_MESH_SEC_NONE;
	ifmsh->userspace_handles_dfs = setup->userspace_handles_dfs;
	if (setup->is_authenticated)
		ifmsh->security |= IEEE80211_MESH_SEC_AUTHED;
	if (setup->is_secure)
		ifmsh->security |= IEEE80211_MESH_SEC_SECURED;

	/* mcast rate setting in Mesh Node */
	memcpy(sdata->vif.bss_conf.mcast_rate, setup->mcast_rate,
						sizeof(setup->mcast_rate));
	sdata->vif.bss_conf.basic_rates = setup->basic_rates;

	sdata->vif.bss_conf.beacon_int = setup->beacon_interval;
	sdata->vif.bss_conf.dtim_period = setup->dtim_period;

	sdata->beacon_rate_set = false;
	if (wiphy_ext_feature_isset(sdata->local->hw.wiphy,
				    NL80211_EXT_FEATURE_BEACON_RATE_LEGACY)) {
		for (i = 0; i < NUM_NL80211_BANDS; i++) {
			sdata->beacon_rateidx_mask[i] =
				setup->beacon_rate.control[i].legacy;
			if (sdata->beacon_rateidx_mask[i])
				sdata->beacon_rate_set = true;
		}
	}

	return 0;
}

static int ieee80211_update_mesh_config(struct wiphy *wiphy,
					struct net_device *dev, u32 mask,
					const struct mesh_config *nconf)
{
	struct mesh_config *conf;
	struct ieee80211_sub_if_data *sdata;
	struct ieee80211_if_mesh *ifmsh;

	sdata = IEEE80211_DEV_TO_SUB_IF(dev);
	ifmsh = &sdata->u.mesh;

	/* Set the config options which we are interested in setting */
	conf = &(sdata->u.mesh.mshcfg);
	if (_chg_mesh_attr(NL80211_MESHCONF_RETRY_TIMEOUT, mask))
		conf->dot11MeshRetryTimeout = nconf->dot11MeshRetryTimeout;
	if (_chg_mesh_attr(NL80211_MESHCONF_CONFIRM_TIMEOUT, mask))
		conf->dot11MeshConfirmTimeout = nconf->dot11MeshConfirmTimeout;
	if (_chg_mesh_attr(NL80211_MESHCONF_HOLDING_TIMEOUT, mask))
		conf->dot11MeshHoldingTimeout = nconf->dot11MeshHoldingTimeout;
	if (_chg_mesh_attr(NL80211_MESHCONF_MAX_PEER_LINKS, mask))
		conf->dot11MeshMaxPeerLinks = nconf->dot11MeshMaxPeerLinks;
	if (_chg_mesh_attr(NL80211_MESHCONF_MAX_RETRIES, mask))
		conf->dot11MeshMaxRetries = nconf->dot11MeshMaxRetries;
	if (_chg_mesh_attr(NL80211_MESHCONF_TTL, mask))
		conf->dot11MeshTTL = nconf->dot11MeshTTL;
	if (_chg_mesh_attr(NL80211_MESHCONF_ELEMENT_TTL, mask))
		conf->element_ttl = nconf->element_ttl;
	if (_chg_mesh_attr(NL80211_MESHCONF_AUTO_OPEN_PLINKS, mask)) {
		if (ifmsh->user_mpm)
			return -EBUSY;
		conf->auto_open_plinks = nconf->auto_open_plinks;
	}
	if (_chg_mesh_attr(NL80211_MESHCONF_SYNC_OFFSET_MAX_NEIGHBOR, mask))
		conf->dot11MeshNbrOffsetMaxNeighbor =
			nconf->dot11MeshNbrOffsetMaxNeighbor;
	if (_chg_mesh_attr(NL80211_MESHCONF_HWMP_MAX_PREQ_RETRIES, mask))
		conf->dot11MeshHWMPmaxPREQretries =
			nconf->dot11MeshHWMPmaxPREQretries;
	if (_chg_mesh_attr(NL80211_MESHCONF_PATH_REFRESH_TIME, mask))
		conf->path_refresh_time = nconf->path_refresh_time;
	if (_chg_mesh_attr(NL80211_MESHCONF_MIN_DISCOVERY_TIMEOUT, mask))
		conf->min_discovery_timeout = nconf->min_discovery_timeout;
	if (_chg_mesh_attr(NL80211_MESHCONF_HWMP_ACTIVE_PATH_TIMEOUT, mask))
		conf->dot11MeshHWMPactivePathTimeout =
			nconf->dot11MeshHWMPactivePathTimeout;
	if (_chg_mesh_attr(NL80211_MESHCONF_HWMP_PREQ_MIN_INTERVAL, mask))
		conf->dot11MeshHWMPpreqMinInterval =
			nconf->dot11MeshHWMPpreqMinInterval;
	if (_chg_mesh_attr(NL80211_MESHCONF_HWMP_PERR_MIN_INTERVAL, mask))
		conf->dot11MeshHWMPperrMinInterval =
			nconf->dot11MeshHWMPperrMinInterval;
	if (_chg_mesh_attr(NL80211_MESHCONF_HWMP_NET_DIAM_TRVS_TIME,
			   mask))
		conf->dot11MeshHWMPnetDiameterTraversalTime =
			nconf->dot11MeshHWMPnetDiameterTraversalTime;
	if (_chg_mesh_attr(NL80211_MESHCONF_HWMP_ROOTMODE, mask)) {
		conf->dot11MeshHWMPRootMode = nconf->dot11MeshHWMPRootMode;
		ieee80211_mesh_root_setup(ifmsh);
	}
	if (_chg_mesh_attr(NL80211_MESHCONF_GATE_ANNOUNCEMENTS, mask)) {
		/* our current gate announcement implementation rides on root
		 * announcements, so require this ifmsh to also be a root node
		 * */
		if (nconf->dot11MeshGateAnnouncementProtocol &&
		    !(conf->dot11MeshHWMPRootMode > IEEE80211_ROOTMODE_ROOT)) {
			conf->dot11MeshHWMPRootMode = IEEE80211_PROACTIVE_RANN;
			ieee80211_mesh_root_setup(ifmsh);
		}
		conf->dot11MeshGateAnnouncementProtocol =
			nconf->dot11MeshGateAnnouncementProtocol;
	}
	if (_chg_mesh_attr(NL80211_MESHCONF_HWMP_RANN_INTERVAL, mask))
		conf->dot11MeshHWMPRannInterval =
			nconf->dot11MeshHWMPRannInterval;
	if (_chg_mesh_attr(NL80211_MESHCONF_FORWARDING, mask))
		conf->dot11MeshForwarding = nconf->dot11MeshForwarding;
	if (_chg_mesh_attr(NL80211_MESHCONF_RSSI_THRESHOLD, mask)) {
		/* our RSSI threshold implementation is supported only for
		 * devices that report signal in dBm.
		 */
		if (!ieee80211_hw_check(&sdata->local->hw, SIGNAL_DBM))
			return -EOPNOTSUPP;
		conf->rssi_threshold = nconf->rssi_threshold;
	}
	if (_chg_mesh_attr(NL80211_MESHCONF_HT_OPMODE, mask)) {
		conf->ht_opmode = nconf->ht_opmode;
		sdata->vif.bss_conf.ht_operation_mode = nconf->ht_opmode;
		ieee80211_link_info_change_notify(sdata, &sdata->deflink,
						  BSS_CHANGED_HT);
	}
	if (_chg_mesh_attr(NL80211_MESHCONF_HWMP_PATH_TO_ROOT_TIMEOUT, mask))
		conf->dot11MeshHWMPactivePathToRootTimeout =
			nconf->dot11MeshHWMPactivePathToRootTimeout;
	if (_chg_mesh_attr(NL80211_MESHCONF_HWMP_ROOT_INTERVAL, mask))
		conf->dot11MeshHWMProotInterval =
			nconf->dot11MeshHWMProotInterval;
	if (_chg_mesh_attr(NL80211_MESHCONF_HWMP_CONFIRMATION_INTERVAL, mask))
		conf->dot11MeshHWMPconfirmationInterval =
			nconf->dot11MeshHWMPconfirmationInterval;
	if (_chg_mesh_attr(NL80211_MESHCONF_POWER_MODE, mask)) {
		conf->power_mode = nconf->power_mode;
		ieee80211_mps_local_status_update(sdata);
	}
	if (_chg_mesh_attr(NL80211_MESHCONF_AWAKE_WINDOW, mask))
		conf->dot11MeshAwakeWindowDuration =
			nconf->dot11MeshAwakeWindowDuration;
	if (_chg_mesh_attr(NL80211_MESHCONF_PLINK_TIMEOUT, mask))
		conf->plink_timeout = nconf->plink_timeout;
	if (_chg_mesh_attr(NL80211_MESHCONF_CONNECTED_TO_GATE, mask))
		conf->dot11MeshConnectedToMeshGate =
			nconf->dot11MeshConnectedToMeshGate;
	if (_chg_mesh_attr(NL80211_MESHCONF_NOLEARN, mask))
		conf->dot11MeshNolearn = nconf->dot11MeshNolearn;
	if (_chg_mesh_attr(NL80211_MESHCONF_CONNECTED_TO_AS, mask))
		conf->dot11MeshConnectedToAuthServer =
			nconf->dot11MeshConnectedToAuthServer;
	ieee80211_mbss_info_change_notify(sdata, BSS_CHANGED_BEACON);
	return 0;
}

static int ieee80211_join_mesh(struct wiphy *wiphy, struct net_device *dev,
			       const struct mesh_config *conf,
			       const struct mesh_setup *setup)
{
	struct ieee80211_sub_if_data *sdata = IEEE80211_DEV_TO_SUB_IF(dev);
	struct ieee80211_chan_req chanreq = { .oper = setup->chandef };
	struct ieee80211_if_mesh *ifmsh = &sdata->u.mesh;
	int err;

	lockdep_assert_wiphy(sdata->local->hw.wiphy);

	memcpy(&ifmsh->mshcfg, conf, sizeof(struct mesh_config));
	err = copy_mesh_setup(ifmsh, setup);
	if (err)
		return err;

	sdata->control_port_over_nl80211 = setup->control_port_over_nl80211;

	/* can mesh use other SMPS modes? */
	sdata->deflink.smps_mode = IEEE80211_SMPS_OFF;
	sdata->deflink.needed_rx_chains = sdata->local->rx_chains;

	err = ieee80211_link_use_channel(&sdata->deflink, &chanreq,
					 IEEE80211_CHANCTX_SHARED);
	if (err)
		return err;

	return ieee80211_start_mesh(sdata);
}

static int ieee80211_leave_mesh(struct wiphy *wiphy, struct net_device *dev)
{
	struct ieee80211_sub_if_data *sdata = IEEE80211_DEV_TO_SUB_IF(dev);

	lockdep_assert_wiphy(sdata->local->hw.wiphy);

	ieee80211_stop_mesh(sdata);
	ieee80211_link_release_channel(&sdata->deflink);
	kfree(sdata->u.mesh.ie);

	return 0;
}
#endif

static int ieee80211_change_bss(struct wiphy *wiphy,
				struct net_device *dev,
				struct bss_parameters *params)
{
	struct ieee80211_sub_if_data *sdata = IEEE80211_DEV_TO_SUB_IF(dev);
	struct ieee80211_link_data *link;
	struct ieee80211_supported_band *sband;
	u64 changed = 0;

	link = ieee80211_link_or_deflink(sdata, params->link_id, true);
	if (IS_ERR(link))
		return PTR_ERR(link);

	if (!sdata_dereference(link->u.ap.beacon, sdata))
		return -ENOENT;

	sband = ieee80211_get_link_sband(link);
	if (!sband)
		return -EINVAL;

	if (params->basic_rates) {
		if (!ieee80211_parse_bitrates(link->conf->chanreq.oper.width,
					      wiphy->bands[sband->band],
					      params->basic_rates,
					      params->basic_rates_len,
					      &link->conf->basic_rates))
			return -EINVAL;
		changed |= BSS_CHANGED_BASIC_RATES;
		ieee80211_check_rate_mask(link);
	}

	if (params->use_cts_prot >= 0) {
		link->conf->use_cts_prot = params->use_cts_prot;
		changed |= BSS_CHANGED_ERP_CTS_PROT;
	}
	if (params->use_short_preamble >= 0) {
		link->conf->use_short_preamble = params->use_short_preamble;
		changed |= BSS_CHANGED_ERP_PREAMBLE;
	}

	if (!link->conf->use_short_slot &&
	    (sband->band == NL80211_BAND_5GHZ ||
	     sband->band == NL80211_BAND_6GHZ)) {
		link->conf->use_short_slot = true;
		changed |= BSS_CHANGED_ERP_SLOT;
	}

	if (params->use_short_slot_time >= 0) {
		link->conf->use_short_slot = params->use_short_slot_time;
		changed |= BSS_CHANGED_ERP_SLOT;
	}

	if (params->ap_isolate >= 0) {
		if (params->ap_isolate)
			sdata->flags |= IEEE80211_SDATA_DONT_BRIDGE_PACKETS;
		else
			sdata->flags &= ~IEEE80211_SDATA_DONT_BRIDGE_PACKETS;
		ieee80211_check_fast_rx_iface(sdata);
	}

	if (params->ht_opmode >= 0) {
		link->conf->ht_operation_mode = (u16)params->ht_opmode;
		changed |= BSS_CHANGED_HT;
	}

	if (params->p2p_ctwindow >= 0) {
		link->conf->p2p_noa_attr.oppps_ctwindow &=
					~IEEE80211_P2P_OPPPS_CTWINDOW_MASK;
		link->conf->p2p_noa_attr.oppps_ctwindow |=
			params->p2p_ctwindow & IEEE80211_P2P_OPPPS_CTWINDOW_MASK;
		changed |= BSS_CHANGED_P2P_PS;
	}

	if (params->p2p_opp_ps > 0) {
		link->conf->p2p_noa_attr.oppps_ctwindow |=
					IEEE80211_P2P_OPPPS_ENABLE_BIT;
		changed |= BSS_CHANGED_P2P_PS;
	} else if (params->p2p_opp_ps == 0) {
		link->conf->p2p_noa_attr.oppps_ctwindow &=
					~IEEE80211_P2P_OPPPS_ENABLE_BIT;
		changed |= BSS_CHANGED_P2P_PS;
	}

	ieee80211_link_info_change_notify(sdata, link, changed);

	return 0;
}

static int ieee80211_set_txq_params(struct wiphy *wiphy,
				    struct net_device *dev,
				    struct ieee80211_txq_params *params)
{
	struct ieee80211_local *local = wiphy_priv(wiphy);
	struct ieee80211_sub_if_data *sdata = IEEE80211_DEV_TO_SUB_IF(dev);
	struct ieee80211_link_data *link =
		ieee80211_link_or_deflink(sdata, params->link_id, true);
	struct ieee80211_tx_queue_params p;

	if (!local->ops->conf_tx)
		return -EOPNOTSUPP;

	if (local->hw.queues < IEEE80211_NUM_ACS)
		return -EOPNOTSUPP;

	if (IS_ERR(link))
		return PTR_ERR(link);

	memset(&p, 0, sizeof(p));
	p.aifs = params->aifs;
	p.cw_max = params->cwmax;
	p.cw_min = params->cwmin;
	p.txop = params->txop;

	/*
	 * Setting tx queue params disables u-apsd because it's only
	 * called in master mode.
	 */
	p.uapsd = false;

	ieee80211_regulatory_limit_wmm_params(sdata, &p, params->ac);

	link->tx_conf[params->ac] = p;
	if (drv_conf_tx(local, link, params->ac, &p)) {
		wiphy_debug(local->hw.wiphy,
			    "failed to set TX queue parameters for AC %d\n",
			    params->ac);
		return -EINVAL;
	}

	ieee80211_link_info_change_notify(sdata, link,
					  BSS_CHANGED_QOS);

	return 0;
}

#ifdef CONFIG_PM
static int ieee80211_suspend(struct wiphy *wiphy,
			     struct cfg80211_wowlan *wowlan)
{
	return __ieee80211_suspend(wiphy_priv(wiphy), wowlan);
}

static int ieee80211_resume(struct wiphy *wiphy)
{
	return __ieee80211_resume(wiphy_priv(wiphy));
}
#else
#define ieee80211_suspend NULL
#define ieee80211_resume NULL
#endif

static int ieee80211_scan(struct wiphy *wiphy,
			  struct cfg80211_scan_request *req)
{
	struct ieee80211_sub_if_data *sdata;

	sdata = IEEE80211_WDEV_TO_SUB_IF(req->wdev);

	switch (ieee80211_vif_type_p2p(&sdata->vif)) {
	case NL80211_IFTYPE_STATION:
	case NL80211_IFTYPE_ADHOC:
	case NL80211_IFTYPE_MESH_POINT:
	case NL80211_IFTYPE_P2P_CLIENT:
	case NL80211_IFTYPE_P2P_DEVICE:
		break;
	case NL80211_IFTYPE_P2P_GO:
		if (sdata->local->ops->hw_scan)
			break;
		/*
		 * FIXME: implement NoA while scanning in software,
		 * for now fall through to allow scanning only when
		 * beaconing hasn't been configured yet
		 */
		fallthrough;
	case NL80211_IFTYPE_AP:
		/*
		 * If the scan has been forced (and the driver supports
		 * forcing), don't care about being beaconing already.
		 * This will create problems to the attached stations (e.g. all
		 * the frames sent while scanning on other channel will be
		 * lost)
		 */
		if (sdata->deflink.u.ap.beacon &&
		    (!(wiphy->features & NL80211_FEATURE_AP_SCAN) ||
		     !(req->flags & NL80211_SCAN_FLAG_AP)))
			return -EOPNOTSUPP;
		break;
	case NL80211_IFTYPE_NAN:
	default:
		return -EOPNOTSUPP;
	}

	return ieee80211_request_scan(sdata, req);
}

static void ieee80211_abort_scan(struct wiphy *wiphy, struct wireless_dev *wdev)
{
	ieee80211_scan_cancel(wiphy_priv(wiphy));
}

static int
ieee80211_sched_scan_start(struct wiphy *wiphy,
			   struct net_device *dev,
			   struct cfg80211_sched_scan_request *req)
{
	struct ieee80211_sub_if_data *sdata = IEEE80211_DEV_TO_SUB_IF(dev);

	if (!sdata->local->ops->sched_scan_start)
		return -EOPNOTSUPP;

	return ieee80211_request_sched_scan_start(sdata, req);
}

static int
ieee80211_sched_scan_stop(struct wiphy *wiphy, struct net_device *dev,
			  u64 reqid)
{
	struct ieee80211_local *local = wiphy_priv(wiphy);

	if (!local->ops->sched_scan_stop)
		return -EOPNOTSUPP;

	return ieee80211_request_sched_scan_stop(local);
}

static int ieee80211_auth(struct wiphy *wiphy, struct net_device *dev,
			  struct cfg80211_auth_request *req)
{
	return ieee80211_mgd_auth(IEEE80211_DEV_TO_SUB_IF(dev), req);
}

static int ieee80211_assoc(struct wiphy *wiphy, struct net_device *dev,
			   struct cfg80211_assoc_request *req)
{
	return ieee80211_mgd_assoc(IEEE80211_DEV_TO_SUB_IF(dev), req);
}

static int ieee80211_deauth(struct wiphy *wiphy, struct net_device *dev,
			    struct cfg80211_deauth_request *req)
{
	return ieee80211_mgd_deauth(IEEE80211_DEV_TO_SUB_IF(dev), req);
}

static int ieee80211_disassoc(struct wiphy *wiphy, struct net_device *dev,
			      struct cfg80211_disassoc_request *req)
{
	return ieee80211_mgd_disassoc(IEEE80211_DEV_TO_SUB_IF(dev), req);
}

static int ieee80211_join_ibss(struct wiphy *wiphy, struct net_device *dev,
			       struct cfg80211_ibss_params *params)
{
	return ieee80211_ibss_join(IEEE80211_DEV_TO_SUB_IF(dev), params);
}

static int ieee80211_leave_ibss(struct wiphy *wiphy, struct net_device *dev)
{
	return ieee80211_ibss_leave(IEEE80211_DEV_TO_SUB_IF(dev));
}

static int ieee80211_join_ocb(struct wiphy *wiphy, struct net_device *dev,
			      struct ocb_setup *setup)
{
	return ieee80211_ocb_join(IEEE80211_DEV_TO_SUB_IF(dev), setup);
}

static int ieee80211_leave_ocb(struct wiphy *wiphy, struct net_device *dev)
{
	return ieee80211_ocb_leave(IEEE80211_DEV_TO_SUB_IF(dev));
}

static int ieee80211_set_mcast_rate(struct wiphy *wiphy, struct net_device *dev,
				    int rate[NUM_NL80211_BANDS])
{
	struct ieee80211_sub_if_data *sdata = IEEE80211_DEV_TO_SUB_IF(dev);

	memcpy(sdata->vif.bss_conf.mcast_rate, rate,
	       sizeof(int) * NUM_NL80211_BANDS);

	if (ieee80211_sdata_running(sdata))
		ieee80211_link_info_change_notify(sdata, &sdata->deflink,
						  BSS_CHANGED_MCAST_RATE);

	return 0;
}

static int ieee80211_set_wiphy_params(struct wiphy *wiphy, u32 changed)
{
	struct ieee80211_local *local = wiphy_priv(wiphy);
	int err;

	if (changed & WIPHY_PARAM_FRAG_THRESHOLD) {
		ieee80211_check_fast_xmit_all(local);

		err = drv_set_frag_threshold(local, wiphy->frag_threshold);

		if (err) {
			ieee80211_check_fast_xmit_all(local);
			return err;
		}
	}

	if ((changed & WIPHY_PARAM_COVERAGE_CLASS) ||
	    (changed & WIPHY_PARAM_DYN_ACK)) {
		s16 coverage_class;

		coverage_class = changed & WIPHY_PARAM_COVERAGE_CLASS ?
					wiphy->coverage_class : -1;
		err = drv_set_coverage_class(local, coverage_class);

		if (err)
			return err;
	}

	if (changed & WIPHY_PARAM_RTS_THRESHOLD) {
		err = drv_set_rts_threshold(local, wiphy->rts_threshold);

		if (err)
			return err;
	}

	if (changed & WIPHY_PARAM_RETRY_SHORT) {
		if (wiphy->retry_short > IEEE80211_MAX_TX_RETRY)
			return -EINVAL;
		local->hw.conf.short_frame_max_tx_count = wiphy->retry_short;
	}
	if (changed & WIPHY_PARAM_RETRY_LONG) {
		if (wiphy->retry_long > IEEE80211_MAX_TX_RETRY)
			return -EINVAL;
		local->hw.conf.long_frame_max_tx_count = wiphy->retry_long;
	}
	if (changed &
	    (WIPHY_PARAM_RETRY_SHORT | WIPHY_PARAM_RETRY_LONG))
		ieee80211_hw_config(local, IEEE80211_CONF_CHANGE_RETRY_LIMITS);

	if (changed & (WIPHY_PARAM_TXQ_LIMIT |
		       WIPHY_PARAM_TXQ_MEMORY_LIMIT |
		       WIPHY_PARAM_TXQ_QUANTUM))
		ieee80211_txq_set_params(local);

	return 0;
}

static int ieee80211_set_tx_power(struct wiphy *wiphy,
				  struct wireless_dev *wdev,
				  enum nl80211_tx_power_setting type, int mbm)
{
	struct ieee80211_local *local = wiphy_priv(wiphy);
	struct ieee80211_sub_if_data *sdata;
	enum nl80211_tx_power_setting txp_type = type;
	bool update_txp_type = false;
	bool has_monitor = false;

	lockdep_assert_wiphy(local->hw.wiphy);

	if (wdev) {
		sdata = IEEE80211_WDEV_TO_SUB_IF(wdev);

		if (sdata->vif.type == NL80211_IFTYPE_MONITOR) {
			sdata = wiphy_dereference(local->hw.wiphy,
						  local->monitor_sdata);
			if (!sdata)
				return -EOPNOTSUPP;
		}

		switch (type) {
		case NL80211_TX_POWER_AUTOMATIC:
			sdata->deflink.user_power_level =
				IEEE80211_UNSET_POWER_LEVEL;
			txp_type = NL80211_TX_POWER_LIMITED;
			break;
		case NL80211_TX_POWER_LIMITED:
		case NL80211_TX_POWER_FIXED:
			if (mbm < 0 || (mbm % 100))
				return -EOPNOTSUPP;
			sdata->deflink.user_power_level = MBM_TO_DBM(mbm);
			break;
		}

		if (txp_type != sdata->vif.bss_conf.txpower_type) {
			update_txp_type = true;
			sdata->vif.bss_conf.txpower_type = txp_type;
		}

		ieee80211_recalc_txpower(sdata, update_txp_type);

		return 0;
	}

	switch (type) {
	case NL80211_TX_POWER_AUTOMATIC:
		local->user_power_level = IEEE80211_UNSET_POWER_LEVEL;
		txp_type = NL80211_TX_POWER_LIMITED;
		break;
	case NL80211_TX_POWER_LIMITED:
	case NL80211_TX_POWER_FIXED:
		if (mbm < 0 || (mbm % 100))
			return -EOPNOTSUPP;
		local->user_power_level = MBM_TO_DBM(mbm);
		break;
	}

	list_for_each_entry(sdata, &local->interfaces, list) {
		if (sdata->vif.type == NL80211_IFTYPE_MONITOR) {
			has_monitor = true;
			continue;
		}
		sdata->deflink.user_power_level = local->user_power_level;
		if (txp_type != sdata->vif.bss_conf.txpower_type)
			update_txp_type = true;
		sdata->vif.bss_conf.txpower_type = txp_type;
	}
	list_for_each_entry(sdata, &local->interfaces, list) {
		if (sdata->vif.type == NL80211_IFTYPE_MONITOR)
			continue;
		ieee80211_recalc_txpower(sdata, update_txp_type);
	}

	if (has_monitor) {
		sdata = wiphy_dereference(local->hw.wiphy,
					  local->monitor_sdata);
		if (sdata) {
			sdata->deflink.user_power_level = local->user_power_level;
			if (txp_type != sdata->vif.bss_conf.txpower_type)
				update_txp_type = true;
			sdata->vif.bss_conf.txpower_type = txp_type;

			ieee80211_recalc_txpower(sdata, update_txp_type);
		}
	}

	return 0;
}

static int ieee80211_get_tx_power(struct wiphy *wiphy,
				  struct wireless_dev *wdev,
				  int *dbm)
{
	struct ieee80211_local *local = wiphy_priv(wiphy);
	struct ieee80211_sub_if_data *sdata = IEEE80211_WDEV_TO_SUB_IF(wdev);

	if (local->ops->get_txpower)
		return drv_get_txpower(local, sdata, dbm);

	if (local->emulate_chanctx)
		*dbm = local->hw.conf.power_level;
	else
		*dbm = sdata->vif.bss_conf.txpower;

	/* INT_MIN indicates no power level was set yet */
	if (*dbm == INT_MIN)
		return -EINVAL;

	return 0;
}

static void ieee80211_rfkill_poll(struct wiphy *wiphy)
{
	struct ieee80211_local *local = wiphy_priv(wiphy);

	drv_rfkill_poll(local);
}

#ifdef CONFIG_NL80211_TESTMODE
static int ieee80211_testmode_cmd(struct wiphy *wiphy,
				  struct wireless_dev *wdev,
				  void *data, int len)
{
	struct ieee80211_local *local = wiphy_priv(wiphy);
	struct ieee80211_vif *vif = NULL;

	if (!local->ops->testmode_cmd)
		return -EOPNOTSUPP;

	if (wdev) {
		struct ieee80211_sub_if_data *sdata;

		sdata = IEEE80211_WDEV_TO_SUB_IF(wdev);
		if (sdata->flags & IEEE80211_SDATA_IN_DRIVER)
			vif = &sdata->vif;
	}

	return local->ops->testmode_cmd(&local->hw, vif, data, len);
}

static int ieee80211_testmode_dump(struct wiphy *wiphy,
				   struct sk_buff *skb,
				   struct netlink_callback *cb,
				   void *data, int len)
{
	struct ieee80211_local *local = wiphy_priv(wiphy);

	if (!local->ops->testmode_dump)
		return -EOPNOTSUPP;

	return local->ops->testmode_dump(&local->hw, skb, cb, data, len);
}
#endif

int __ieee80211_request_smps_mgd(struct ieee80211_sub_if_data *sdata,
				 struct ieee80211_link_data *link,
				 enum ieee80211_smps_mode smps_mode)
{
	const u8 *ap;
	enum ieee80211_smps_mode old_req;
	int err;
	struct sta_info *sta;
	bool tdls_peer_found = false;

	lockdep_assert_wiphy(sdata->local->hw.wiphy);

	if (WARN_ON_ONCE(sdata->vif.type != NL80211_IFTYPE_STATION))
		return -EINVAL;

	if (!ieee80211_vif_link_active(&sdata->vif, link->link_id))
		return 0;

	old_req = link->u.mgd.req_smps;
	link->u.mgd.req_smps = smps_mode;

	/* The driver indicated that EML is enabled for the interface, which
	 * implies that SMPS flows towards the AP should be stopped.
	 */
	if (sdata->vif.driver_flags & IEEE80211_VIF_EML_ACTIVE)
		return 0;

	if (old_req == smps_mode &&
	    smps_mode != IEEE80211_SMPS_AUTOMATIC)
		return 0;

	/*
	 * If not associated, or current association is not an HT
	 * association, there's no need to do anything, just store
	 * the new value until we associate.
	 */
	if (!sdata->u.mgd.associated ||
	    link->conf->chanreq.oper.width == NL80211_CHAN_WIDTH_20_NOHT)
		return 0;

	ap = sdata->vif.cfg.ap_addr;

	rcu_read_lock();
	list_for_each_entry_rcu(sta, &sdata->local->sta_list, list) {
		if (!sta->sta.tdls || sta->sdata != sdata || !sta->uploaded ||
		    !test_sta_flag(sta, WLAN_STA_AUTHORIZED))
			continue;

		tdls_peer_found = true;
		break;
	}
	rcu_read_unlock();

	if (smps_mode == IEEE80211_SMPS_AUTOMATIC) {
		if (tdls_peer_found || !sdata->u.mgd.powersave)
			smps_mode = IEEE80211_SMPS_OFF;
		else
			smps_mode = IEEE80211_SMPS_DYNAMIC;
	}

	/* send SM PS frame to AP */
	err = ieee80211_send_smps_action(sdata, smps_mode,
					 ap, ap,
					 ieee80211_vif_is_mld(&sdata->vif) ?
					 link->link_id : -1);
	if (err)
		link->u.mgd.req_smps = old_req;
	else if (smps_mode != IEEE80211_SMPS_OFF && tdls_peer_found)
		ieee80211_teardown_tdls_peers(link);

	return err;
}

static int ieee80211_set_power_mgmt(struct wiphy *wiphy, struct net_device *dev,
				    bool enabled, int timeout)
{
	struct ieee80211_sub_if_data *sdata = IEEE80211_DEV_TO_SUB_IF(dev);
	struct ieee80211_local *local = wdev_priv(dev->ieee80211_ptr);
	unsigned int link_id;

	if (sdata->vif.type != NL80211_IFTYPE_STATION)
		return -EOPNOTSUPP;

	if (!ieee80211_hw_check(&local->hw, SUPPORTS_PS))
		return -EOPNOTSUPP;

	if (enabled == sdata->u.mgd.powersave &&
	    timeout == local->dynamic_ps_forced_timeout)
		return 0;

	sdata->u.mgd.powersave = enabled;
	local->dynamic_ps_forced_timeout = timeout;

	/* no change, but if automatic follow powersave */
	for (link_id = 0; link_id < ARRAY_SIZE(sdata->link); link_id++) {
		struct ieee80211_link_data *link;

		link = sdata_dereference(sdata->link[link_id], sdata);

		if (!link)
			continue;
		__ieee80211_request_smps_mgd(sdata, link,
					     link->u.mgd.req_smps);
	}

	if (ieee80211_hw_check(&local->hw, SUPPORTS_DYNAMIC_PS))
		ieee80211_hw_config(local, IEEE80211_CONF_CHANGE_PS);

	ieee80211_recalc_ps(local);
	ieee80211_recalc_ps_vif(sdata);
	ieee80211_check_fast_rx_iface(sdata);

	return 0;
}

static void ieee80211_set_cqm_rssi_link(struct ieee80211_sub_if_data *sdata,
					struct ieee80211_link_data *link,
					s32 rssi_thold, u32 rssi_hyst,
					s32 rssi_low, s32 rssi_high)
{
	struct ieee80211_bss_conf *conf;

	if (!link || !link->conf)
		return;

	conf = link->conf;

	if (rssi_thold && rssi_hyst &&
	    rssi_thold == conf->cqm_rssi_thold &&
	    rssi_hyst == conf->cqm_rssi_hyst)
		return;

	conf->cqm_rssi_thold = rssi_thold;
	conf->cqm_rssi_hyst = rssi_hyst;
	conf->cqm_rssi_low = rssi_low;
	conf->cqm_rssi_high = rssi_high;
	link->u.mgd.last_cqm_event_signal = 0;

	if (!ieee80211_vif_link_active(&sdata->vif, link->link_id))
		return;

	if (sdata->u.mgd.associated &&
	    (sdata->vif.driver_flags & IEEE80211_VIF_SUPPORTS_CQM_RSSI))
		ieee80211_link_info_change_notify(sdata, link, BSS_CHANGED_CQM);
}

static int ieee80211_set_cqm_rssi_config(struct wiphy *wiphy,
					 struct net_device *dev,
					 s32 rssi_thold, u32 rssi_hyst)
{
	struct ieee80211_sub_if_data *sdata = IEEE80211_DEV_TO_SUB_IF(dev);
	struct ieee80211_vif *vif = &sdata->vif;
	int link_id;

	if (vif->driver_flags & IEEE80211_VIF_BEACON_FILTER &&
	    !(vif->driver_flags & IEEE80211_VIF_SUPPORTS_CQM_RSSI))
		return -EOPNOTSUPP;

	/* For MLD, handle CQM change on all the active links */
	for (link_id = 0; link_id < IEEE80211_MLD_MAX_NUM_LINKS; link_id++) {
		struct ieee80211_link_data *link =
			sdata_dereference(sdata->link[link_id], sdata);

		ieee80211_set_cqm_rssi_link(sdata, link, rssi_thold, rssi_hyst,
					    0, 0);
	}

	return 0;
}

static int ieee80211_set_cqm_rssi_range_config(struct wiphy *wiphy,
					       struct net_device *dev,
					       s32 rssi_low, s32 rssi_high)
{
	struct ieee80211_sub_if_data *sdata = IEEE80211_DEV_TO_SUB_IF(dev);
	struct ieee80211_vif *vif = &sdata->vif;
	int link_id;

	if (vif->driver_flags & IEEE80211_VIF_BEACON_FILTER)
		return -EOPNOTSUPP;

	/* For MLD, handle CQM change on all the active links */
	for (link_id = 0; link_id < IEEE80211_MLD_MAX_NUM_LINKS; link_id++) {
		struct ieee80211_link_data *link =
			sdata_dereference(sdata->link[link_id], sdata);

		ieee80211_set_cqm_rssi_link(sdata, link, 0, 0,
					    rssi_low, rssi_high);
	}

	return 0;
}

static int ieee80211_set_bitrate_mask(struct wiphy *wiphy,
				      struct net_device *dev,
				      unsigned int link_id,
				      const u8 *addr,
				      const struct cfg80211_bitrate_mask *mask)
{
	struct ieee80211_sub_if_data *sdata = IEEE80211_DEV_TO_SUB_IF(dev);
	struct ieee80211_local *local = wdev_priv(dev->ieee80211_ptr);
	int i, ret;

	if (!ieee80211_sdata_running(sdata))
		return -ENETDOWN;

	/*
	 * If active validate the setting and reject it if it doesn't leave
	 * at least one basic rate usable, since we really have to be able
	 * to send something, and if we're an AP we have to be able to do
	 * so at a basic rate so that all clients can receive it.
	 */
	if (rcu_access_pointer(sdata->vif.bss_conf.chanctx_conf) &&
	    sdata->vif.bss_conf.chanreq.oper.chan) {
		u32 basic_rates = sdata->vif.bss_conf.basic_rates;
		enum nl80211_band band;

		band = sdata->vif.bss_conf.chanreq.oper.chan->band;

		if (!(mask->control[band].legacy & basic_rates))
			return -EINVAL;
	}

	if (ieee80211_hw_check(&local->hw, HAS_RATE_CONTROL)) {
		ret = drv_set_bitrate_mask(local, sdata, mask);
		if (ret)
			return ret;
	}

	for (i = 0; i < NUM_NL80211_BANDS; i++) {
		struct ieee80211_supported_band *sband = wiphy->bands[i];
		int j;

		sdata->rc_rateidx_mask[i] = mask->control[i].legacy;
		memcpy(sdata->rc_rateidx_mcs_mask[i], mask->control[i].ht_mcs,
		       sizeof(mask->control[i].ht_mcs));
		memcpy(sdata->rc_rateidx_vht_mcs_mask[i],
		       mask->control[i].vht_mcs,
		       sizeof(mask->control[i].vht_mcs));

		sdata->rc_has_mcs_mask[i] = false;
		sdata->rc_has_vht_mcs_mask[i] = false;
		if (!sband)
			continue;

		for (j = 0; j < IEEE80211_HT_MCS_MASK_LEN; j++) {
			if (sdata->rc_rateidx_mcs_mask[i][j] != 0xff) {
				sdata->rc_has_mcs_mask[i] = true;
				break;
			}
		}

		for (j = 0; j < NL80211_VHT_NSS_MAX; j++) {
			if (sdata->rc_rateidx_vht_mcs_mask[i][j] != 0xffff) {
				sdata->rc_has_vht_mcs_mask[i] = true;
				break;
			}
		}
	}

	return 0;
}

static int ieee80211_start_radar_detection(struct wiphy *wiphy,
					   struct net_device *dev,
					   struct cfg80211_chan_def *chandef,
					   u32 cac_time_ms)
{
	struct ieee80211_sub_if_data *sdata = IEEE80211_DEV_TO_SUB_IF(dev);
	struct ieee80211_chan_req chanreq = { .oper = *chandef };
	struct ieee80211_local *local = sdata->local;
	int err;

	lockdep_assert_wiphy(local->hw.wiphy);

	if (!list_empty(&local->roc_list) || local->scanning) {
		err = -EBUSY;
		goto out_unlock;
	}

	/* whatever, but channel contexts should not complain about that one */
	sdata->deflink.smps_mode = IEEE80211_SMPS_OFF;
	sdata->deflink.needed_rx_chains = local->rx_chains;

	err = ieee80211_link_use_channel(&sdata->deflink, &chanreq,
					 IEEE80211_CHANCTX_SHARED);
	if (err)
		goto out_unlock;

	wiphy_delayed_work_queue(wiphy, &sdata->deflink.dfs_cac_timer_work,
				 msecs_to_jiffies(cac_time_ms));

 out_unlock:
	return err;
}

static void ieee80211_end_cac(struct wiphy *wiphy,
			      struct net_device *dev)
{
	struct ieee80211_sub_if_data *sdata = IEEE80211_DEV_TO_SUB_IF(dev);
	struct ieee80211_local *local = sdata->local;

	lockdep_assert_wiphy(local->hw.wiphy);

	list_for_each_entry(sdata, &local->interfaces, list) {
		/* it might be waiting for the local->mtx, but then
		 * by the time it gets it, sdata->wdev.cac_started
		 * will no longer be true
		 */
		wiphy_delayed_work_cancel(wiphy,
					  &sdata->deflink.dfs_cac_timer_work);

		if (sdata->wdev.cac_started) {
			ieee80211_link_release_channel(&sdata->deflink);
			sdata->wdev.cac_started = false;
		}
	}
}

static struct cfg80211_beacon_data *
cfg80211_beacon_dup(struct cfg80211_beacon_data *beacon)
{
	struct cfg80211_beacon_data *new_beacon;
	u8 *pos;
	int len;

	len = beacon->head_len + beacon->tail_len + beacon->beacon_ies_len +
	      beacon->proberesp_ies_len + beacon->assocresp_ies_len +
	      beacon->probe_resp_len + beacon->lci_len + beacon->civicloc_len;

	if (beacon->mbssid_ies)
		len += ieee80211_get_mbssid_beacon_len(beacon->mbssid_ies,
						       beacon->rnr_ies,
						       beacon->mbssid_ies->cnt);

	new_beacon = kzalloc(sizeof(*new_beacon) + len, GFP_KERNEL);
	if (!new_beacon)
		return NULL;

	if (beacon->mbssid_ies && beacon->mbssid_ies->cnt) {
		new_beacon->mbssid_ies =
			kzalloc(struct_size(new_beacon->mbssid_ies,
					    elem, beacon->mbssid_ies->cnt),
				GFP_KERNEL);
		if (!new_beacon->mbssid_ies) {
			kfree(new_beacon);
			return NULL;
		}

		if (beacon->rnr_ies && beacon->rnr_ies->cnt) {
			new_beacon->rnr_ies =
				kzalloc(struct_size(new_beacon->rnr_ies,
						    elem, beacon->rnr_ies->cnt),
					GFP_KERNEL);
			if (!new_beacon->rnr_ies) {
				kfree(new_beacon->mbssid_ies);
				kfree(new_beacon);
				return NULL;
			}
		}
	}

	pos = (u8 *)(new_beacon + 1);
	if (beacon->head_len) {
		new_beacon->head_len = beacon->head_len;
		new_beacon->head = pos;
		memcpy(pos, beacon->head, beacon->head_len);
		pos += beacon->head_len;
	}
	if (beacon->tail_len) {
		new_beacon->tail_len = beacon->tail_len;
		new_beacon->tail = pos;
		memcpy(pos, beacon->tail, beacon->tail_len);
		pos += beacon->tail_len;
	}
	if (beacon->beacon_ies_len) {
		new_beacon->beacon_ies_len = beacon->beacon_ies_len;
		new_beacon->beacon_ies = pos;
		memcpy(pos, beacon->beacon_ies, beacon->beacon_ies_len);
		pos += beacon->beacon_ies_len;
	}
	if (beacon->proberesp_ies_len) {
		new_beacon->proberesp_ies_len = beacon->proberesp_ies_len;
		new_beacon->proberesp_ies = pos;
		memcpy(pos, beacon->proberesp_ies, beacon->proberesp_ies_len);
		pos += beacon->proberesp_ies_len;
	}
	if (beacon->assocresp_ies_len) {
		new_beacon->assocresp_ies_len = beacon->assocresp_ies_len;
		new_beacon->assocresp_ies = pos;
		memcpy(pos, beacon->assocresp_ies, beacon->assocresp_ies_len);
		pos += beacon->assocresp_ies_len;
	}
	if (beacon->probe_resp_len) {
		new_beacon->probe_resp_len = beacon->probe_resp_len;
		new_beacon->probe_resp = pos;
		memcpy(pos, beacon->probe_resp, beacon->probe_resp_len);
		pos += beacon->probe_resp_len;
	}
	if (beacon->mbssid_ies && beacon->mbssid_ies->cnt) {
		pos += ieee80211_copy_mbssid_beacon(pos,
						    new_beacon->mbssid_ies,
						    beacon->mbssid_ies);
		if (beacon->rnr_ies && beacon->rnr_ies->cnt)
			pos += ieee80211_copy_rnr_beacon(pos,
							 new_beacon->rnr_ies,
							 beacon->rnr_ies);
	}

	/* might copy -1, meaning no changes requested */
	new_beacon->ftm_responder = beacon->ftm_responder;
	if (beacon->lci) {
		new_beacon->lci_len = beacon->lci_len;
		new_beacon->lci = pos;
		memcpy(pos, beacon->lci, beacon->lci_len);
		pos += beacon->lci_len;
	}
	if (beacon->civicloc) {
		new_beacon->civicloc_len = beacon->civicloc_len;
		new_beacon->civicloc = pos;
		memcpy(pos, beacon->civicloc, beacon->civicloc_len);
		pos += beacon->civicloc_len;
	}

	return new_beacon;
}

void ieee80211_csa_finish(struct ieee80211_vif *vif, unsigned int link_id)
{
	struct ieee80211_sub_if_data *sdata = vif_to_sdata(vif);
	struct ieee80211_local *local = sdata->local;
	struct ieee80211_link_data *link_data;

	if (WARN_ON(link_id >= IEEE80211_MLD_MAX_NUM_LINKS))
		return;

	rcu_read_lock();

	link_data = rcu_dereference(sdata->link[link_id]);
	if (WARN_ON(!link_data)) {
		rcu_read_unlock();
		return;
	}

	/* TODO: MBSSID with MLO changes */
	if (vif->mbssid_tx_vif == vif) {
		/* Trigger ieee80211_csa_finish() on the non-transmitting
		 * interfaces when channel switch is received on
		 * transmitting interface
		 */
		struct ieee80211_sub_if_data *iter;

		list_for_each_entry_rcu(iter, &local->interfaces, list) {
			if (!ieee80211_sdata_running(iter))
				continue;

			if (iter == sdata || iter->vif.mbssid_tx_vif != vif)
				continue;

			wiphy_work_queue(iter->local->hw.wiphy,
					 &iter->deflink.csa_finalize_work);
		}
	}
	wiphy_work_queue(local->hw.wiphy, &link_data->csa_finalize_work);

	rcu_read_unlock();
}
EXPORT_SYMBOL(ieee80211_csa_finish);

void ieee80211_channel_switch_disconnect(struct ieee80211_vif *vif, bool block_tx)
{
	struct ieee80211_sub_if_data *sdata = vif_to_sdata(vif);
	struct ieee80211_if_managed *ifmgd = &sdata->u.mgd;
	struct ieee80211_local *local = sdata->local;

<<<<<<< HEAD
	sdata->csa_blocked_tx = block_tx;
=======
	sdata->csa_blocked_queues = block_tx;
>>>>>>> 0c383648
	sdata_info(sdata, "channel switch failed, disconnecting\n");
	wiphy_work_queue(local->hw.wiphy, &ifmgd->csa_connection_drop_work);
}
EXPORT_SYMBOL(ieee80211_channel_switch_disconnect);

static int ieee80211_set_after_csa_beacon(struct ieee80211_link_data *link_data,
					  u64 *changed)
{
	struct ieee80211_sub_if_data *sdata = link_data->sdata;
	int err;

	switch (sdata->vif.type) {
	case NL80211_IFTYPE_AP:
		if (!link_data->u.ap.next_beacon)
			return -EINVAL;

		err = ieee80211_assign_beacon(sdata, link_data,
					      link_data->u.ap.next_beacon,
					      NULL, NULL, changed);
		ieee80211_free_next_beacon(link_data);

		if (err < 0)
			return err;
		break;
	case NL80211_IFTYPE_ADHOC:
		err = ieee80211_ibss_finish_csa(sdata, changed);
		if (err < 0)
			return err;
		break;
#ifdef CONFIG_MAC80211_MESH
	case NL80211_IFTYPE_MESH_POINT:
		err = ieee80211_mesh_finish_csa(sdata, changed);
		if (err < 0)
			return err;
		break;
#endif
	default:
		WARN_ON(1);
		return -EINVAL;
	}

	return 0;
}

static int __ieee80211_csa_finalize(struct ieee80211_link_data *link_data)
{
	struct ieee80211_sub_if_data *sdata = link_data->sdata;
	struct ieee80211_local *local = sdata->local;
	struct ieee80211_bss_conf *link_conf = link_data->conf;
	u64 changed = 0;
	int err;

	lockdep_assert_wiphy(local->hw.wiphy);

	/*
	 * using reservation isn't immediate as it may be deferred until later
	 * with multi-vif. once reservation is complete it will re-schedule the
	 * work with no reserved_chanctx so verify chandef to check if it
	 * completed successfully
	 */

	if (link_data->reserved_chanctx) {
		/*
		 * with multi-vif csa driver may call ieee80211_csa_finish()
		 * many times while waiting for other interfaces to use their
		 * reservations
		 */
		if (link_data->reserved_ready)
			return 0;

		return ieee80211_link_use_reserved_context(link_data);
	}

	if (!cfg80211_chandef_identical(&link_conf->chanreq.oper,
					&link_data->csa_chanreq.oper))
		return -EINVAL;

	link_conf->csa_active = false;

	err = ieee80211_set_after_csa_beacon(link_data, &changed);
	if (err)
		return err;

	ieee80211_link_info_change_notify(sdata, link_data, changed);

<<<<<<< HEAD
	if (sdata->csa_blocked_tx) {
		ieee80211_wake_vif_queues(local, sdata,
					  IEEE80211_QUEUE_STOP_REASON_CSA);
		sdata->csa_blocked_tx = false;
=======
	if (sdata->csa_blocked_queues) {
		ieee80211_wake_vif_queues(local, sdata,
					  IEEE80211_QUEUE_STOP_REASON_CSA);
		sdata->csa_blocked_queues = false;
>>>>>>> 0c383648
	}

	err = drv_post_channel_switch(link_data);
	if (err)
		return err;

	cfg80211_ch_switch_notify(sdata->dev, &link_data->csa_chanreq.oper,
				  link_data->link_id);

	return 0;
}

static void ieee80211_csa_finalize(struct ieee80211_link_data *link_data)
{
	struct ieee80211_sub_if_data *sdata = link_data->sdata;

	if (__ieee80211_csa_finalize(link_data)) {
		sdata_info(sdata, "failed to finalize CSA on link %d, disconnecting\n",
			   link_data->link_id);
		cfg80211_stop_iface(sdata->local->hw.wiphy, &sdata->wdev,
				    GFP_KERNEL);
	}
}

void ieee80211_csa_finalize_work(struct wiphy *wiphy, struct wiphy_work *work)
{
	struct ieee80211_link_data *link =
		container_of(work, struct ieee80211_link_data, csa_finalize_work);
	struct ieee80211_sub_if_data *sdata = link->sdata;
	struct ieee80211_local *local = sdata->local;

	lockdep_assert_wiphy(local->hw.wiphy);

	/* AP might have been stopped while waiting for the lock. */
	if (!link->conf->csa_active)
		return;

	if (!ieee80211_sdata_running(sdata))
		return;

	ieee80211_csa_finalize(link);
}

static int ieee80211_set_csa_beacon(struct ieee80211_link_data *link_data,
				    struct cfg80211_csa_settings *params,
				    u64 *changed)
{
	struct ieee80211_sub_if_data *sdata = link_data->sdata;
	struct ieee80211_csa_settings csa = {};
	int err;

	switch (sdata->vif.type) {
	case NL80211_IFTYPE_AP:
		link_data->u.ap.next_beacon =
			cfg80211_beacon_dup(&params->beacon_after);
		if (!link_data->u.ap.next_beacon)
			return -ENOMEM;

		/*
		 * With a count of 0, we don't have to wait for any
		 * TBTT before switching, so complete the CSA
		 * immediately.  In theory, with a count == 1 we
		 * should delay the switch until just before the next
		 * TBTT, but that would complicate things so we switch
		 * immediately too.  If we would delay the switch
		 * until the next TBTT, we would have to set the probe
		 * response here.
		 *
		 * TODO: A channel switch with count <= 1 without
		 * sending a CSA action frame is kind of useless,
		 * because the clients won't know we're changing
		 * channels.  The action frame must be implemented
		 * either here or in the userspace.
		 */
		if (params->count <= 1)
			break;

		if ((params->n_counter_offsets_beacon >
		     IEEE80211_MAX_CNTDWN_COUNTERS_NUM) ||
		    (params->n_counter_offsets_presp >
		     IEEE80211_MAX_CNTDWN_COUNTERS_NUM)) {
			ieee80211_free_next_beacon(link_data);
			return -EINVAL;
		}

		csa.counter_offsets_beacon = params->counter_offsets_beacon;
		csa.counter_offsets_presp = params->counter_offsets_presp;
		csa.n_counter_offsets_beacon = params->n_counter_offsets_beacon;
		csa.n_counter_offsets_presp = params->n_counter_offsets_presp;
		csa.count = params->count;

		err = ieee80211_assign_beacon(sdata, link_data,
					      &params->beacon_csa, &csa,
					      NULL, changed);
		if (err < 0) {
			ieee80211_free_next_beacon(link_data);
			return err;
		}

		break;
	case NL80211_IFTYPE_ADHOC:
		if (!sdata->vif.cfg.ibss_joined)
			return -EINVAL;

		if (params->chandef.width != sdata->u.ibss.chandef.width)
			return -EINVAL;

		switch (params->chandef.width) {
		case NL80211_CHAN_WIDTH_40:
			if (cfg80211_get_chandef_type(&params->chandef) !=
			    cfg80211_get_chandef_type(&sdata->u.ibss.chandef))
				return -EINVAL;
			break;
		case NL80211_CHAN_WIDTH_5:
		case NL80211_CHAN_WIDTH_10:
		case NL80211_CHAN_WIDTH_20_NOHT:
		case NL80211_CHAN_WIDTH_20:
			break;
		default:
			return -EINVAL;
		}

		/* changes into another band are not supported */
		if (sdata->u.ibss.chandef.chan->band !=
		    params->chandef.chan->band)
			return -EINVAL;

		/* see comments in the NL80211_IFTYPE_AP block */
		if (params->count > 1) {
			err = ieee80211_ibss_csa_beacon(sdata, params, changed);
			if (err < 0)
				return err;
		}

		ieee80211_send_action_csa(sdata, params);

		break;
#ifdef CONFIG_MAC80211_MESH
	case NL80211_IFTYPE_MESH_POINT: {
		struct ieee80211_if_mesh *ifmsh = &sdata->u.mesh;

		/* changes into another band are not supported */
		if (sdata->vif.bss_conf.chanreq.oper.chan->band !=
		    params->chandef.chan->band)
			return -EINVAL;

		if (ifmsh->csa_role == IEEE80211_MESH_CSA_ROLE_NONE) {
			ifmsh->csa_role = IEEE80211_MESH_CSA_ROLE_INIT;
			if (!ifmsh->pre_value)
				ifmsh->pre_value = 1;
			else
				ifmsh->pre_value++;
		}

		/* see comments in the NL80211_IFTYPE_AP block */
		if (params->count > 1) {
			err = ieee80211_mesh_csa_beacon(sdata, params, changed);
			if (err < 0) {
				ifmsh->csa_role = IEEE80211_MESH_CSA_ROLE_NONE;
				return err;
			}
		}

		if (ifmsh->csa_role == IEEE80211_MESH_CSA_ROLE_INIT)
			ieee80211_send_action_csa(sdata, params);

		break;
		}
#endif
	default:
		return -EOPNOTSUPP;
	}

	return 0;
}

static void ieee80211_color_change_abort(struct ieee80211_link_data *link)
{
	link->conf->color_change_active = false;

	ieee80211_free_next_beacon(link);

	cfg80211_color_change_aborted_notify(link->sdata->dev, link->link_id);
}

static int
__ieee80211_channel_switch(struct wiphy *wiphy, struct net_device *dev,
			   struct cfg80211_csa_settings *params)
{
	struct ieee80211_sub_if_data *sdata = IEEE80211_DEV_TO_SUB_IF(dev);
	struct ieee80211_chan_req chanreq = { .oper = params->chandef };
	struct ieee80211_local *local = sdata->local;
	struct ieee80211_channel_switch ch_switch = {
		.link_id = params->link_id,
	};
	struct ieee80211_chanctx_conf *conf;
	struct ieee80211_chanctx *chanctx;
	struct ieee80211_bss_conf *link_conf;
	struct ieee80211_link_data *link_data;
	u64 changed = 0;
	u8 link_id = params->link_id;
	int err;

	lockdep_assert_wiphy(local->hw.wiphy);

	if (!list_empty(&local->roc_list) || local->scanning)
		return -EBUSY;

	if (sdata->wdev.cac_started)
		return -EBUSY;

	if (WARN_ON(link_id >= IEEE80211_MLD_MAX_NUM_LINKS))
		return -EINVAL;

	link_data = wiphy_dereference(wiphy, sdata->link[link_id]);
	if (!link_data)
		return -ENOLINK;

	link_conf = link_data->conf;

	if (chanreq.oper.punctured && !link_conf->eht_support)
		return -EINVAL;

	/* don't allow another channel switch if one is already active. */
	if (link_conf->csa_active)
		return -EBUSY;

	conf = wiphy_dereference(wiphy, link_conf->chanctx_conf);
	if (!conf) {
		err = -EBUSY;
		goto out;
	}

	if (params->chandef.chan->freq_offset) {
		/* this may work, but is untested */
		err = -EOPNOTSUPP;
		goto out;
	}

	chanctx = container_of(conf, struct ieee80211_chanctx, conf);

	ch_switch.timestamp = 0;
	ch_switch.device_timestamp = 0;
	ch_switch.block_tx = params->block_tx;
	ch_switch.chandef = chanreq.oper;
	ch_switch.count = params->count;

	err = drv_pre_channel_switch(sdata, &ch_switch);
	if (err)
		goto out;

	err = ieee80211_link_reserve_chanctx(link_data, &chanreq,
					     chanctx->mode,
					     params->radar_required);
	if (err)
		goto out;

	/* if reservation is invalid then this will fail */
	err = ieee80211_check_combinations(sdata, NULL, chanctx->mode, 0);
	if (err) {
		ieee80211_link_unreserve_chanctx(link_data);
		goto out;
	}

	/* if there is a color change in progress, abort it */
	if (link_conf->color_change_active)
<<<<<<< HEAD
		ieee80211_color_change_abort(sdata);
=======
		ieee80211_color_change_abort(link_data);
>>>>>>> 0c383648

	err = ieee80211_set_csa_beacon(link_data, params, &changed);
	if (err) {
		ieee80211_link_unreserve_chanctx(link_data);
		goto out;
	}

<<<<<<< HEAD
	link_data->csa_chanreq = chanreq; 
=======
	link_data->csa_chanreq = chanreq;
>>>>>>> 0c383648
	link_conf->csa_active = true;

	if (params->block_tx &&
	    !ieee80211_hw_check(&local->hw, HANDLES_QUIET_CSA)) {
		ieee80211_stop_vif_queues(local, sdata,
					  IEEE80211_QUEUE_STOP_REASON_CSA);
<<<<<<< HEAD
		sdata->csa_blocked_tx = true;
	}

	cfg80211_ch_switch_started_notify(sdata->dev,
					  &link_data->csa_chanreq.oper, 0,
=======
		sdata->csa_blocked_queues = true;
	}

	cfg80211_ch_switch_started_notify(sdata->dev,
					  &link_data->csa_chanreq.oper, link_id,
>>>>>>> 0c383648
					  params->count, params->block_tx);

	if (changed) {
		ieee80211_link_info_change_notify(sdata, link_data, changed);
		drv_channel_switch_beacon(sdata, &link_data->csa_chanreq.oper);
	} else {
		/* if the beacon didn't change, we can finalize immediately */
		ieee80211_csa_finalize(link_data);
	}

out:
	return err;
}

int ieee80211_channel_switch(struct wiphy *wiphy, struct net_device *dev,
			     struct cfg80211_csa_settings *params)
{
	struct ieee80211_sub_if_data *sdata = IEEE80211_DEV_TO_SUB_IF(dev);
	struct ieee80211_local *local = sdata->local;

	lockdep_assert_wiphy(local->hw.wiphy);

	return __ieee80211_channel_switch(wiphy, dev, params);
}

u64 ieee80211_mgmt_tx_cookie(struct ieee80211_local *local)
{
	lockdep_assert_wiphy(local->hw.wiphy);

	local->roc_cookie_counter++;

	/* wow, you wrapped 64 bits ... more likely a bug */
	if (WARN_ON(local->roc_cookie_counter == 0))
		local->roc_cookie_counter++;

	return local->roc_cookie_counter;
}

int ieee80211_attach_ack_skb(struct ieee80211_local *local, struct sk_buff *skb,
			     u64 *cookie, gfp_t gfp)
{
	unsigned long spin_flags;
	struct sk_buff *ack_skb;
	int id;

	ack_skb = skb_copy(skb, gfp);
	if (!ack_skb)
		return -ENOMEM;

	spin_lock_irqsave(&local->ack_status_lock, spin_flags);
	id = idr_alloc(&local->ack_status_frames, ack_skb,
		       1, 0x2000, GFP_ATOMIC);
	spin_unlock_irqrestore(&local->ack_status_lock, spin_flags);

	if (id < 0) {
		kfree_skb(ack_skb);
		return -ENOMEM;
	}

	IEEE80211_SKB_CB(skb)->status_data_idr = 1;
	IEEE80211_SKB_CB(skb)->status_data = id;

	*cookie = ieee80211_mgmt_tx_cookie(local);
	IEEE80211_SKB_CB(ack_skb)->ack.cookie = *cookie;

	return 0;
}

static void
ieee80211_update_mgmt_frame_registrations(struct wiphy *wiphy,
					  struct wireless_dev *wdev,
					  struct mgmt_frame_regs *upd)
{
	struct ieee80211_local *local = wiphy_priv(wiphy);
	struct ieee80211_sub_if_data *sdata = IEEE80211_WDEV_TO_SUB_IF(wdev);
	u32 preq_mask = BIT(IEEE80211_STYPE_PROBE_REQ >> 4);
	u32 action_mask = BIT(IEEE80211_STYPE_ACTION >> 4);
	bool global_change, intf_change;

	global_change =
		(local->probe_req_reg != !!(upd->global_stypes & preq_mask)) ||
		(local->rx_mcast_action_reg !=
		 !!(upd->global_mcast_stypes & action_mask));
	local->probe_req_reg = upd->global_stypes & preq_mask;
	local->rx_mcast_action_reg = upd->global_mcast_stypes & action_mask;

	intf_change = (sdata->vif.probe_req_reg !=
		       !!(upd->interface_stypes & preq_mask)) ||
		(sdata->vif.rx_mcast_action_reg !=
		 !!(upd->interface_mcast_stypes & action_mask));
	sdata->vif.probe_req_reg = upd->interface_stypes & preq_mask;
	sdata->vif.rx_mcast_action_reg =
		upd->interface_mcast_stypes & action_mask;

	if (!local->open_count)
		return;

	if (intf_change && ieee80211_sdata_running(sdata))
		drv_config_iface_filter(local, sdata,
					sdata->vif.probe_req_reg ?
						FIF_PROBE_REQ : 0,
					FIF_PROBE_REQ);

	if (global_change)
		ieee80211_configure_filter(local);
}

static int ieee80211_set_antenna(struct wiphy *wiphy, u32 tx_ant, u32 rx_ant)
{
	struct ieee80211_local *local = wiphy_priv(wiphy);
	int ret;

	if (local->started)
		return -EOPNOTSUPP;

	ret = drv_set_antenna(local, tx_ant, rx_ant);
	if (ret)
		return ret;

	local->rx_chains = hweight8(rx_ant);
	return 0;
}

static int ieee80211_get_antenna(struct wiphy *wiphy, u32 *tx_ant, u32 *rx_ant)
{
	struct ieee80211_local *local = wiphy_priv(wiphy);

	return drv_get_antenna(local, tx_ant, rx_ant);
}

static int ieee80211_set_rekey_data(struct wiphy *wiphy,
				    struct net_device *dev,
				    struct cfg80211_gtk_rekey_data *data)
{
	struct ieee80211_local *local = wiphy_priv(wiphy);
	struct ieee80211_sub_if_data *sdata = IEEE80211_DEV_TO_SUB_IF(dev);

	if (!local->ops->set_rekey_data)
		return -EOPNOTSUPP;

	drv_set_rekey_data(local, sdata, data);

	return 0;
}

static int ieee80211_probe_client(struct wiphy *wiphy, struct net_device *dev,
				  const u8 *peer, u64 *cookie)
{
	struct ieee80211_sub_if_data *sdata = IEEE80211_DEV_TO_SUB_IF(dev);
	struct ieee80211_local *local = sdata->local;
	struct ieee80211_qos_hdr *nullfunc;
	struct sk_buff *skb;
	int size = sizeof(*nullfunc);
	__le16 fc;
	bool qos;
	struct ieee80211_tx_info *info;
	struct sta_info *sta;
	struct ieee80211_chanctx_conf *chanctx_conf;
	enum nl80211_band band;
	int ret;

	/* the lock is needed to assign the cookie later */
	lockdep_assert_wiphy(local->hw.wiphy);

	rcu_read_lock();
	sta = sta_info_get_bss(sdata, peer);
	if (!sta) {
		ret = -ENOLINK;
		goto unlock;
	}

	qos = sta->sta.wme;

	chanctx_conf = rcu_dereference(sdata->vif.bss_conf.chanctx_conf);
	if (WARN_ON(!chanctx_conf)) {
		ret = -EINVAL;
		goto unlock;
	}
	band = chanctx_conf->def.chan->band;

	if (qos) {
		fc = cpu_to_le16(IEEE80211_FTYPE_DATA |
				 IEEE80211_STYPE_QOS_NULLFUNC |
				 IEEE80211_FCTL_FROMDS);
	} else {
		size -= 2;
		fc = cpu_to_le16(IEEE80211_FTYPE_DATA |
				 IEEE80211_STYPE_NULLFUNC |
				 IEEE80211_FCTL_FROMDS);
	}

	skb = dev_alloc_skb(local->hw.extra_tx_headroom + size);
	if (!skb) {
		ret = -ENOMEM;
		goto unlock;
	}

	skb->dev = dev;

	skb_reserve(skb, local->hw.extra_tx_headroom);

	nullfunc = skb_put(skb, size);
	nullfunc->frame_control = fc;
	nullfunc->duration_id = 0;
	memcpy(nullfunc->addr1, sta->sta.addr, ETH_ALEN);
	memcpy(nullfunc->addr2, sdata->vif.addr, ETH_ALEN);
	memcpy(nullfunc->addr3, sdata->vif.addr, ETH_ALEN);
	nullfunc->seq_ctrl = 0;

	info = IEEE80211_SKB_CB(skb);

	info->flags |= IEEE80211_TX_CTL_REQ_TX_STATUS |
		       IEEE80211_TX_INTFL_NL80211_FRAME_TX;
	info->band = band;

	skb_set_queue_mapping(skb, IEEE80211_AC_VO);
	skb->priority = 7;
	if (qos)
		nullfunc->qos_ctrl = cpu_to_le16(7);

	ret = ieee80211_attach_ack_skb(local, skb, cookie, GFP_ATOMIC);
	if (ret) {
		kfree_skb(skb);
		goto unlock;
	}

	local_bh_disable();
	ieee80211_xmit(sdata, sta, skb);
	local_bh_enable();

	ret = 0;
unlock:
	rcu_read_unlock();

	return ret;
}

static int ieee80211_cfg_get_channel(struct wiphy *wiphy,
				     struct wireless_dev *wdev,
				     unsigned int link_id,
				     struct cfg80211_chan_def *chandef)
{
	struct ieee80211_sub_if_data *sdata = IEEE80211_WDEV_TO_SUB_IF(wdev);
	struct ieee80211_local *local = wiphy_priv(wiphy);
	struct ieee80211_chanctx_conf *chanctx_conf;
	struct ieee80211_link_data *link;
	int ret = -ENODATA;

	rcu_read_lock();
	link = rcu_dereference(sdata->link[link_id]);
	if (!link) {
		ret = -ENOLINK;
		goto out;
	}

	chanctx_conf = rcu_dereference(link->conf->chanctx_conf);
	if (chanctx_conf) {
		*chandef = link->conf->chanreq.oper;
		ret = 0;
	} else if (local->open_count > 0 &&
		   local->open_count == local->monitors &&
		   sdata->vif.type == NL80211_IFTYPE_MONITOR) {
		*chandef = local->monitor_chanreq.oper;
		ret = 0;
	}
out:
	rcu_read_unlock();

	return ret;
}

#ifdef CONFIG_PM
static void ieee80211_set_wakeup(struct wiphy *wiphy, bool enabled)
{
	drv_set_wakeup(wiphy_priv(wiphy), enabled);
}
#endif

static int ieee80211_set_qos_map(struct wiphy *wiphy,
				 struct net_device *dev,
				 struct cfg80211_qos_map *qos_map)
{
	struct ieee80211_sub_if_data *sdata = IEEE80211_DEV_TO_SUB_IF(dev);
	struct mac80211_qos_map *new_qos_map, *old_qos_map;

	if (qos_map) {
		new_qos_map = kzalloc(sizeof(*new_qos_map), GFP_KERNEL);
		if (!new_qos_map)
			return -ENOMEM;
		memcpy(&new_qos_map->qos_map, qos_map, sizeof(*qos_map));
	} else {
		/* A NULL qos_map was passed to disable QoS mapping */
		new_qos_map = NULL;
	}

	old_qos_map = sdata_dereference(sdata->qos_map, sdata);
	rcu_assign_pointer(sdata->qos_map, new_qos_map);
	if (old_qos_map)
		kfree_rcu(old_qos_map, rcu_head);

	return 0;
}

static int ieee80211_set_ap_chanwidth(struct wiphy *wiphy,
				      struct net_device *dev,
				      unsigned int link_id,
				      struct cfg80211_chan_def *chandef)
{
	struct ieee80211_sub_if_data *sdata = IEEE80211_DEV_TO_SUB_IF(dev);
	struct ieee80211_link_data *link;
	struct ieee80211_chan_req chanreq = { .oper = *chandef };
	int ret;
	u64 changed = 0;

	link = sdata_dereference(sdata->link[link_id], sdata);

	ret = ieee80211_link_change_chanreq(link, &chanreq, &changed);
	if (ret == 0)
		ieee80211_link_info_change_notify(sdata, link, changed);

	return ret;
}

static int ieee80211_add_tx_ts(struct wiphy *wiphy, struct net_device *dev,
			       u8 tsid, const u8 *peer, u8 up,
			       u16 admitted_time)
{
	struct ieee80211_sub_if_data *sdata = IEEE80211_DEV_TO_SUB_IF(dev);
	struct ieee80211_if_managed *ifmgd = &sdata->u.mgd;
	int ac = ieee802_1d_to_ac[up];

	if (sdata->vif.type != NL80211_IFTYPE_STATION)
		return -EOPNOTSUPP;

	if (!(sdata->wmm_acm & BIT(up)))
		return -EINVAL;

	if (ifmgd->tx_tspec[ac].admitted_time)
		return -EBUSY;

	if (admitted_time) {
		ifmgd->tx_tspec[ac].admitted_time = 32 * admitted_time;
		ifmgd->tx_tspec[ac].tsid = tsid;
		ifmgd->tx_tspec[ac].up = up;
	}

	return 0;
}

static int ieee80211_del_tx_ts(struct wiphy *wiphy, struct net_device *dev,
			       u8 tsid, const u8 *peer)
{
	struct ieee80211_sub_if_data *sdata = IEEE80211_DEV_TO_SUB_IF(dev);
	struct ieee80211_if_managed *ifmgd = &sdata->u.mgd;
	struct ieee80211_local *local = wiphy_priv(wiphy);
	int ac;

	for (ac = 0; ac < IEEE80211_NUM_ACS; ac++) {
		struct ieee80211_sta_tx_tspec *tx_tspec = &ifmgd->tx_tspec[ac];

		/* skip unused entries */
		if (!tx_tspec->admitted_time)
			continue;

		if (tx_tspec->tsid != tsid)
			continue;

		/* due to this new packets will be reassigned to non-ACM ACs */
		tx_tspec->up = -1;

		/* Make sure that all packets have been sent to avoid to
		 * restore the QoS params on packets that are still on the
		 * queues.
		 */
		synchronize_net();
		ieee80211_flush_queues(local, sdata, false);

		/* restore the normal QoS parameters
		 * (unconditionally to avoid races)
		 */
		tx_tspec->action = TX_TSPEC_ACTION_STOP_DOWNGRADE;
		tx_tspec->downgraded = false;
		ieee80211_sta_handle_tspec_ac_params(sdata);

		/* finally clear all the data */
		memset(tx_tspec, 0, sizeof(*tx_tspec));

		return 0;
	}

	return -ENOENT;
}

void ieee80211_nan_func_terminated(struct ieee80211_vif *vif,
				   u8 inst_id,
				   enum nl80211_nan_func_term_reason reason,
				   gfp_t gfp)
{
	struct ieee80211_sub_if_data *sdata = vif_to_sdata(vif);
	struct cfg80211_nan_func *func;
	u64 cookie;

	if (WARN_ON(vif->type != NL80211_IFTYPE_NAN))
		return;

	spin_lock_bh(&sdata->u.nan.func_lock);

	func = idr_find(&sdata->u.nan.function_inst_ids, inst_id);
	if (WARN_ON(!func)) {
		spin_unlock_bh(&sdata->u.nan.func_lock);
		return;
	}

	cookie = func->cookie;
	idr_remove(&sdata->u.nan.function_inst_ids, inst_id);

	spin_unlock_bh(&sdata->u.nan.func_lock);

	cfg80211_free_nan_func(func);

	cfg80211_nan_func_terminated(ieee80211_vif_to_wdev(vif), inst_id,
				     reason, cookie, gfp);
}
EXPORT_SYMBOL(ieee80211_nan_func_terminated);

void ieee80211_nan_func_match(struct ieee80211_vif *vif,
			      struct cfg80211_nan_match_params *match,
			      gfp_t gfp)
{
	struct ieee80211_sub_if_data *sdata = vif_to_sdata(vif);
	struct cfg80211_nan_func *func;

	if (WARN_ON(vif->type != NL80211_IFTYPE_NAN))
		return;

	spin_lock_bh(&sdata->u.nan.func_lock);

	func = idr_find(&sdata->u.nan.function_inst_ids,  match->inst_id);
	if (WARN_ON(!func)) {
		spin_unlock_bh(&sdata->u.nan.func_lock);
		return;
	}
	match->cookie = func->cookie;

	spin_unlock_bh(&sdata->u.nan.func_lock);

	cfg80211_nan_match(ieee80211_vif_to_wdev(vif), match, gfp);
}
EXPORT_SYMBOL(ieee80211_nan_func_match);

static int ieee80211_set_multicast_to_unicast(struct wiphy *wiphy,
					      struct net_device *dev,
					      const bool enabled)
{
	struct ieee80211_sub_if_data *sdata = IEEE80211_DEV_TO_SUB_IF(dev);

	sdata->u.ap.multicast_to_unicast = enabled;

	return 0;
}

void ieee80211_fill_txq_stats(struct cfg80211_txq_stats *txqstats,
			      struct txq_info *txqi)
{
	if (!(txqstats->filled & BIT(NL80211_TXQ_STATS_BACKLOG_BYTES))) {
		txqstats->filled |= BIT(NL80211_TXQ_STATS_BACKLOG_BYTES);
		txqstats->backlog_bytes = txqi->tin.backlog_bytes;
	}

	if (!(txqstats->filled & BIT(NL80211_TXQ_STATS_BACKLOG_PACKETS))) {
		txqstats->filled |= BIT(NL80211_TXQ_STATS_BACKLOG_PACKETS);
		txqstats->backlog_packets = txqi->tin.backlog_packets;
	}

	if (!(txqstats->filled & BIT(NL80211_TXQ_STATS_FLOWS))) {
		txqstats->filled |= BIT(NL80211_TXQ_STATS_FLOWS);
		txqstats->flows = txqi->tin.flows;
	}

	if (!(txqstats->filled & BIT(NL80211_TXQ_STATS_DROPS))) {
		txqstats->filled |= BIT(NL80211_TXQ_STATS_DROPS);
		txqstats->drops = txqi->cstats.drop_count;
	}

	if (!(txqstats->filled & BIT(NL80211_TXQ_STATS_ECN_MARKS))) {
		txqstats->filled |= BIT(NL80211_TXQ_STATS_ECN_MARKS);
		txqstats->ecn_marks = txqi->cstats.ecn_mark;
	}

	if (!(txqstats->filled & BIT(NL80211_TXQ_STATS_OVERLIMIT))) {
		txqstats->filled |= BIT(NL80211_TXQ_STATS_OVERLIMIT);
		txqstats->overlimit = txqi->tin.overlimit;
	}

	if (!(txqstats->filled & BIT(NL80211_TXQ_STATS_COLLISIONS))) {
		txqstats->filled |= BIT(NL80211_TXQ_STATS_COLLISIONS);
		txqstats->collisions = txqi->tin.collisions;
	}

	if (!(txqstats->filled & BIT(NL80211_TXQ_STATS_TX_BYTES))) {
		txqstats->filled |= BIT(NL80211_TXQ_STATS_TX_BYTES);
		txqstats->tx_bytes = txqi->tin.tx_bytes;
	}

	if (!(txqstats->filled & BIT(NL80211_TXQ_STATS_TX_PACKETS))) {
		txqstats->filled |= BIT(NL80211_TXQ_STATS_TX_PACKETS);
		txqstats->tx_packets = txqi->tin.tx_packets;
	}
}

static int ieee80211_get_txq_stats(struct wiphy *wiphy,
				   struct wireless_dev *wdev,
				   struct cfg80211_txq_stats *txqstats)
{
	struct ieee80211_local *local = wiphy_priv(wiphy);
	struct ieee80211_sub_if_data *sdata;
	int ret = 0;

	spin_lock_bh(&local->fq.lock);
	rcu_read_lock();

	if (wdev) {
		sdata = IEEE80211_WDEV_TO_SUB_IF(wdev);
		if (!sdata->vif.txq) {
			ret = 1;
			goto out;
		}
		ieee80211_fill_txq_stats(txqstats, to_txq_info(sdata->vif.txq));
	} else {
		/* phy stats */
		txqstats->filled |= BIT(NL80211_TXQ_STATS_BACKLOG_PACKETS) |
				    BIT(NL80211_TXQ_STATS_BACKLOG_BYTES) |
				    BIT(NL80211_TXQ_STATS_OVERLIMIT) |
				    BIT(NL80211_TXQ_STATS_OVERMEMORY) |
				    BIT(NL80211_TXQ_STATS_COLLISIONS) |
				    BIT(NL80211_TXQ_STATS_MAX_FLOWS);
		txqstats->backlog_packets = local->fq.backlog;
		txqstats->backlog_bytes = local->fq.memory_usage;
		txqstats->overlimit = local->fq.overlimit;
		txqstats->overmemory = local->fq.overmemory;
		txqstats->collisions = local->fq.collisions;
		txqstats->max_flows = local->fq.flows_cnt;
	}

out:
	rcu_read_unlock();
	spin_unlock_bh(&local->fq.lock);

	return ret;
}

static int
ieee80211_get_ftm_responder_stats(struct wiphy *wiphy,
				  struct net_device *dev,
				  struct cfg80211_ftm_responder_stats *ftm_stats)
{
	struct ieee80211_local *local = wiphy_priv(wiphy);
	struct ieee80211_sub_if_data *sdata = IEEE80211_DEV_TO_SUB_IF(dev);

	return drv_get_ftm_responder_stats(local, sdata, ftm_stats);
}

static int
ieee80211_start_pmsr(struct wiphy *wiphy, struct wireless_dev *dev,
		     struct cfg80211_pmsr_request *request)
{
	struct ieee80211_local *local = wiphy_priv(wiphy);
	struct ieee80211_sub_if_data *sdata = IEEE80211_WDEV_TO_SUB_IF(dev);

	return drv_start_pmsr(local, sdata, request);
}

static void
ieee80211_abort_pmsr(struct wiphy *wiphy, struct wireless_dev *dev,
		     struct cfg80211_pmsr_request *request)
{
	struct ieee80211_local *local = wiphy_priv(wiphy);
	struct ieee80211_sub_if_data *sdata = IEEE80211_WDEV_TO_SUB_IF(dev);

	return drv_abort_pmsr(local, sdata, request);
}

static int ieee80211_set_tid_config(struct wiphy *wiphy,
				    struct net_device *dev,
				    struct cfg80211_tid_config *tid_conf)
{
	struct ieee80211_sub_if_data *sdata = IEEE80211_DEV_TO_SUB_IF(dev);
	struct sta_info *sta;

	lockdep_assert_wiphy(sdata->local->hw.wiphy);

	if (!sdata->local->ops->set_tid_config)
		return -EOPNOTSUPP;

	if (!tid_conf->peer)
		return drv_set_tid_config(sdata->local, sdata, NULL, tid_conf);

	sta = sta_info_get_bss(sdata, tid_conf->peer);
	if (!sta)
		return -ENOENT;

	return drv_set_tid_config(sdata->local, sdata, &sta->sta, tid_conf);
}

static int ieee80211_reset_tid_config(struct wiphy *wiphy,
				      struct net_device *dev,
				      const u8 *peer, u8 tids)
{
	struct ieee80211_sub_if_data *sdata = IEEE80211_DEV_TO_SUB_IF(dev);
	struct sta_info *sta;

	lockdep_assert_wiphy(sdata->local->hw.wiphy);

	if (!sdata->local->ops->reset_tid_config)
		return -EOPNOTSUPP;

	if (!peer)
		return drv_reset_tid_config(sdata->local, sdata, NULL, tids);

	sta = sta_info_get_bss(sdata, peer);
	if (!sta)
		return -ENOENT;

	return drv_reset_tid_config(sdata->local, sdata, &sta->sta, tids);
}

static int ieee80211_set_sar_specs(struct wiphy *wiphy,
				   struct cfg80211_sar_specs *sar)
{
	struct ieee80211_local *local = wiphy_priv(wiphy);

	if (!local->ops->set_sar_specs)
		return -EOPNOTSUPP;

	return local->ops->set_sar_specs(&local->hw, sar);
}

static int
ieee80211_set_after_color_change_beacon(struct ieee80211_link_data *link,
					u64 *changed)
{
	struct ieee80211_sub_if_data *sdata = link->sdata;

	switch (sdata->vif.type) {
	case NL80211_IFTYPE_AP: {
		int ret;

		if (!link->u.ap.next_beacon)
			return -EINVAL;

		ret = ieee80211_assign_beacon(sdata, link,
					      link->u.ap.next_beacon,
					      NULL, NULL, changed);
		ieee80211_free_next_beacon(link);

		if (ret < 0)
			return ret;

		break;
	}
	default:
		WARN_ON_ONCE(1);
		return -EINVAL;
	}

	return 0;
}

static int
ieee80211_set_color_change_beacon(struct ieee80211_link_data *link,
				  struct cfg80211_color_change_settings *params,
				  u64 *changed)
{
	struct ieee80211_sub_if_data *sdata = link->sdata;
	struct ieee80211_color_change_settings color_change = {};
	int err;

	switch (sdata->vif.type) {
	case NL80211_IFTYPE_AP:
		link->u.ap.next_beacon =
			cfg80211_beacon_dup(&params->beacon_next);
		if (!link->u.ap.next_beacon)
			return -ENOMEM;

		if (params->count <= 1)
			break;

		color_change.counter_offset_beacon =
			params->counter_offset_beacon;
		color_change.counter_offset_presp =
			params->counter_offset_presp;
		color_change.count = params->count;

		err = ieee80211_assign_beacon(sdata, link,
					      &params->beacon_color_change,
					      NULL, &color_change, changed);
		if (err < 0) {
			ieee80211_free_next_beacon(link);
			return err;
		}
		break;
	default:
		return -EOPNOTSUPP;
	}

	return 0;
}

static void
ieee80211_color_change_bss_config_notify(struct ieee80211_link_data *link,
					 u8 color, int enable, u64 changed)
{
<<<<<<< HEAD
	lockdep_assert_wiphy(sdata->local->hw.wiphy);

	sdata->vif.bss_conf.he_bss_color.color = color;
	sdata->vif.bss_conf.he_bss_color.enabled = enable;
=======
	struct ieee80211_sub_if_data *sdata = link->sdata;

	lockdep_assert_wiphy(sdata->local->hw.wiphy);

	link->conf->he_bss_color.color = color;
	link->conf->he_bss_color.enabled = enable;
>>>>>>> 0c383648
	changed |= BSS_CHANGED_HE_BSS_COLOR;

	ieee80211_link_info_change_notify(sdata, link, changed);

	if (!sdata->vif.bss_conf.nontransmitted && sdata->vif.mbssid_tx_vif) {
		struct ieee80211_sub_if_data *child;

		list_for_each_entry(child, &sdata->local->interfaces, list) {
			if (child != sdata && child->vif.mbssid_tx_vif == &sdata->vif) {
				child->vif.bss_conf.he_bss_color.color = color;
				child->vif.bss_conf.he_bss_color.enabled = enable;
				ieee80211_link_info_change_notify(child,
								  &child->deflink,
								  BSS_CHANGED_HE_BSS_COLOR);
			}
		}
	}
}

static int ieee80211_color_change_finalize(struct ieee80211_link_data *link)
{
	struct ieee80211_sub_if_data *sdata = link->sdata;
	struct ieee80211_local *local = sdata->local;
	u64 changed = 0;
	int err;

	lockdep_assert_wiphy(local->hw.wiphy);

	link->conf->color_change_active = false;

	err = ieee80211_set_after_color_change_beacon(link, &changed);
	if (err) {
		cfg80211_color_change_aborted_notify(sdata->dev, link->link_id);
		return err;
	}

	ieee80211_color_change_bss_config_notify(link,
						 link->conf->color_change_color,
						 1, changed);
	cfg80211_color_change_notify(sdata->dev, link->link_id);

	return 0;
}

void ieee80211_color_change_finalize_work(struct wiphy *wiphy,
					  struct wiphy_work *work)
{
	struct ieee80211_link_data *link =
		container_of(work, struct ieee80211_link_data,
			     color_change_finalize_work);
	struct ieee80211_sub_if_data *sdata = link->sdata;
	struct ieee80211_bss_conf *link_conf = link->conf;
	struct ieee80211_local *local = sdata->local;

	lockdep_assert_wiphy(local->hw.wiphy);

	/* AP might have been stopped while waiting for the lock. */
<<<<<<< HEAD
	if (!sdata->vif.bss_conf.color_change_active)
=======
	if (!link_conf->color_change_active)
>>>>>>> 0c383648
		return;

	if (!ieee80211_sdata_running(sdata))
		return;

<<<<<<< HEAD
	ieee80211_color_change_finalize(sdata);
=======
	ieee80211_color_change_finalize(link);
>>>>>>> 0c383648
}

void ieee80211_color_collision_detection_work(struct work_struct *work)
{
	struct delayed_work *delayed_work = to_delayed_work(work);
	struct ieee80211_link_data *link =
		container_of(delayed_work, struct ieee80211_link_data,
			     color_collision_detect_work);
	struct ieee80211_sub_if_data *sdata = link->sdata;

<<<<<<< HEAD
	cfg80211_obss_color_collision_notify(sdata->dev, link->color_bitmap);
=======
	cfg80211_obss_color_collision_notify(sdata->dev, link->color_bitmap,
					     link->link_id);
>>>>>>> 0c383648
}

void ieee80211_color_change_finish(struct ieee80211_vif *vif, u8 link_id)
{
	struct ieee80211_sub_if_data *sdata = vif_to_sdata(vif);
	struct ieee80211_link_data *link;

	if (WARN_ON(link_id >= IEEE80211_MLD_MAX_NUM_LINKS))
		return;

	rcu_read_lock();

	link = rcu_dereference(sdata->link[link_id]);
	if (WARN_ON(!link)) {
		rcu_read_unlock();
		return;
	}

	wiphy_work_queue(sdata->local->hw.wiphy,
			 &link->color_change_finalize_work);

<<<<<<< HEAD
	wiphy_work_queue(sdata->local->hw.wiphy,
			 &sdata->deflink.color_change_finalize_work);
=======
	rcu_read_unlock();
>>>>>>> 0c383648
}
EXPORT_SYMBOL_GPL(ieee80211_color_change_finish);

void
ieee80211_obss_color_collision_notify(struct ieee80211_vif *vif,
<<<<<<< HEAD
				      u64 color_bitmap)
=======
				      u64 color_bitmap, u8 link_id)
>>>>>>> 0c383648
{
	struct ieee80211_sub_if_data *sdata = vif_to_sdata(vif);
	struct ieee80211_link_data *link;

	if (WARN_ON(link_id >= IEEE80211_MLD_MAX_NUM_LINKS))
		return;

	rcu_read_lock();

	link = rcu_dereference(sdata->link[link_id]);
	if (WARN_ON(!link)) {
		rcu_read_unlock();
		return;
	}

	if (link->conf->color_change_active || link->conf->csa_active) {
		rcu_read_unlock();
		return;
	}

	if (delayed_work_pending(&link->color_collision_detect_work)) {
		rcu_read_unlock();
		return;
	}

	link->color_bitmap = color_bitmap;
	/* queue the color collision detection event every 500 ms in order to
	 * avoid sending too much netlink messages to userspace.
	 */
	ieee80211_queue_delayed_work(&sdata->local->hw,
				     &link->color_collision_detect_work,
				     msecs_to_jiffies(500));

	rcu_read_unlock();
}
EXPORT_SYMBOL_GPL(ieee80211_obss_color_collision_notify);

static int
ieee80211_color_change(struct wiphy *wiphy, struct net_device *dev,
		       struct cfg80211_color_change_settings *params)
{
	struct ieee80211_sub_if_data *sdata = IEEE80211_DEV_TO_SUB_IF(dev);
	struct ieee80211_local *local = sdata->local;
	struct ieee80211_bss_conf *link_conf;
	struct ieee80211_link_data *link;
	u8 link_id = params->link_id;
	u64 changed = 0;
	int err;

	lockdep_assert_wiphy(local->hw.wiphy);

	if (WARN_ON(link_id >= IEEE80211_MLD_MAX_NUM_LINKS))
		return -EINVAL;

<<<<<<< HEAD
=======
	link = wiphy_dereference(wiphy, sdata->link[link_id]);
	if (!link)
		return -ENOLINK;

	link_conf = link->conf;

	if (link_conf->nontransmitted)
		return -EINVAL;

>>>>>>> 0c383648
	/* don't allow another color change if one is already active or if csa
	 * is active
	 */
	if (link_conf->color_change_active || link_conf->csa_active) {
		err = -EBUSY;
		goto out;
	}

	err = ieee80211_set_color_change_beacon(link, params, &changed);
	if (err)
		goto out;

	link_conf->color_change_active = true;
	link_conf->color_change_color = params->color;

	cfg80211_color_change_started_notify(sdata->dev, params->count, link_id);

	if (changed)
		ieee80211_color_change_bss_config_notify(link, 0, 0, changed);
	else
		/* if the beacon didn't change, we can finalize immediately */
		ieee80211_color_change_finalize(link);

out:

	return err;
}

static int
ieee80211_set_radar_background(struct wiphy *wiphy,
			       struct cfg80211_chan_def *chandef)
{
	struct ieee80211_local *local = wiphy_priv(wiphy);

	if (!local->ops->set_radar_background)
		return -EOPNOTSUPP;

	return local->ops->set_radar_background(&local->hw, chandef);
}

static int ieee80211_add_intf_link(struct wiphy *wiphy,
				   struct wireless_dev *wdev,
				   unsigned int link_id)
{
	struct ieee80211_sub_if_data *sdata = IEEE80211_WDEV_TO_SUB_IF(wdev);

	lockdep_assert_wiphy(sdata->local->hw.wiphy);

	if (wdev->use_4addr)
		return -EOPNOTSUPP;

	return ieee80211_vif_set_links(sdata, wdev->valid_links, 0);
}

static void ieee80211_del_intf_link(struct wiphy *wiphy,
				    struct wireless_dev *wdev,
				    unsigned int link_id)
{
	struct ieee80211_sub_if_data *sdata = IEEE80211_WDEV_TO_SUB_IF(wdev);

	lockdep_assert_wiphy(sdata->local->hw.wiphy);

	ieee80211_vif_set_links(sdata, wdev->valid_links, 0);
}

static int sta_add_link_station(struct ieee80211_local *local,
				struct ieee80211_sub_if_data *sdata,
				struct link_station_parameters *params)
{
	struct sta_info *sta;
	int ret;

	sta = sta_info_get_bss(sdata, params->mld_mac);
	if (!sta)
		return -ENOENT;

	if (!sta->sta.valid_links)
		return -EINVAL;

	if (sta->sta.valid_links & BIT(params->link_id))
		return -EALREADY;

	ret = ieee80211_sta_allocate_link(sta, params->link_id);
	if (ret)
		return ret;

	ret = sta_link_apply_parameters(local, sta, true, params);
	if (ret) {
		ieee80211_sta_free_link(sta, params->link_id);
		return ret;
	}

	/* ieee80211_sta_activate_link frees the link upon failure */
	return ieee80211_sta_activate_link(sta, params->link_id);
}

static int
ieee80211_add_link_station(struct wiphy *wiphy, struct net_device *dev,
			   struct link_station_parameters *params)
{
	struct ieee80211_sub_if_data *sdata = IEEE80211_DEV_TO_SUB_IF(dev);
	struct ieee80211_local *local = wiphy_priv(wiphy);

	lockdep_assert_wiphy(sdata->local->hw.wiphy);

	return sta_add_link_station(local, sdata, params);
}

static int sta_mod_link_station(struct ieee80211_local *local,
				struct ieee80211_sub_if_data *sdata,
				struct link_station_parameters *params)
{
	struct sta_info *sta;

	sta = sta_info_get_bss(sdata, params->mld_mac);
	if (!sta)
		return -ENOENT;

	if (!(sta->sta.valid_links & BIT(params->link_id)))
		return -EINVAL;

	return sta_link_apply_parameters(local, sta, false, params);
}

static int
ieee80211_mod_link_station(struct wiphy *wiphy, struct net_device *dev,
			   struct link_station_parameters *params)
{
	struct ieee80211_sub_if_data *sdata = IEEE80211_DEV_TO_SUB_IF(dev);
	struct ieee80211_local *local = wiphy_priv(wiphy);

	lockdep_assert_wiphy(sdata->local->hw.wiphy);

	return sta_mod_link_station(local, sdata, params);
}

static int sta_del_link_station(struct ieee80211_sub_if_data *sdata,
				struct link_station_del_parameters *params)
{
	struct sta_info *sta;

	sta = sta_info_get_bss(sdata, params->mld_mac);
	if (!sta)
		return -ENOENT;

	if (!(sta->sta.valid_links & BIT(params->link_id)))
		return -EINVAL;

	/* must not create a STA without links */
	if (sta->sta.valid_links == BIT(params->link_id))
		return -EINVAL;

	ieee80211_sta_remove_link(sta, params->link_id);

	return 0;
}

static int
ieee80211_del_link_station(struct wiphy *wiphy, struct net_device *dev,
			   struct link_station_del_parameters *params)
{
	struct ieee80211_sub_if_data *sdata = IEEE80211_DEV_TO_SUB_IF(dev);

	lockdep_assert_wiphy(sdata->local->hw.wiphy);

	return sta_del_link_station(sdata, params);
}

static int ieee80211_set_hw_timestamp(struct wiphy *wiphy,
				      struct net_device *dev,
				      struct cfg80211_set_hw_timestamp *hwts)
{
	struct ieee80211_sub_if_data *sdata = IEEE80211_DEV_TO_SUB_IF(dev);
	struct ieee80211_local *local = sdata->local;

	if (!local->ops->set_hw_timestamp)
		return -EOPNOTSUPP;

	if (!check_sdata_in_driver(sdata))
		return -EIO;

	return local->ops->set_hw_timestamp(&local->hw, &sdata->vif, hwts);
}

static int
ieee80211_set_ttlm(struct wiphy *wiphy, struct net_device *dev,
		   struct cfg80211_ttlm_params *params)
{
	struct ieee80211_sub_if_data *sdata = IEEE80211_DEV_TO_SUB_IF(dev);

	lockdep_assert_wiphy(sdata->local->hw.wiphy);

	return ieee80211_req_neg_ttlm(sdata, params);
}

const struct cfg80211_ops mac80211_config_ops = {
	.add_virtual_intf = ieee80211_add_iface,
	.del_virtual_intf = ieee80211_del_iface,
	.change_virtual_intf = ieee80211_change_iface,
	.start_p2p_device = ieee80211_start_p2p_device,
	.stop_p2p_device = ieee80211_stop_p2p_device,
	.add_key = ieee80211_add_key,
	.del_key = ieee80211_del_key,
	.get_key = ieee80211_get_key,
	.set_default_key = ieee80211_config_default_key,
	.set_default_mgmt_key = ieee80211_config_default_mgmt_key,
	.set_default_beacon_key = ieee80211_config_default_beacon_key,
	.start_ap = ieee80211_start_ap,
	.change_beacon = ieee80211_change_beacon,
	.stop_ap = ieee80211_stop_ap,
	.add_station = ieee80211_add_station,
	.del_station = ieee80211_del_station,
	.change_station = ieee80211_change_station,
	.get_station = ieee80211_get_station,
	.dump_station = ieee80211_dump_station,
	.dump_survey = ieee80211_dump_survey,
#ifdef CONFIG_MAC80211_MESH
	.add_mpath = ieee80211_add_mpath,
	.del_mpath = ieee80211_del_mpath,
	.change_mpath = ieee80211_change_mpath,
	.get_mpath = ieee80211_get_mpath,
	.dump_mpath = ieee80211_dump_mpath,
	.get_mpp = ieee80211_get_mpp,
	.dump_mpp = ieee80211_dump_mpp,
	.update_mesh_config = ieee80211_update_mesh_config,
	.get_mesh_config = ieee80211_get_mesh_config,
	.join_mesh = ieee80211_join_mesh,
	.leave_mesh = ieee80211_leave_mesh,
#endif
	.join_ocb = ieee80211_join_ocb,
	.leave_ocb = ieee80211_leave_ocb,
	.change_bss = ieee80211_change_bss,
	.inform_bss = ieee80211_inform_bss,
	.set_txq_params = ieee80211_set_txq_params,
	.set_monitor_channel = ieee80211_set_monitor_channel,
	.suspend = ieee80211_suspend,
	.resume = ieee80211_resume,
	.scan = ieee80211_scan,
	.abort_scan = ieee80211_abort_scan,
	.sched_scan_start = ieee80211_sched_scan_start,
	.sched_scan_stop = ieee80211_sched_scan_stop,
	.auth = ieee80211_auth,
	.assoc = ieee80211_assoc,
	.deauth = ieee80211_deauth,
	.disassoc = ieee80211_disassoc,
	.join_ibss = ieee80211_join_ibss,
	.leave_ibss = ieee80211_leave_ibss,
	.set_mcast_rate = ieee80211_set_mcast_rate,
	.set_wiphy_params = ieee80211_set_wiphy_params,
	.set_tx_power = ieee80211_set_tx_power,
	.get_tx_power = ieee80211_get_tx_power,
	.rfkill_poll = ieee80211_rfkill_poll,
	CFG80211_TESTMODE_CMD(ieee80211_testmode_cmd)
	CFG80211_TESTMODE_DUMP(ieee80211_testmode_dump)
	.set_power_mgmt = ieee80211_set_power_mgmt,
	.set_bitrate_mask = ieee80211_set_bitrate_mask,
	.remain_on_channel = ieee80211_remain_on_channel,
	.cancel_remain_on_channel = ieee80211_cancel_remain_on_channel,
	.mgmt_tx = ieee80211_mgmt_tx,
	.mgmt_tx_cancel_wait = ieee80211_mgmt_tx_cancel_wait,
	.set_cqm_rssi_config = ieee80211_set_cqm_rssi_config,
	.set_cqm_rssi_range_config = ieee80211_set_cqm_rssi_range_config,
	.update_mgmt_frame_registrations =
		ieee80211_update_mgmt_frame_registrations,
	.set_antenna = ieee80211_set_antenna,
	.get_antenna = ieee80211_get_antenna,
	.set_rekey_data = ieee80211_set_rekey_data,
	.tdls_oper = ieee80211_tdls_oper,
	.tdls_mgmt = ieee80211_tdls_mgmt,
	.tdls_channel_switch = ieee80211_tdls_channel_switch,
	.tdls_cancel_channel_switch = ieee80211_tdls_cancel_channel_switch,
	.probe_client = ieee80211_probe_client,
	.set_noack_map = ieee80211_set_noack_map,
#ifdef CONFIG_PM
	.set_wakeup = ieee80211_set_wakeup,
#endif
	.get_channel = ieee80211_cfg_get_channel,
	.start_radar_detection = ieee80211_start_radar_detection,
	.end_cac = ieee80211_end_cac,
	.channel_switch = ieee80211_channel_switch,
	.set_qos_map = ieee80211_set_qos_map,
	.set_ap_chanwidth = ieee80211_set_ap_chanwidth,
	.add_tx_ts = ieee80211_add_tx_ts,
	.del_tx_ts = ieee80211_del_tx_ts,
	.start_nan = ieee80211_start_nan,
	.stop_nan = ieee80211_stop_nan,
	.nan_change_conf = ieee80211_nan_change_conf,
	.add_nan_func = ieee80211_add_nan_func,
	.del_nan_func = ieee80211_del_nan_func,
	.set_multicast_to_unicast = ieee80211_set_multicast_to_unicast,
	.tx_control_port = ieee80211_tx_control_port,
	.get_txq_stats = ieee80211_get_txq_stats,
	.get_ftm_responder_stats = ieee80211_get_ftm_responder_stats,
	.start_pmsr = ieee80211_start_pmsr,
	.abort_pmsr = ieee80211_abort_pmsr,
	.probe_mesh_link = ieee80211_probe_mesh_link,
	.set_tid_config = ieee80211_set_tid_config,
	.reset_tid_config = ieee80211_reset_tid_config,
	.set_sar_specs = ieee80211_set_sar_specs,
	.color_change = ieee80211_color_change,
	.set_radar_background = ieee80211_set_radar_background,
	.add_intf_link = ieee80211_add_intf_link,
	.del_intf_link = ieee80211_del_intf_link,
	.add_link_station = ieee80211_add_link_station,
	.mod_link_station = ieee80211_mod_link_station,
	.del_link_station = ieee80211_del_link_station,
	.set_hw_timestamp = ieee80211_set_hw_timestamp,
	.set_ttlm = ieee80211_set_ttlm,
};<|MERGE_RESOLUTION|>--- conflicted
+++ resolved
@@ -1610,17 +1610,10 @@
 	/* abort any running channel switch or color change */
 	link_conf->csa_active = false;
 	link_conf->color_change_active = false;
-<<<<<<< HEAD
-	if (sdata->csa_blocked_tx) {
-		ieee80211_wake_vif_queues(local, sdata,
-					  IEEE80211_QUEUE_STOP_REASON_CSA);
-		sdata->csa_blocked_tx = false;
-=======
 	if (sdata->csa_blocked_queues) {
 		ieee80211_wake_vif_queues(local, sdata,
 					  IEEE80211_QUEUE_STOP_REASON_CSA);
 		sdata->csa_blocked_queues = false;
->>>>>>> 0c383648
 	}
 
 	ieee80211_free_next_beacon(link);
@@ -1629,15 +1622,10 @@
 	list_for_each_entry(vlan, &sdata->u.ap.vlans, u.vlan.list)
 		netif_carrier_off(vlan->dev);
 
-<<<<<<< HEAD
-	if (ieee80211_num_beaconing_links(sdata) <= 1)
-		netif_carrier_off(dev);
-=======
 	if (ieee80211_num_beaconing_links(sdata) <= 1) {
 		netif_carrier_off(dev);
 		sdata->u.ap.active = false;
 	}
->>>>>>> 0c383648
 
 	/* remove beacon and probe response */
 	RCU_INIT_POINTER(link->u.ap.beacon, NULL);
@@ -3665,11 +3653,7 @@
 	struct ieee80211_if_managed *ifmgd = &sdata->u.mgd;
 	struct ieee80211_local *local = sdata->local;
 
-<<<<<<< HEAD
-	sdata->csa_blocked_tx = block_tx;
-=======
 	sdata->csa_blocked_queues = block_tx;
->>>>>>> 0c383648
 	sdata_info(sdata, "channel switch failed, disconnecting\n");
 	wiphy_work_queue(local->hw.wiphy, &ifmgd->csa_connection_drop_work);
 }
@@ -3755,17 +3739,10 @@
 
 	ieee80211_link_info_change_notify(sdata, link_data, changed);
 
-<<<<<<< HEAD
-	if (sdata->csa_blocked_tx) {
-		ieee80211_wake_vif_queues(local, sdata,
-					  IEEE80211_QUEUE_STOP_REASON_CSA);
-		sdata->csa_blocked_tx = false;
-=======
 	if (sdata->csa_blocked_queues) {
 		ieee80211_wake_vif_queues(local, sdata,
 					  IEEE80211_QUEUE_STOP_REASON_CSA);
 		sdata->csa_blocked_queues = false;
->>>>>>> 0c383648
 	}
 
 	err = drv_post_channel_switch(link_data);
@@ -4032,11 +4009,7 @@
 
 	/* if there is a color change in progress, abort it */
 	if (link_conf->color_change_active)
-<<<<<<< HEAD
-		ieee80211_color_change_abort(sdata);
-=======
 		ieee80211_color_change_abort(link_data);
->>>>>>> 0c383648
 
 	err = ieee80211_set_csa_beacon(link_data, params, &changed);
 	if (err) {
@@ -4044,30 +4017,18 @@
 		goto out;
 	}
 
-<<<<<<< HEAD
-	link_data->csa_chanreq = chanreq; 
-=======
 	link_data->csa_chanreq = chanreq;
->>>>>>> 0c383648
 	link_conf->csa_active = true;
 
 	if (params->block_tx &&
 	    !ieee80211_hw_check(&local->hw, HANDLES_QUIET_CSA)) {
 		ieee80211_stop_vif_queues(local, sdata,
 					  IEEE80211_QUEUE_STOP_REASON_CSA);
-<<<<<<< HEAD
-		sdata->csa_blocked_tx = true;
-	}
-
-	cfg80211_ch_switch_started_notify(sdata->dev,
-					  &link_data->csa_chanreq.oper, 0,
-=======
 		sdata->csa_blocked_queues = true;
 	}
 
 	cfg80211_ch_switch_started_notify(sdata->dev,
 					  &link_data->csa_chanreq.oper, link_id,
->>>>>>> 0c383648
 					  params->count, params->block_tx);
 
 	if (changed) {
@@ -4780,19 +4741,12 @@
 ieee80211_color_change_bss_config_notify(struct ieee80211_link_data *link,
 					 u8 color, int enable, u64 changed)
 {
-<<<<<<< HEAD
-	lockdep_assert_wiphy(sdata->local->hw.wiphy);
-
-	sdata->vif.bss_conf.he_bss_color.color = color;
-	sdata->vif.bss_conf.he_bss_color.enabled = enable;
-=======
 	struct ieee80211_sub_if_data *sdata = link->sdata;
 
 	lockdep_assert_wiphy(sdata->local->hw.wiphy);
 
 	link->conf->he_bss_color.color = color;
 	link->conf->he_bss_color.enabled = enable;
->>>>>>> 0c383648
 	changed |= BSS_CHANGED_HE_BSS_COLOR;
 
 	ieee80211_link_info_change_notify(sdata, link, changed);
@@ -4850,21 +4804,13 @@
 	lockdep_assert_wiphy(local->hw.wiphy);
 
 	/* AP might have been stopped while waiting for the lock. */
-<<<<<<< HEAD
-	if (!sdata->vif.bss_conf.color_change_active)
-=======
 	if (!link_conf->color_change_active)
->>>>>>> 0c383648
 		return;
 
 	if (!ieee80211_sdata_running(sdata))
 		return;
 
-<<<<<<< HEAD
-	ieee80211_color_change_finalize(sdata);
-=======
 	ieee80211_color_change_finalize(link);
->>>>>>> 0c383648
 }
 
 void ieee80211_color_collision_detection_work(struct work_struct *work)
@@ -4875,12 +4821,8 @@
 			     color_collision_detect_work);
 	struct ieee80211_sub_if_data *sdata = link->sdata;
 
-<<<<<<< HEAD
-	cfg80211_obss_color_collision_notify(sdata->dev, link->color_bitmap);
-=======
 	cfg80211_obss_color_collision_notify(sdata->dev, link->color_bitmap,
 					     link->link_id);
->>>>>>> 0c383648
 }
 
 void ieee80211_color_change_finish(struct ieee80211_vif *vif, u8 link_id)
@@ -4902,22 +4844,13 @@
 	wiphy_work_queue(sdata->local->hw.wiphy,
 			 &link->color_change_finalize_work);
 
-<<<<<<< HEAD
-	wiphy_work_queue(sdata->local->hw.wiphy,
-			 &sdata->deflink.color_change_finalize_work);
-=======
 	rcu_read_unlock();
->>>>>>> 0c383648
 }
 EXPORT_SYMBOL_GPL(ieee80211_color_change_finish);
 
 void
 ieee80211_obss_color_collision_notify(struct ieee80211_vif *vif,
-<<<<<<< HEAD
-				      u64 color_bitmap)
-=======
 				      u64 color_bitmap, u8 link_id)
->>>>>>> 0c383648
 {
 	struct ieee80211_sub_if_data *sdata = vif_to_sdata(vif);
 	struct ieee80211_link_data *link;
@@ -4972,8 +4905,6 @@
 	if (WARN_ON(link_id >= IEEE80211_MLD_MAX_NUM_LINKS))
 		return -EINVAL;
 
-<<<<<<< HEAD
-=======
 	link = wiphy_dereference(wiphy, sdata->link[link_id]);
 	if (!link)
 		return -ENOLINK;
@@ -4983,7 +4914,6 @@
 	if (link_conf->nontransmitted)
 		return -EINVAL;
 
->>>>>>> 0c383648
 	/* don't allow another color change if one is already active or if csa
 	 * is active
 	 */
