--- conflicted
+++ resolved
@@ -1030,15 +1030,10 @@
 			VLAN_PRIORITY_MASK;
 		key_mask->vlan_priority = VLAN_PRIORITY_MASK;
 	}
-<<<<<<< HEAD
-	key_val->vlan_tpid = ethertype;
-	key_mask->vlan_tpid = cpu_to_be16(~0);
-=======
 	if (ethertype) {
 		key_val->vlan_tpid = ethertype;
 		key_mask->vlan_tpid = cpu_to_be16(~0);
 	}
->>>>>>> 88084a3d
 	if (tb[vlan_next_eth_type_key]) {
 		key_val->vlan_eth_type =
 			nla_get_be16(tb[vlan_next_eth_type_key]);
@@ -1629,39 +1624,6 @@
 	fl_set_key_val(tb, key->eth.src, TCA_FLOWER_KEY_ETH_SRC,
 		       mask->eth.src, TCA_FLOWER_KEY_ETH_SRC_MASK,
 		       sizeof(key->eth.src));
-<<<<<<< HEAD
-
-	if (tb[TCA_FLOWER_KEY_ETH_TYPE]) {
-		ethertype = nla_get_be16(tb[TCA_FLOWER_KEY_ETH_TYPE]);
-
-		if (eth_type_vlan(ethertype)) {
-			fl_set_key_vlan(tb, ethertype, TCA_FLOWER_KEY_VLAN_ID,
-					TCA_FLOWER_KEY_VLAN_PRIO,
-					TCA_FLOWER_KEY_VLAN_ETH_TYPE,
-					&key->vlan, &mask->vlan);
-
-			if (tb[TCA_FLOWER_KEY_VLAN_ETH_TYPE]) {
-				ethertype = nla_get_be16(tb[TCA_FLOWER_KEY_VLAN_ETH_TYPE]);
-				if (eth_type_vlan(ethertype)) {
-					fl_set_key_vlan(tb, ethertype,
-							TCA_FLOWER_KEY_CVLAN_ID,
-							TCA_FLOWER_KEY_CVLAN_PRIO,
-							TCA_FLOWER_KEY_CVLAN_ETH_TYPE,
-							&key->cvlan, &mask->cvlan);
-					fl_set_key_val(tb, &key->basic.n_proto,
-						       TCA_FLOWER_KEY_CVLAN_ETH_TYPE,
-						       &mask->basic.n_proto,
-						       TCA_FLOWER_UNSPEC,
-						       sizeof(key->basic.n_proto));
-				} else {
-					key->basic.n_proto = ethertype;
-					mask->basic.n_proto = cpu_to_be16(~0);
-				}
-			}
-		} else {
-			key->basic.n_proto = ethertype;
-			mask->basic.n_proto = cpu_to_be16(~0);
-=======
 	fl_set_key_val(tb, &key->num_of_vlans,
 		       TCA_FLOWER_KEY_NUM_OF_VLANS,
 		       &mask->num_of_vlans,
@@ -1686,7 +1648,6 @@
 				       &mask->basic.n_proto,
 				       TCA_FLOWER_UNSPEC,
 				       sizeof(key->basic.n_proto));
->>>>>>> 88084a3d
 		}
 	}
 
