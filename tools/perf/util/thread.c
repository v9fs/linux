--- conflicted
+++ resolved
@@ -10,18 +10,6 @@
 
 struct thread *thread__new(pid_t pid, pid_t tid)
 {
-<<<<<<< HEAD
-	struct thread *self = zalloc(sizeof(*self));
-
-	if (self != NULL) {
-		map_groups__init(&self->mg);
-		self->pid_ = pid;
-		self->tid = tid;
-		self->ppid = -1;
-		self->comm = malloc(32);
-		if (self->comm)
-			snprintf(self->comm, 32, ":%d", self->tid);
-=======
 	char *comm_str;
 	struct comm *comm;
 	struct thread *thread = zalloc(sizeof(*thread));
@@ -61,7 +49,6 @@
 	list_for_each_entry_safe(comm, tmp, &thread->comm_list, list) {
 		list_del(&comm->list);
 		comm__free(comm);
->>>>>>> d8ec26d7
 	}
 
 	free(thread);
@@ -120,11 +107,7 @@
 
 size_t thread__fprintf(struct thread *thread, FILE *fp)
 {
-<<<<<<< HEAD
-	return fprintf(fp, "Thread %d %s\n", thread->tid, thread->comm) +
-=======
 	return fprintf(fp, "Thread %d %s\n", thread->tid, thread__comm_str(thread)) +
->>>>>>> d8ec26d7
 	       map_groups__fprintf(&thread->mg, verbose, fp);
 }
 
@@ -152,11 +135,7 @@
 		if (map_groups__clone(&thread->mg, &parent->mg, i) < 0)
 			return -ENOMEM;
 
-<<<<<<< HEAD
-	self->ppid = parent->tid;
-=======
 	thread->ppid = parent->tid;
->>>>>>> d8ec26d7
 
 	return 0;
 }