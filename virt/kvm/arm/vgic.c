/*
 * Copyright (C) 2012 ARM Ltd.
 * Author: Marc Zyngier <marc.zyngier@arm.com>
 *
 * This program is free software; you can redistribute it and/or modify
 * it under the terms of the GNU General Public License version 2 as
 * published by the Free Software Foundation.
 *
 * This program is distributed in the hope that it will be useful,
 * but WITHOUT ANY WARRANTY; without even the implied warranty of
 * MERCHANTABILITY or FITNESS FOR A PARTICULAR PURPOSE.  See the
 * GNU General Public License for more details.
 *
 * You should have received a copy of the GNU General Public License
 * along with this program; if not, write to the Free Software
 * Foundation, Inc., 59 Temple Place, Suite 330, Boston, MA 02111-1307 USA
 */

#include <linux/cpu.h>
#include <linux/kvm.h>
#include <linux/kvm_host.h>
#include <linux/interrupt.h>
#include <linux/io.h>
#include <linux/of.h>
#include <linux/of_address.h>
#include <linux/of_irq.h>
#include <linux/uaccess.h>

#include <linux/irqchip/arm-gic.h>

#include <asm/kvm_emulate.h>
#include <asm/kvm_arm.h>
#include <asm/kvm_mmu.h>

/*
 * How the whole thing works (courtesy of Christoffer Dall):
 *
 * - At any time, the dist->irq_pending_on_cpu is the oracle that knows if
 *   something is pending
 * - VGIC pending interrupts are stored on the vgic.irq_state vgic
 *   bitmap (this bitmap is updated by both user land ioctls and guest
 *   mmio ops, and other in-kernel peripherals such as the
 *   arch. timers) and indicate the 'wire' state.
 * - Every time the bitmap changes, the irq_pending_on_cpu oracle is
 *   recalculated
 * - To calculate the oracle, we need info for each cpu from
 *   compute_pending_for_cpu, which considers:
 *   - PPI: dist->irq_state & dist->irq_enable
 *   - SPI: dist->irq_state & dist->irq_enable & dist->irq_spi_target
 *   - irq_spi_target is a 'formatted' version of the GICD_ICFGR
 *     registers, stored on each vcpu. We only keep one bit of
 *     information per interrupt, making sure that only one vcpu can
 *     accept the interrupt.
 * - The same is true when injecting an interrupt, except that we only
 *   consider a single interrupt at a time. The irq_spi_cpu array
 *   contains the target CPU for each SPI.
 *
 * The handling of level interrupts adds some extra complexity. We
 * need to track when the interrupt has been EOIed, so we can sample
 * the 'line' again. This is achieved as such:
 *
 * - When a level interrupt is moved onto a vcpu, the corresponding
 *   bit in irq_active is set. As long as this bit is set, the line
 *   will be ignored for further interrupts. The interrupt is injected
 *   into the vcpu with the GICH_LR_EOI bit set (generate a
 *   maintenance interrupt on EOI).
 * - When the interrupt is EOIed, the maintenance interrupt fires,
 *   and clears the corresponding bit in irq_active. This allow the
 *   interrupt line to be sampled again.
 */

#define VGIC_ADDR_UNDEF		(-1)
#define IS_VGIC_ADDR_UNDEF(_x)  ((_x) == VGIC_ADDR_UNDEF)

#define PRODUCT_ID_KVM		0x4b	/* ASCII code K */
#define IMPLEMENTER_ARM		0x43b
#define GICC_ARCH_VERSION_V2	0x2

#define ACCESS_READ_VALUE	(1 << 0)
#define ACCESS_READ_RAZ		(0 << 0)
#define ACCESS_READ_MASK(x)	((x) & (1 << 0))
#define ACCESS_WRITE_IGNORED	(0 << 1)
#define ACCESS_WRITE_SETBIT	(1 << 1)
#define ACCESS_WRITE_CLEARBIT	(2 << 1)
#define ACCESS_WRITE_VALUE	(3 << 1)
#define ACCESS_WRITE_MASK(x)	((x) & (3 << 1))

static void vgic_retire_disabled_irqs(struct kvm_vcpu *vcpu);
static void vgic_retire_lr(int lr_nr, int irq, struct kvm_vcpu *vcpu);
static void vgic_update_state(struct kvm *kvm);
static void vgic_kick_vcpus(struct kvm *kvm);
static void vgic_dispatch_sgi(struct kvm_vcpu *vcpu, u32 reg);
static struct vgic_lr vgic_get_lr(const struct kvm_vcpu *vcpu, int lr);
static void vgic_set_lr(struct kvm_vcpu *vcpu, int lr, struct vgic_lr lr_desc);
static void vgic_get_vmcr(struct kvm_vcpu *vcpu, struct vgic_vmcr *vmcr);
static void vgic_set_vmcr(struct kvm_vcpu *vcpu, struct vgic_vmcr *vmcr);

static const struct vgic_ops *vgic_ops;
static const struct vgic_params *vgic;

/*
 * struct vgic_bitmap contains unions that provide two views of
 * the same data. In one case it is an array of registers of
 * u32's, and in the other case it is a bitmap of unsigned
 * longs.
 *
 * This does not work on 64-bit BE systems, because the bitmap access
 * will store two consecutive 32-bit words with the higher-addressed
 * register's bits at the lower index and the lower-addressed register's
 * bits at the higher index.
 *
 * Therefore, swizzle the register index when accessing the 32-bit word
 * registers to access the right register's value.
 */
#if defined(CONFIG_CPU_BIG_ENDIAN) && BITS_PER_LONG == 64
#define REG_OFFSET_SWIZZLE	1
#else
#define REG_OFFSET_SWIZZLE	0
#endif

static u32 *vgic_bitmap_get_reg(struct vgic_bitmap *x,
				int cpuid, u32 offset)
{
	offset >>= 2;
	if (!offset)
		return x->percpu[cpuid].reg + (offset ^ REG_OFFSET_SWIZZLE);
	else
		return x->shared.reg + ((offset - 1) ^ REG_OFFSET_SWIZZLE);
}

static int vgic_bitmap_get_irq_val(struct vgic_bitmap *x,
				   int cpuid, int irq)
{
	if (irq < VGIC_NR_PRIVATE_IRQS)
		return test_bit(irq, x->percpu[cpuid].reg_ul);

	return test_bit(irq - VGIC_NR_PRIVATE_IRQS, x->shared.reg_ul);
}

static void vgic_bitmap_set_irq_val(struct vgic_bitmap *x, int cpuid,
				    int irq, int val)
{
	unsigned long *reg;

	if (irq < VGIC_NR_PRIVATE_IRQS) {
		reg = x->percpu[cpuid].reg_ul;
	} else {
		reg =  x->shared.reg_ul;
		irq -= VGIC_NR_PRIVATE_IRQS;
	}

	if (val)
		set_bit(irq, reg);
	else
		clear_bit(irq, reg);
}

static unsigned long *vgic_bitmap_get_cpu_map(struct vgic_bitmap *x, int cpuid)
{
	if (unlikely(cpuid >= VGIC_MAX_CPUS))
		return NULL;
	return x->percpu[cpuid].reg_ul;
}

static unsigned long *vgic_bitmap_get_shared_map(struct vgic_bitmap *x)
{
	return x->shared.reg_ul;
}

static u32 *vgic_bytemap_get_reg(struct vgic_bytemap *x, int cpuid, u32 offset)
{
	offset >>= 2;
	BUG_ON(offset > (VGIC_NR_IRQS / 4));
	if (offset < 8)
		return x->percpu[cpuid] + offset;
	else
		return x->shared + offset - 8;
}

#define VGIC_CFG_LEVEL	0
#define VGIC_CFG_EDGE	1

static bool vgic_irq_is_edge(struct kvm_vcpu *vcpu, int irq)
{
	struct vgic_dist *dist = &vcpu->kvm->arch.vgic;
	int irq_val;

	irq_val = vgic_bitmap_get_irq_val(&dist->irq_cfg, vcpu->vcpu_id, irq);
	return irq_val == VGIC_CFG_EDGE;
}

static int vgic_irq_is_enabled(struct kvm_vcpu *vcpu, int irq)
{
	struct vgic_dist *dist = &vcpu->kvm->arch.vgic;

	return vgic_bitmap_get_irq_val(&dist->irq_enabled, vcpu->vcpu_id, irq);
}

static int vgic_irq_is_active(struct kvm_vcpu *vcpu, int irq)
{
	struct vgic_dist *dist = &vcpu->kvm->arch.vgic;

	return vgic_bitmap_get_irq_val(&dist->irq_active, vcpu->vcpu_id, irq);
}

static void vgic_irq_set_active(struct kvm_vcpu *vcpu, int irq)
{
	struct vgic_dist *dist = &vcpu->kvm->arch.vgic;

	vgic_bitmap_set_irq_val(&dist->irq_active, vcpu->vcpu_id, irq, 1);
}

static void vgic_irq_clear_active(struct kvm_vcpu *vcpu, int irq)
{
	struct vgic_dist *dist = &vcpu->kvm->arch.vgic;

	vgic_bitmap_set_irq_val(&dist->irq_active, vcpu->vcpu_id, irq, 0);
}

static int vgic_dist_irq_is_pending(struct kvm_vcpu *vcpu, int irq)
{
	struct vgic_dist *dist = &vcpu->kvm->arch.vgic;

	return vgic_bitmap_get_irq_val(&dist->irq_state, vcpu->vcpu_id, irq);
}

static void vgic_dist_irq_set(struct kvm_vcpu *vcpu, int irq)
{
	struct vgic_dist *dist = &vcpu->kvm->arch.vgic;

	vgic_bitmap_set_irq_val(&dist->irq_state, vcpu->vcpu_id, irq, 1);
}

static void vgic_dist_irq_clear(struct kvm_vcpu *vcpu, int irq)
{
	struct vgic_dist *dist = &vcpu->kvm->arch.vgic;

	vgic_bitmap_set_irq_val(&dist->irq_state, vcpu->vcpu_id, irq, 0);
}

static void vgic_cpu_irq_set(struct kvm_vcpu *vcpu, int irq)
{
	if (irq < VGIC_NR_PRIVATE_IRQS)
		set_bit(irq, vcpu->arch.vgic_cpu.pending_percpu);
	else
		set_bit(irq - VGIC_NR_PRIVATE_IRQS,
			vcpu->arch.vgic_cpu.pending_shared);
}

static void vgic_cpu_irq_clear(struct kvm_vcpu *vcpu, int irq)
{
	if (irq < VGIC_NR_PRIVATE_IRQS)
		clear_bit(irq, vcpu->arch.vgic_cpu.pending_percpu);
	else
		clear_bit(irq - VGIC_NR_PRIVATE_IRQS,
			  vcpu->arch.vgic_cpu.pending_shared);
}

static u32 mmio_data_read(struct kvm_exit_mmio *mmio, u32 mask)
{
	return le32_to_cpu(*((u32 *)mmio->data)) & mask;
}

static void mmio_data_write(struct kvm_exit_mmio *mmio, u32 mask, u32 value)
{
	*((u32 *)mmio->data) = cpu_to_le32(value) & mask;
}

/**
 * vgic_reg_access - access vgic register
 * @mmio:   pointer to the data describing the mmio access
 * @reg:    pointer to the virtual backing of vgic distributor data
 * @offset: least significant 2 bits used for word offset
 * @mode:   ACCESS_ mode (see defines above)
 *
 * Helper to make vgic register access easier using one of the access
 * modes defined for vgic register access
 * (read,raz,write-ignored,setbit,clearbit,write)
 */
static void vgic_reg_access(struct kvm_exit_mmio *mmio, u32 *reg,
			    phys_addr_t offset, int mode)
{
	int word_offset = (offset & 3) * 8;
	u32 mask = (1UL << (mmio->len * 8)) - 1;
	u32 regval;

	/*
	 * Any alignment fault should have been delivered to the guest
	 * directly (ARM ARM B3.12.7 "Prioritization of aborts").
	 */

	if (reg) {
		regval = *reg;
	} else {
		BUG_ON(mode != (ACCESS_READ_RAZ | ACCESS_WRITE_IGNORED));
		regval = 0;
	}

	if (mmio->is_write) {
		u32 data = mmio_data_read(mmio, mask) << word_offset;
		switch (ACCESS_WRITE_MASK(mode)) {
		case ACCESS_WRITE_IGNORED:
			return;

		case ACCESS_WRITE_SETBIT:
			regval |= data;
			break;

		case ACCESS_WRITE_CLEARBIT:
			regval &= ~data;
			break;

		case ACCESS_WRITE_VALUE:
			regval = (regval & ~(mask << word_offset)) | data;
			break;
		}
		*reg = regval;
	} else {
		switch (ACCESS_READ_MASK(mode)) {
		case ACCESS_READ_RAZ:
			regval = 0;
			/* fall through */

		case ACCESS_READ_VALUE:
			mmio_data_write(mmio, mask, regval >> word_offset);
		}
	}
}

static bool handle_mmio_misc(struct kvm_vcpu *vcpu,
			     struct kvm_exit_mmio *mmio, phys_addr_t offset)
{
	u32 reg;
	u32 word_offset = offset & 3;

	switch (offset & ~3) {
	case 0:			/* GICD_CTLR */
		reg = vcpu->kvm->arch.vgic.enabled;
		vgic_reg_access(mmio, &reg, word_offset,
				ACCESS_READ_VALUE | ACCESS_WRITE_VALUE);
		if (mmio->is_write) {
			vcpu->kvm->arch.vgic.enabled = reg & 1;
			vgic_update_state(vcpu->kvm);
			return true;
		}
		break;

	case 4:			/* GICD_TYPER */
		reg  = (atomic_read(&vcpu->kvm->online_vcpus) - 1) << 5;
		reg |= (VGIC_NR_IRQS >> 5) - 1;
		vgic_reg_access(mmio, &reg, word_offset,
				ACCESS_READ_VALUE | ACCESS_WRITE_IGNORED);
		break;

	case 8:			/* GICD_IIDR */
		reg = (PRODUCT_ID_KVM << 24) | (IMPLEMENTER_ARM << 0);
		vgic_reg_access(mmio, &reg, word_offset,
				ACCESS_READ_VALUE | ACCESS_WRITE_IGNORED);
		break;
	}

	return false;
}

static bool handle_mmio_raz_wi(struct kvm_vcpu *vcpu,
			       struct kvm_exit_mmio *mmio, phys_addr_t offset)
{
	vgic_reg_access(mmio, NULL, offset,
			ACCESS_READ_RAZ | ACCESS_WRITE_IGNORED);
	return false;
}

static bool handle_mmio_set_enable_reg(struct kvm_vcpu *vcpu,
				       struct kvm_exit_mmio *mmio,
				       phys_addr_t offset)
{
	u32 *reg = vgic_bitmap_get_reg(&vcpu->kvm->arch.vgic.irq_enabled,
				       vcpu->vcpu_id, offset);
	vgic_reg_access(mmio, reg, offset,
			ACCESS_READ_VALUE | ACCESS_WRITE_SETBIT);
	if (mmio->is_write) {
		vgic_update_state(vcpu->kvm);
		return true;
	}

	return false;
}

static bool handle_mmio_clear_enable_reg(struct kvm_vcpu *vcpu,
					 struct kvm_exit_mmio *mmio,
					 phys_addr_t offset)
{
	u32 *reg = vgic_bitmap_get_reg(&vcpu->kvm->arch.vgic.irq_enabled,
				       vcpu->vcpu_id, offset);
	vgic_reg_access(mmio, reg, offset,
			ACCESS_READ_VALUE | ACCESS_WRITE_CLEARBIT);
	if (mmio->is_write) {
		if (offset < 4) /* Force SGI enabled */
			*reg |= 0xffff;
		vgic_retire_disabled_irqs(vcpu);
		vgic_update_state(vcpu->kvm);
		return true;
	}

	return false;
}

static bool handle_mmio_set_pending_reg(struct kvm_vcpu *vcpu,
					struct kvm_exit_mmio *mmio,
					phys_addr_t offset)
{
	u32 *reg = vgic_bitmap_get_reg(&vcpu->kvm->arch.vgic.irq_state,
				       vcpu->vcpu_id, offset);
	vgic_reg_access(mmio, reg, offset,
			ACCESS_READ_VALUE | ACCESS_WRITE_SETBIT);
	if (mmio->is_write) {
		vgic_update_state(vcpu->kvm);
		return true;
	}

	return false;
}

static bool handle_mmio_clear_pending_reg(struct kvm_vcpu *vcpu,
					  struct kvm_exit_mmio *mmio,
					  phys_addr_t offset)
{
	u32 *reg = vgic_bitmap_get_reg(&vcpu->kvm->arch.vgic.irq_state,
				       vcpu->vcpu_id, offset);
	vgic_reg_access(mmio, reg, offset,
			ACCESS_READ_VALUE | ACCESS_WRITE_CLEARBIT);
	if (mmio->is_write) {
		vgic_update_state(vcpu->kvm);
		return true;
	}

	return false;
}

static bool handle_mmio_priority_reg(struct kvm_vcpu *vcpu,
				     struct kvm_exit_mmio *mmio,
				     phys_addr_t offset)
{
	u32 *reg = vgic_bytemap_get_reg(&vcpu->kvm->arch.vgic.irq_priority,
					vcpu->vcpu_id, offset);
	vgic_reg_access(mmio, reg, offset,
			ACCESS_READ_VALUE | ACCESS_WRITE_VALUE);
	return false;
}

#define GICD_ITARGETSR_SIZE	32
#define GICD_CPUTARGETS_BITS	8
#define GICD_IRQS_PER_ITARGETSR	(GICD_ITARGETSR_SIZE / GICD_CPUTARGETS_BITS)
static u32 vgic_get_target_reg(struct kvm *kvm, int irq)
{
	struct vgic_dist *dist = &kvm->arch.vgic;
	int i;
	u32 val = 0;

	irq -= VGIC_NR_PRIVATE_IRQS;

	for (i = 0; i < GICD_IRQS_PER_ITARGETSR; i++)
		val |= 1 << (dist->irq_spi_cpu[irq + i] + i * 8);

	return val;
}

static void vgic_set_target_reg(struct kvm *kvm, u32 val, int irq)
{
	struct vgic_dist *dist = &kvm->arch.vgic;
	struct kvm_vcpu *vcpu;
	int i, c;
	unsigned long *bmap;
	u32 target;

	irq -= VGIC_NR_PRIVATE_IRQS;

	/*
	 * Pick the LSB in each byte. This ensures we target exactly
	 * one vcpu per IRQ. If the byte is null, assume we target
	 * CPU0.
	 */
	for (i = 0; i < GICD_IRQS_PER_ITARGETSR; i++) {
		int shift = i * GICD_CPUTARGETS_BITS;
		target = ffs((val >> shift) & 0xffU);
		target = target ? (target - 1) : 0;
		dist->irq_spi_cpu[irq + i] = target;
		kvm_for_each_vcpu(c, vcpu, kvm) {
			bmap = vgic_bitmap_get_shared_map(&dist->irq_spi_target[c]);
			if (c == target)
				set_bit(irq + i, bmap);
			else
				clear_bit(irq + i, bmap);
		}
	}
}

static bool handle_mmio_target_reg(struct kvm_vcpu *vcpu,
				   struct kvm_exit_mmio *mmio,
				   phys_addr_t offset)
{
	u32 reg;

	/* We treat the banked interrupts targets as read-only */
	if (offset < 32) {
		u32 roreg = 1 << vcpu->vcpu_id;
		roreg |= roreg << 8;
		roreg |= roreg << 16;

		vgic_reg_access(mmio, &roreg, offset,
				ACCESS_READ_VALUE | ACCESS_WRITE_IGNORED);
		return false;
	}

	reg = vgic_get_target_reg(vcpu->kvm, offset & ~3U);
	vgic_reg_access(mmio, &reg, offset,
			ACCESS_READ_VALUE | ACCESS_WRITE_VALUE);
	if (mmio->is_write) {
		vgic_set_target_reg(vcpu->kvm, reg, offset & ~3U);
		vgic_update_state(vcpu->kvm);
		return true;
	}

	return false;
}

static u32 vgic_cfg_expand(u16 val)
{
	u32 res = 0;
	int i;

	/*
	 * Turn a 16bit value like abcd...mnop into a 32bit word
	 * a0b0c0d0...m0n0o0p0, which is what the HW cfg register is.
	 */
	for (i = 0; i < 16; i++)
		res |= ((val >> i) & VGIC_CFG_EDGE) << (2 * i + 1);

	return res;
}

static u16 vgic_cfg_compress(u32 val)
{
	u16 res = 0;
	int i;

	/*
	 * Turn a 32bit word a0b0c0d0...m0n0o0p0 into 16bit value like
	 * abcd...mnop which is what we really care about.
	 */
	for (i = 0; i < 16; i++)
		res |= ((val >> (i * 2 + 1)) & VGIC_CFG_EDGE) << i;

	return res;
}

/*
 * The distributor uses 2 bits per IRQ for the CFG register, but the
 * LSB is always 0. As such, we only keep the upper bit, and use the
 * two above functions to compress/expand the bits
 */
static bool handle_mmio_cfg_reg(struct kvm_vcpu *vcpu,
				struct kvm_exit_mmio *mmio, phys_addr_t offset)
{
	u32 val;
	u32 *reg;

	reg = vgic_bitmap_get_reg(&vcpu->kvm->arch.vgic.irq_cfg,
				  vcpu->vcpu_id, offset >> 1);

	if (offset & 4)
		val = *reg >> 16;
	else
		val = *reg & 0xffff;

	val = vgic_cfg_expand(val);
	vgic_reg_access(mmio, &val, offset,
			ACCESS_READ_VALUE | ACCESS_WRITE_VALUE);
	if (mmio->is_write) {
		if (offset < 8) {
			*reg = ~0U; /* Force PPIs/SGIs to 1 */
			return false;
		}

		val = vgic_cfg_compress(val);
		if (offset & 4) {
			*reg &= 0xffff;
			*reg |= val << 16;
		} else {
			*reg &= 0xffff << 16;
			*reg |= val;
		}
	}

	return false;
}

static bool handle_mmio_sgi_reg(struct kvm_vcpu *vcpu,
				struct kvm_exit_mmio *mmio, phys_addr_t offset)
{
	u32 reg;
	vgic_reg_access(mmio, &reg, offset,
			ACCESS_READ_RAZ | ACCESS_WRITE_VALUE);
	if (mmio->is_write) {
		vgic_dispatch_sgi(vcpu, reg);
		vgic_update_state(vcpu->kvm);
		return true;
	}

	return false;
}

/**
 * vgic_unqueue_irqs - move pending IRQs from LRs to the distributor
 * @vgic_cpu: Pointer to the vgic_cpu struct holding the LRs
 *
 * Move any pending IRQs that have already been assigned to LRs back to the
 * emulated distributor state so that the complete emulated state can be read
 * from the main emulation structures without investigating the LRs.
 *
 * Note that IRQs in the active state in the LRs get their pending state moved
 * to the distributor but the active state stays in the LRs, because we don't
 * track the active state on the distributor side.
 */
static void vgic_unqueue_irqs(struct kvm_vcpu *vcpu)
{
	struct vgic_dist *dist = &vcpu->kvm->arch.vgic;
	struct vgic_cpu *vgic_cpu = &vcpu->arch.vgic_cpu;
	int vcpu_id = vcpu->vcpu_id;
	int i;

	for_each_set_bit(i, vgic_cpu->lr_used, vgic_cpu->nr_lr) {
		struct vgic_lr lr = vgic_get_lr(vcpu, i);

		/*
		 * There are three options for the state bits:
		 *
		 * 01: pending
		 * 10: active
		 * 11: pending and active
		 *
		 * If the LR holds only an active interrupt (not pending) then
		 * just leave it alone.
		 */
		if ((lr.state & LR_STATE_MASK) == LR_STATE_ACTIVE)
			continue;

		/*
		 * Reestablish the pending state on the distributor and the
		 * CPU interface.  It may have already been pending, but that
		 * is fine, then we are only setting a few bits that were
		 * already set.
		 */
		vgic_dist_irq_set(vcpu, lr.irq);
		if (lr.irq < VGIC_NR_SGIS)
			dist->irq_sgi_sources[vcpu_id][lr.irq] |= 1 << lr.source;
		lr.state &= ~LR_STATE_PENDING;
		vgic_set_lr(vcpu, i, lr);

		/*
		 * If there's no state left on the LR (it could still be
		 * active), then the LR does not hold any useful info and can
		 * be marked as free for other use.
		 */
		if (!(lr.state & LR_STATE_MASK))
			vgic_retire_lr(i, lr.irq, vcpu);

		/* Finally update the VGIC state. */
		vgic_update_state(vcpu->kvm);
	}
}

/* Handle reads of GICD_CPENDSGIRn and GICD_SPENDSGIRn */
static bool read_set_clear_sgi_pend_reg(struct kvm_vcpu *vcpu,
					struct kvm_exit_mmio *mmio,
					phys_addr_t offset)
{
	struct vgic_dist *dist = &vcpu->kvm->arch.vgic;
	int sgi;
	int min_sgi = (offset & ~0x3) * 4;
	int max_sgi = min_sgi + 3;
	int vcpu_id = vcpu->vcpu_id;
	u32 reg = 0;

	/* Copy source SGIs from distributor side */
	for (sgi = min_sgi; sgi <= max_sgi; sgi++) {
		int shift = 8 * (sgi - min_sgi);
		reg |= (u32)dist->irq_sgi_sources[vcpu_id][sgi] << shift;
	}

	mmio_data_write(mmio, ~0, reg);
	return false;
}

static bool write_set_clear_sgi_pend_reg(struct kvm_vcpu *vcpu,
					 struct kvm_exit_mmio *mmio,
					 phys_addr_t offset, bool set)
{
	struct vgic_dist *dist = &vcpu->kvm->arch.vgic;
	int sgi;
	int min_sgi = (offset & ~0x3) * 4;
	int max_sgi = min_sgi + 3;
	int vcpu_id = vcpu->vcpu_id;
	u32 reg;
	bool updated = false;

	reg = mmio_data_read(mmio, ~0);

	/* Clear pending SGIs on the distributor */
	for (sgi = min_sgi; sgi <= max_sgi; sgi++) {
		u8 mask = reg >> (8 * (sgi - min_sgi));
		if (set) {
			if ((dist->irq_sgi_sources[vcpu_id][sgi] & mask) != mask)
				updated = true;
			dist->irq_sgi_sources[vcpu_id][sgi] |= mask;
		} else {
			if (dist->irq_sgi_sources[vcpu_id][sgi] & mask)
				updated = true;
			dist->irq_sgi_sources[vcpu_id][sgi] &= ~mask;
		}
	}

	if (updated)
		vgic_update_state(vcpu->kvm);

	return updated;
}

static bool handle_mmio_sgi_set(struct kvm_vcpu *vcpu,
				struct kvm_exit_mmio *mmio,
				phys_addr_t offset)
{
	if (!mmio->is_write)
		return read_set_clear_sgi_pend_reg(vcpu, mmio, offset);
	else
		return write_set_clear_sgi_pend_reg(vcpu, mmio, offset, true);
}

static bool handle_mmio_sgi_clear(struct kvm_vcpu *vcpu,
				  struct kvm_exit_mmio *mmio,
				  phys_addr_t offset)
{
	if (!mmio->is_write)
		return read_set_clear_sgi_pend_reg(vcpu, mmio, offset);
	else
		return write_set_clear_sgi_pend_reg(vcpu, mmio, offset, false);
}

/*
 * I would have liked to use the kvm_bus_io_*() API instead, but it
 * cannot cope with banked registers (only the VM pointer is passed
 * around, and we need the vcpu). One of these days, someone please
 * fix it!
 */
struct mmio_range {
	phys_addr_t base;
	unsigned long len;
	bool (*handle_mmio)(struct kvm_vcpu *vcpu, struct kvm_exit_mmio *mmio,
			    phys_addr_t offset);
};

static const struct mmio_range vgic_dist_ranges[] = {
	{
		.base		= GIC_DIST_CTRL,
		.len		= 12,
		.handle_mmio	= handle_mmio_misc,
	},
	{
		.base		= GIC_DIST_IGROUP,
		.len		= VGIC_NR_IRQS / 8,
		.handle_mmio	= handle_mmio_raz_wi,
	},
	{
		.base		= GIC_DIST_ENABLE_SET,
		.len		= VGIC_NR_IRQS / 8,
		.handle_mmio	= handle_mmio_set_enable_reg,
	},
	{
		.base		= GIC_DIST_ENABLE_CLEAR,
		.len		= VGIC_NR_IRQS / 8,
		.handle_mmio	= handle_mmio_clear_enable_reg,
	},
	{
		.base		= GIC_DIST_PENDING_SET,
		.len		= VGIC_NR_IRQS / 8,
		.handle_mmio	= handle_mmio_set_pending_reg,
	},
	{
		.base		= GIC_DIST_PENDING_CLEAR,
		.len		= VGIC_NR_IRQS / 8,
		.handle_mmio	= handle_mmio_clear_pending_reg,
	},
	{
		.base		= GIC_DIST_ACTIVE_SET,
		.len		= VGIC_NR_IRQS / 8,
		.handle_mmio	= handle_mmio_raz_wi,
	},
	{
		.base		= GIC_DIST_ACTIVE_CLEAR,
		.len		= VGIC_NR_IRQS / 8,
		.handle_mmio	= handle_mmio_raz_wi,
	},
	{
		.base		= GIC_DIST_PRI,
		.len		= VGIC_NR_IRQS,
		.handle_mmio	= handle_mmio_priority_reg,
	},
	{
		.base		= GIC_DIST_TARGET,
		.len		= VGIC_NR_IRQS,
		.handle_mmio	= handle_mmio_target_reg,
	},
	{
		.base		= GIC_DIST_CONFIG,
		.len		= VGIC_NR_IRQS / 4,
		.handle_mmio	= handle_mmio_cfg_reg,
	},
	{
		.base		= GIC_DIST_SOFTINT,
		.len		= 4,
		.handle_mmio	= handle_mmio_sgi_reg,
	},
	{
		.base		= GIC_DIST_SGI_PENDING_CLEAR,
		.len		= VGIC_NR_SGIS,
		.handle_mmio	= handle_mmio_sgi_clear,
	},
	{
		.base		= GIC_DIST_SGI_PENDING_SET,
		.len		= VGIC_NR_SGIS,
		.handle_mmio	= handle_mmio_sgi_set,
	},
	{}
};

static const
struct mmio_range *find_matching_range(const struct mmio_range *ranges,
				       struct kvm_exit_mmio *mmio,
				       phys_addr_t offset)
{
	const struct mmio_range *r = ranges;

	while (r->len) {
		if (offset >= r->base &&
		    (offset + mmio->len) <= (r->base + r->len))
			return r;
		r++;
	}

	return NULL;
}

/**
 * vgic_handle_mmio - handle an in-kernel MMIO access
 * @vcpu:	pointer to the vcpu performing the access
 * @run:	pointer to the kvm_run structure
 * @mmio:	pointer to the data describing the access
 *
 * returns true if the MMIO access has been performed in kernel space,
 * and false if it needs to be emulated in user space.
 */
bool vgic_handle_mmio(struct kvm_vcpu *vcpu, struct kvm_run *run,
		      struct kvm_exit_mmio *mmio)
{
	const struct mmio_range *range;
	struct vgic_dist *dist = &vcpu->kvm->arch.vgic;
	unsigned long base = dist->vgic_dist_base;
	bool updated_state;
	unsigned long offset;

	if (!irqchip_in_kernel(vcpu->kvm) ||
	    mmio->phys_addr < base ||
	    (mmio->phys_addr + mmio->len) > (base + KVM_VGIC_V2_DIST_SIZE))
		return false;

	/* We don't support ldrd / strd or ldm / stm to the emulated vgic */
	if (mmio->len > 4) {
		kvm_inject_dabt(vcpu, mmio->phys_addr);
		return true;
	}

	offset = mmio->phys_addr - base;
	range = find_matching_range(vgic_dist_ranges, mmio, offset);
	if (unlikely(!range || !range->handle_mmio)) {
		pr_warn("Unhandled access %d %08llx %d\n",
			mmio->is_write, mmio->phys_addr, mmio->len);
		return false;
	}

	spin_lock(&vcpu->kvm->arch.vgic.lock);
	offset = mmio->phys_addr - range->base - base;
	updated_state = range->handle_mmio(vcpu, mmio, offset);
	spin_unlock(&vcpu->kvm->arch.vgic.lock);
	kvm_prepare_mmio(run, mmio);
	kvm_handle_mmio_return(vcpu, run);

	if (updated_state)
		vgic_kick_vcpus(vcpu->kvm);

	return true;
}

static void vgic_dispatch_sgi(struct kvm_vcpu *vcpu, u32 reg)
{
	struct kvm *kvm = vcpu->kvm;
	struct vgic_dist *dist = &kvm->arch.vgic;
	int nrcpus = atomic_read(&kvm->online_vcpus);
	u8 target_cpus;
	int sgi, mode, c, vcpu_id;

	vcpu_id = vcpu->vcpu_id;

	sgi = reg & 0xf;
	target_cpus = (reg >> 16) & 0xff;
	mode = (reg >> 24) & 3;

	switch (mode) {
	case 0:
		if (!target_cpus)
			return;
		break;

	case 1:
		target_cpus = ((1 << nrcpus) - 1) & ~(1 << vcpu_id) & 0xff;
		break;

	case 2:
		target_cpus = 1 << vcpu_id;
		break;
	}

	kvm_for_each_vcpu(c, vcpu, kvm) {
		if (target_cpus & 1) {
			/* Flag the SGI as pending */
			vgic_dist_irq_set(vcpu, sgi);
			dist->irq_sgi_sources[c][sgi] |= 1 << vcpu_id;
			kvm_debug("SGI%d from CPU%d to CPU%d\n", sgi, vcpu_id, c);
		}

		target_cpus >>= 1;
	}
}

static int compute_pending_for_cpu(struct kvm_vcpu *vcpu)
{
	struct vgic_dist *dist = &vcpu->kvm->arch.vgic;
	unsigned long *pending, *enabled, *pend_percpu, *pend_shared;
	unsigned long pending_private, pending_shared;
	int vcpu_id;

	vcpu_id = vcpu->vcpu_id;
	pend_percpu = vcpu->arch.vgic_cpu.pending_percpu;
	pend_shared = vcpu->arch.vgic_cpu.pending_shared;

	pending = vgic_bitmap_get_cpu_map(&dist->irq_state, vcpu_id);
	enabled = vgic_bitmap_get_cpu_map(&dist->irq_enabled, vcpu_id);
	bitmap_and(pend_percpu, pending, enabled, VGIC_NR_PRIVATE_IRQS);

	pending = vgic_bitmap_get_shared_map(&dist->irq_state);
	enabled = vgic_bitmap_get_shared_map(&dist->irq_enabled);
	bitmap_and(pend_shared, pending, enabled, VGIC_NR_SHARED_IRQS);
	bitmap_and(pend_shared, pend_shared,
		   vgic_bitmap_get_shared_map(&dist->irq_spi_target[vcpu_id]),
		   VGIC_NR_SHARED_IRQS);

	pending_private = find_first_bit(pend_percpu, VGIC_NR_PRIVATE_IRQS);
	pending_shared = find_first_bit(pend_shared, VGIC_NR_SHARED_IRQS);
	return (pending_private < VGIC_NR_PRIVATE_IRQS ||
		pending_shared < VGIC_NR_SHARED_IRQS);
}

/*
 * Update the interrupt state and determine which CPUs have pending
 * interrupts. Must be called with distributor lock held.
 */
static void vgic_update_state(struct kvm *kvm)
{
	struct vgic_dist *dist = &kvm->arch.vgic;
	struct kvm_vcpu *vcpu;
	int c;

	if (!dist->enabled) {
		set_bit(0, &dist->irq_pending_on_cpu);
		return;
	}

	kvm_for_each_vcpu(c, vcpu, kvm) {
		if (compute_pending_for_cpu(vcpu)) {
			pr_debug("CPU%d has pending interrupts\n", c);
			set_bit(c, &dist->irq_pending_on_cpu);
		}
	}
}

static struct vgic_lr vgic_get_lr(const struct kvm_vcpu *vcpu, int lr)
{
	return vgic_ops->get_lr(vcpu, lr);
}

static void vgic_set_lr(struct kvm_vcpu *vcpu, int lr,
			       struct vgic_lr vlr)
{
	vgic_ops->set_lr(vcpu, lr, vlr);
}

static void vgic_sync_lr_elrsr(struct kvm_vcpu *vcpu, int lr,
			       struct vgic_lr vlr)
{
	vgic_ops->sync_lr_elrsr(vcpu, lr, vlr);
}

static inline u64 vgic_get_elrsr(struct kvm_vcpu *vcpu)
{
	return vgic_ops->get_elrsr(vcpu);
}

static inline u64 vgic_get_eisr(struct kvm_vcpu *vcpu)
{
	return vgic_ops->get_eisr(vcpu);
}

static inline u32 vgic_get_interrupt_status(struct kvm_vcpu *vcpu)
{
	return vgic_ops->get_interrupt_status(vcpu);
}

static inline void vgic_enable_underflow(struct kvm_vcpu *vcpu)
{
	vgic_ops->enable_underflow(vcpu);
}

static inline void vgic_disable_underflow(struct kvm_vcpu *vcpu)
{
	vgic_ops->disable_underflow(vcpu);
}

static inline void vgic_get_vmcr(struct kvm_vcpu *vcpu, struct vgic_vmcr *vmcr)
{
	vgic_ops->get_vmcr(vcpu, vmcr);
}

static void vgic_set_vmcr(struct kvm_vcpu *vcpu, struct vgic_vmcr *vmcr)
{
	vgic_ops->set_vmcr(vcpu, vmcr);
}

static inline void vgic_enable(struct kvm_vcpu *vcpu)
{
	vgic_ops->enable(vcpu);
}

static void vgic_retire_lr(int lr_nr, int irq, struct kvm_vcpu *vcpu)
{
	struct vgic_cpu *vgic_cpu = &vcpu->arch.vgic_cpu;
	struct vgic_lr vlr = vgic_get_lr(vcpu, lr_nr);

	vlr.state = 0;
	vgic_set_lr(vcpu, lr_nr, vlr);
	clear_bit(lr_nr, vgic_cpu->lr_used);
	vgic_cpu->vgic_irq_lr_map[irq] = LR_EMPTY;
}

/*
 * An interrupt may have been disabled after being made pending on the
 * CPU interface (the classic case is a timer running while we're
 * rebooting the guest - the interrupt would kick as soon as the CPU
 * interface gets enabled, with deadly consequences).
 *
 * The solution is to examine already active LRs, and check the
 * interrupt is still enabled. If not, just retire it.
 */
static void vgic_retire_disabled_irqs(struct kvm_vcpu *vcpu)
{
	struct vgic_cpu *vgic_cpu = &vcpu->arch.vgic_cpu;
	int lr;

	for_each_set_bit(lr, vgic_cpu->lr_used, vgic->nr_lr) {
		struct vgic_lr vlr = vgic_get_lr(vcpu, lr);

		if (!vgic_irq_is_enabled(vcpu, vlr.irq)) {
			vgic_retire_lr(lr, vlr.irq, vcpu);
			if (vgic_irq_is_active(vcpu, vlr.irq))
				vgic_irq_clear_active(vcpu, vlr.irq);
		}
	}
}

/*
 * Queue an interrupt to a CPU virtual interface. Return true on success,
 * or false if it wasn't possible to queue it.
 */
static bool vgic_queue_irq(struct kvm_vcpu *vcpu, u8 sgi_source_id, int irq)
{
	struct vgic_cpu *vgic_cpu = &vcpu->arch.vgic_cpu;
	struct vgic_lr vlr;
	int lr;

	/* Sanitize the input... */
	BUG_ON(sgi_source_id & ~7);
	BUG_ON(sgi_source_id && irq >= VGIC_NR_SGIS);
	BUG_ON(irq >= VGIC_NR_IRQS);

	kvm_debug("Queue IRQ%d\n", irq);

	lr = vgic_cpu->vgic_irq_lr_map[irq];

	/* Do we have an active interrupt for the same CPUID? */
	if (lr != LR_EMPTY) {
		vlr = vgic_get_lr(vcpu, lr);
		if (vlr.source == sgi_source_id) {
			kvm_debug("LR%d piggyback for IRQ%d\n", lr, vlr.irq);
			BUG_ON(!test_bit(lr, vgic_cpu->lr_used));
			vlr.state |= LR_STATE_PENDING;
			vgic_set_lr(vcpu, lr, vlr);
			return true;
		}
	}

	/* Try to use another LR for this interrupt */
	lr = find_first_zero_bit((unsigned long *)vgic_cpu->lr_used,
			       vgic->nr_lr);
	if (lr >= vgic->nr_lr)
		return false;

	kvm_debug("LR%d allocated for IRQ%d %x\n", lr, irq, sgi_source_id);
	vgic_cpu->vgic_irq_lr_map[irq] = lr;
	set_bit(lr, vgic_cpu->lr_used);

	vlr.irq = irq;
	vlr.source = sgi_source_id;
	vlr.state = LR_STATE_PENDING;
	if (!vgic_irq_is_edge(vcpu, irq))
		vlr.state |= LR_EOI_INT;

	vgic_set_lr(vcpu, lr, vlr);

	return true;
}

static bool vgic_queue_sgi(struct kvm_vcpu *vcpu, int irq)
{
	struct vgic_dist *dist = &vcpu->kvm->arch.vgic;
	unsigned long sources;
	int vcpu_id = vcpu->vcpu_id;
	int c;

	sources = dist->irq_sgi_sources[vcpu_id][irq];

	for_each_set_bit(c, &sources, VGIC_MAX_CPUS) {
		if (vgic_queue_irq(vcpu, c, irq))
			clear_bit(c, &sources);
	}

	dist->irq_sgi_sources[vcpu_id][irq] = sources;

	/*
	 * If the sources bitmap has been cleared it means that we
	 * could queue all the SGIs onto link registers (see the
	 * clear_bit above), and therefore we are done with them in
	 * our emulated gic and can get rid of them.
	 */
	if (!sources) {
		vgic_dist_irq_clear(vcpu, irq);
		vgic_cpu_irq_clear(vcpu, irq);
		return true;
	}

	return false;
}

static bool vgic_queue_hwirq(struct kvm_vcpu *vcpu, int irq)
{
	if (vgic_irq_is_active(vcpu, irq))
		return true; /* level interrupt, already queued */

	if (vgic_queue_irq(vcpu, 0, irq)) {
		if (vgic_irq_is_edge(vcpu, irq)) {
			vgic_dist_irq_clear(vcpu, irq);
			vgic_cpu_irq_clear(vcpu, irq);
		} else {
			vgic_irq_set_active(vcpu, irq);
		}

		return true;
	}

	return false;
}

/*
 * Fill the list registers with pending interrupts before running the
 * guest.
 */
static void __kvm_vgic_flush_hwstate(struct kvm_vcpu *vcpu)
{
	struct vgic_cpu *vgic_cpu = &vcpu->arch.vgic_cpu;
	struct vgic_dist *dist = &vcpu->kvm->arch.vgic;
	int i, vcpu_id;
	int overflow = 0;

	vcpu_id = vcpu->vcpu_id;

	/*
	 * We may not have any pending interrupt, or the interrupts
	 * may have been serviced from another vcpu. In all cases,
	 * move along.
	 */
	if (!kvm_vgic_vcpu_pending_irq(vcpu)) {
		pr_debug("CPU%d has no pending interrupt\n", vcpu_id);
		goto epilog;
	}

	/* SGIs */
	for_each_set_bit(i, vgic_cpu->pending_percpu, VGIC_NR_SGIS) {
		if (!vgic_queue_sgi(vcpu, i))
			overflow = 1;
	}

	/* PPIs */
	for_each_set_bit_from(i, vgic_cpu->pending_percpu, VGIC_NR_PRIVATE_IRQS) {
		if (!vgic_queue_hwirq(vcpu, i))
			overflow = 1;
	}

	/* SPIs */
	for_each_set_bit(i, vgic_cpu->pending_shared, VGIC_NR_SHARED_IRQS) {
		if (!vgic_queue_hwirq(vcpu, i + VGIC_NR_PRIVATE_IRQS))
			overflow = 1;
	}

epilog:
	if (overflow) {
		vgic_enable_underflow(vcpu);
	} else {
		vgic_disable_underflow(vcpu);
		/*
		 * We're about to run this VCPU, and we've consumed
		 * everything the distributor had in store for
		 * us. Claim we don't have anything pending. We'll
		 * adjust that if needed while exiting.
		 */
		clear_bit(vcpu_id, &dist->irq_pending_on_cpu);
	}
}

static bool vgic_process_maintenance(struct kvm_vcpu *vcpu)
{
	u32 status = vgic_get_interrupt_status(vcpu);
	bool level_pending = false;

	kvm_debug("STATUS = %08x\n", status);

	if (status & INT_STATUS_EOI) {
		/*
		 * Some level interrupts have been EOIed. Clear their
		 * active bit.
		 */
		u64 eisr = vgic_get_eisr(vcpu);
		unsigned long *eisr_ptr = (unsigned long *)&eisr;
		int lr;

		for_each_set_bit(lr, eisr_ptr, vgic->nr_lr) {
			struct vgic_lr vlr = vgic_get_lr(vcpu, lr);

			vgic_irq_clear_active(vcpu, vlr.irq);
			WARN_ON(vlr.state & LR_STATE_MASK);
			vlr.state = 0;
			vgic_set_lr(vcpu, lr, vlr);

			/* Any additional pending interrupt? */
			if (vgic_dist_irq_is_pending(vcpu, vlr.irq)) {
				vgic_cpu_irq_set(vcpu, vlr.irq);
				level_pending = true;
			} else {
				vgic_cpu_irq_clear(vcpu, vlr.irq);
			}

			/*
			 * Despite being EOIed, the LR may not have
			 * been marked as empty.
			 */
			vgic_sync_lr_elrsr(vcpu, lr, vlr);
		}
	}

	if (status & INT_STATUS_UNDERFLOW)
		vgic_disable_underflow(vcpu);

	return level_pending;
}

/*
 * Sync back the VGIC state after a guest run. The distributor lock is
 * needed so we don't get preempted in the middle of the state processing.
 */
static void __kvm_vgic_sync_hwstate(struct kvm_vcpu *vcpu)
{
	struct vgic_cpu *vgic_cpu = &vcpu->arch.vgic_cpu;
	struct vgic_dist *dist = &vcpu->kvm->arch.vgic;
	u64 elrsr;
	unsigned long *elrsr_ptr;
	int lr, pending;
	bool level_pending;

	level_pending = vgic_process_maintenance(vcpu);
	elrsr = vgic_get_elrsr(vcpu);
	elrsr_ptr = (unsigned long *)&elrsr;

	/* Clear mappings for empty LRs */
	for_each_set_bit(lr, elrsr_ptr, vgic->nr_lr) {
		struct vgic_lr vlr;

		if (!test_and_clear_bit(lr, vgic_cpu->lr_used))
			continue;

		vlr = vgic_get_lr(vcpu, lr);

		BUG_ON(vlr.irq >= VGIC_NR_IRQS);
		vgic_cpu->vgic_irq_lr_map[vlr.irq] = LR_EMPTY;
	}

	/* Check if we still have something up our sleeve... */
	pending = find_first_zero_bit(elrsr_ptr, vgic->nr_lr);
	if (level_pending || pending < vgic->nr_lr)
		set_bit(vcpu->vcpu_id, &dist->irq_pending_on_cpu);
}

void kvm_vgic_flush_hwstate(struct kvm_vcpu *vcpu)
{
	struct vgic_dist *dist = &vcpu->kvm->arch.vgic;

	if (!irqchip_in_kernel(vcpu->kvm))
		return;

	spin_lock(&dist->lock);
	__kvm_vgic_flush_hwstate(vcpu);
	spin_unlock(&dist->lock);
}

void kvm_vgic_sync_hwstate(struct kvm_vcpu *vcpu)
{
	struct vgic_dist *dist = &vcpu->kvm->arch.vgic;

	if (!irqchip_in_kernel(vcpu->kvm))
		return;

	spin_lock(&dist->lock);
	__kvm_vgic_sync_hwstate(vcpu);
	spin_unlock(&dist->lock);
}

int kvm_vgic_vcpu_pending_irq(struct kvm_vcpu *vcpu)
{
	struct vgic_dist *dist = &vcpu->kvm->arch.vgic;

	if (!irqchip_in_kernel(vcpu->kvm))
		return 0;

	return test_bit(vcpu->vcpu_id, &dist->irq_pending_on_cpu);
}

static void vgic_kick_vcpus(struct kvm *kvm)
{
	struct kvm_vcpu *vcpu;
	int c;

	/*
	 * We've injected an interrupt, time to find out who deserves
	 * a good kick...
	 */
	kvm_for_each_vcpu(c, vcpu, kvm) {
		if (kvm_vgic_vcpu_pending_irq(vcpu))
			kvm_vcpu_kick(vcpu);
	}
}

static int vgic_validate_injection(struct kvm_vcpu *vcpu, int irq, int level)
{
	int is_edge = vgic_irq_is_edge(vcpu, irq);
	int state = vgic_dist_irq_is_pending(vcpu, irq);

	/*
	 * Only inject an interrupt if:
	 * - edge triggered and we have a rising edge
	 * - level triggered and we change level
	 */
	if (is_edge)
		return level > state;
	else
		return level != state;
}

static bool vgic_update_irq_state(struct kvm *kvm, int cpuid,
				  unsigned int irq_num, bool level)
{
	struct vgic_dist *dist = &kvm->arch.vgic;
	struct kvm_vcpu *vcpu;
	int is_edge, is_level;
	int enabled;
	bool ret = true;

	spin_lock(&dist->lock);

	vcpu = kvm_get_vcpu(kvm, cpuid);
	is_edge = vgic_irq_is_edge(vcpu, irq_num);
	is_level = !is_edge;

	if (!vgic_validate_injection(vcpu, irq_num, level)) {
		ret = false;
		goto out;
	}

	if (irq_num >= VGIC_NR_PRIVATE_IRQS) {
		cpuid = dist->irq_spi_cpu[irq_num - VGIC_NR_PRIVATE_IRQS];
		vcpu = kvm_get_vcpu(kvm, cpuid);
	}

	kvm_debug("Inject IRQ%d level %d CPU%d\n", irq_num, level, cpuid);

	if (level)
		vgic_dist_irq_set(vcpu, irq_num);
	else
		vgic_dist_irq_clear(vcpu, irq_num);

	enabled = vgic_irq_is_enabled(vcpu, irq_num);

	if (!enabled) {
		ret = false;
		goto out;
	}

	if (is_level && vgic_irq_is_active(vcpu, irq_num)) {
		/*
		 * Level interrupt in progress, will be picked up
		 * when EOId.
		 */
		ret = false;
		goto out;
	}

	if (level) {
		vgic_cpu_irq_set(vcpu, irq_num);
		set_bit(cpuid, &dist->irq_pending_on_cpu);
	}

out:
	spin_unlock(&dist->lock);

	return ret;
}

/**
 * kvm_vgic_inject_irq - Inject an IRQ from a device to the vgic
 * @kvm:     The VM structure pointer
 * @cpuid:   The CPU for PPIs
 * @irq_num: The IRQ number that is assigned to the device
 * @level:   Edge-triggered:  true:  to trigger the interrupt
 *			      false: to ignore the call
 *	     Level-sensitive  true:  activates an interrupt
 *			      false: deactivates an interrupt
 *
 * The GIC is not concerned with devices being active-LOW or active-HIGH for
 * level-sensitive interrupts.  You can think of the level parameter as 1
 * being HIGH and 0 being LOW and all devices being active-HIGH.
 */
int kvm_vgic_inject_irq(struct kvm *kvm, int cpuid, unsigned int irq_num,
			bool level)
{
	if (vgic_update_irq_state(kvm, cpuid, irq_num, level))
		vgic_kick_vcpus(kvm);

	return 0;
}

static irqreturn_t vgic_maintenance_handler(int irq, void *data)
{
	/*
	 * We cannot rely on the vgic maintenance interrupt to be
	 * delivered synchronously. This means we can only use it to
	 * exit the VM, and we perform the handling of EOIed
	 * interrupts on the exit path (see vgic_process_maintenance).
	 */
	return IRQ_HANDLED;
}

/**
 * kvm_vgic_vcpu_init - Initialize per-vcpu VGIC state
 * @vcpu: pointer to the vcpu struct
 *
 * Initialize the vgic_cpu struct and vgic_dist struct fields pertaining to
 * this vcpu and enable the VGIC for this VCPU
 */
int kvm_vgic_vcpu_init(struct kvm_vcpu *vcpu)
{
	struct vgic_cpu *vgic_cpu = &vcpu->arch.vgic_cpu;
	struct vgic_dist *dist = &vcpu->kvm->arch.vgic;
	int i;

	if (vcpu->vcpu_id >= VGIC_MAX_CPUS)
		return -EBUSY;

	for (i = 0; i < VGIC_NR_IRQS; i++) {
		if (i < VGIC_NR_PPIS)
			vgic_bitmap_set_irq_val(&dist->irq_enabled,
						vcpu->vcpu_id, i, 1);
		if (i < VGIC_NR_PRIVATE_IRQS)
			vgic_bitmap_set_irq_val(&dist->irq_cfg,
						vcpu->vcpu_id, i, VGIC_CFG_EDGE);

		vgic_cpu->vgic_irq_lr_map[i] = LR_EMPTY;
	}

	/*
	 * Store the number of LRs per vcpu, so we don't have to go
	 * all the way to the distributor structure to find out. Only
	 * assembly code should use this one.
	 */
	vgic_cpu->nr_lr = vgic->nr_lr;

	vgic_enable(vcpu);

	return 0;
}

static void vgic_init_maintenance_interrupt(void *info)
{
	enable_percpu_irq(vgic->maint_irq, 0);
}

static int vgic_cpu_notify(struct notifier_block *self,
			   unsigned long action, void *cpu)
{
	switch (action) {
	case CPU_STARTING:
	case CPU_STARTING_FROZEN:
		vgic_init_maintenance_interrupt(NULL);
		break;
	case CPU_DYING:
	case CPU_DYING_FROZEN:
		disable_percpu_irq(vgic->maint_irq);
		break;
	}

	return NOTIFY_OK;
}

static struct notifier_block vgic_cpu_nb = {
	.notifier_call = vgic_cpu_notify,
};

static const struct of_device_id vgic_ids[] = {
	{ .compatible = "arm,cortex-a15-gic", .data = vgic_v2_probe, },
	{ .compatible = "arm,gic-v3", .data = vgic_v3_probe, },
	{},
};

int kvm_vgic_hyp_init(void)
{
	const struct of_device_id *matched_id;
	int (*vgic_probe)(struct device_node *,const struct vgic_ops **,
			  const struct vgic_params **);
	struct device_node *vgic_node;
	int ret;

	vgic_node = of_find_matching_node_and_match(NULL,
						    vgic_ids, &matched_id);
	if (!vgic_node) {
		kvm_err("error: no compatible GIC node found\n");
		return -ENODEV;
	}

	vgic_probe = matched_id->data;
	ret = vgic_probe(vgic_node, &vgic_ops, &vgic);
	if (ret)
		return ret;

	ret = request_percpu_irq(vgic->maint_irq, vgic_maintenance_handler,
				 "vgic", kvm_get_running_vcpus());
	if (ret) {
		kvm_err("Cannot register interrupt %d\n", vgic->maint_irq);
		return ret;
	}

	ret = __register_cpu_notifier(&vgic_cpu_nb);
	if (ret) {
		kvm_err("Cannot register vgic CPU notifier\n");
		goto out_free_irq;
	}

	/* Callback into for arch code for setup */
	vgic_arch_setup(vgic);

<<<<<<< HEAD
	vgic_nr_lr = readl_relaxed(vgic_vctrl_base + GICH_VTR);
	vgic_nr_lr = (vgic_nr_lr & 0x3f) + 1;

	ret = create_hyp_io_mappings(vgic_vctrl_base,
				     vgic_vctrl_base + resource_size(&vctrl_res),
				     vctrl_res.start);
	if (ret) {
		kvm_err("Cannot map VCTRL into hyp\n");
		goto out_unmap;
	}

	if (of_address_to_resource(vgic_node, 3, &vcpu_res)) {
		kvm_err("Cannot obtain VCPU resource\n");
		ret = -ENXIO;
		goto out_unmap;
	}

	if (!PAGE_ALIGNED(vcpu_res.start)) {
		kvm_err("GICV physical address 0x%llx not page aligned\n",
			(unsigned long long)vcpu_res.start);
		ret = -ENXIO;
		goto out_unmap;
	}

	if (!PAGE_ALIGNED(resource_size(&vcpu_res))) {
		kvm_err("GICV size 0x%llx not a multiple of page size 0x%lx\n",
			(unsigned long long)resource_size(&vcpu_res),
			PAGE_SIZE);
		ret = -ENXIO;
		goto out_unmap;
	}

	vgic_vcpu_base = vcpu_res.start;

	kvm_info("%s@%llx IRQ%d\n", vgic_node->name,
		 vctrl_res.start, vgic_maint_irq);
	on_each_cpu(vgic_init_maintenance_interrupt, NULL, 1);

	goto out;
=======
	on_each_cpu(vgic_init_maintenance_interrupt, NULL, 1);

	return 0;
>>>>>>> bfe01a5b

out_free_irq:
	free_percpu_irq(vgic->maint_irq, kvm_get_running_vcpus());
	return ret;
}

/**
 * kvm_vgic_init - Initialize global VGIC state before running any VCPUs
 * @kvm: pointer to the kvm struct
 *
 * Map the virtual CPU interface into the VM before running any VCPUs.  We
 * can't do this at creation time, because user space must first set the
 * virtual CPU interface address in the guest physical address space.  Also
 * initialize the ITARGETSRn regs to 0 on the emulated distributor.
 */
int kvm_vgic_init(struct kvm *kvm)
{
	int ret = 0, i;

	if (!irqchip_in_kernel(kvm))
		return 0;

	mutex_lock(&kvm->lock);

	if (vgic_initialized(kvm))
		goto out;

	if (IS_VGIC_ADDR_UNDEF(kvm->arch.vgic.vgic_dist_base) ||
	    IS_VGIC_ADDR_UNDEF(kvm->arch.vgic.vgic_cpu_base)) {
		kvm_err("Need to set vgic cpu and dist addresses first\n");
		ret = -ENXIO;
		goto out;
	}

	ret = kvm_phys_addr_ioremap(kvm, kvm->arch.vgic.vgic_cpu_base,
				    vgic->vcpu_base, KVM_VGIC_V2_CPU_SIZE);
	if (ret) {
		kvm_err("Unable to remap VGIC CPU to VCPU\n");
		goto out;
	}

	for (i = VGIC_NR_PRIVATE_IRQS; i < VGIC_NR_IRQS; i += 4)
		vgic_set_target_reg(kvm, 0, i);

	kvm->arch.vgic.ready = true;
out:
	mutex_unlock(&kvm->lock);
	return ret;
}

int kvm_vgic_create(struct kvm *kvm)
{
	int i, vcpu_lock_idx = -1, ret = 0;
	struct kvm_vcpu *vcpu;

	mutex_lock(&kvm->lock);

	if (kvm->arch.vgic.vctrl_base) {
		ret = -EEXIST;
		goto out;
	}

	/*
	 * Any time a vcpu is run, vcpu_load is called which tries to grab the
	 * vcpu->mutex.  By grabbing the vcpu->mutex of all VCPUs we ensure
	 * that no other VCPUs are run while we create the vgic.
	 */
	kvm_for_each_vcpu(i, vcpu, kvm) {
		if (!mutex_trylock(&vcpu->mutex))
			goto out_unlock;
		vcpu_lock_idx = i;
	}

	kvm_for_each_vcpu(i, vcpu, kvm) {
		if (vcpu->arch.has_run_once) {
			ret = -EBUSY;
			goto out_unlock;
		}
	}

	spin_lock_init(&kvm->arch.vgic.lock);
	kvm->arch.vgic.in_kernel = true;
	kvm->arch.vgic.vctrl_base = vgic->vctrl_base;
	kvm->arch.vgic.vgic_dist_base = VGIC_ADDR_UNDEF;
	kvm->arch.vgic.vgic_cpu_base = VGIC_ADDR_UNDEF;

out_unlock:
	for (; vcpu_lock_idx >= 0; vcpu_lock_idx--) {
		vcpu = kvm_get_vcpu(kvm, vcpu_lock_idx);
		mutex_unlock(&vcpu->mutex);
	}

out:
	mutex_unlock(&kvm->lock);
	return ret;
}

static bool vgic_ioaddr_overlap(struct kvm *kvm)
{
	phys_addr_t dist = kvm->arch.vgic.vgic_dist_base;
	phys_addr_t cpu = kvm->arch.vgic.vgic_cpu_base;

	if (IS_VGIC_ADDR_UNDEF(dist) || IS_VGIC_ADDR_UNDEF(cpu))
		return 0;
	if ((dist <= cpu && dist + KVM_VGIC_V2_DIST_SIZE > cpu) ||
	    (cpu <= dist && cpu + KVM_VGIC_V2_CPU_SIZE > dist))
		return -EBUSY;
	return 0;
}

static int vgic_ioaddr_assign(struct kvm *kvm, phys_addr_t *ioaddr,
			      phys_addr_t addr, phys_addr_t size)
{
	int ret;

	if (addr & ~KVM_PHYS_MASK)
		return -E2BIG;

	if (addr & (SZ_4K - 1))
		return -EINVAL;

	if (!IS_VGIC_ADDR_UNDEF(*ioaddr))
		return -EEXIST;
	if (addr + size < addr)
		return -EINVAL;

	*ioaddr = addr;
	ret = vgic_ioaddr_overlap(kvm);
	if (ret)
		*ioaddr = VGIC_ADDR_UNDEF;

	return ret;
}

/**
 * kvm_vgic_addr - set or get vgic VM base addresses
 * @kvm:   pointer to the vm struct
 * @type:  the VGIC addr type, one of KVM_VGIC_V2_ADDR_TYPE_XXX
 * @addr:  pointer to address value
 * @write: if true set the address in the VM address space, if false read the
 *          address
 *
 * Set or get the vgic base addresses for the distributor and the virtual CPU
 * interface in the VM physical address space.  These addresses are properties
 * of the emulated core/SoC and therefore user space initially knows this
 * information.
 */
int kvm_vgic_addr(struct kvm *kvm, unsigned long type, u64 *addr, bool write)
{
	int r = 0;
	struct vgic_dist *vgic = &kvm->arch.vgic;

	mutex_lock(&kvm->lock);
	switch (type) {
	case KVM_VGIC_V2_ADDR_TYPE_DIST:
		if (write) {
			r = vgic_ioaddr_assign(kvm, &vgic->vgic_dist_base,
					       *addr, KVM_VGIC_V2_DIST_SIZE);
		} else {
			*addr = vgic->vgic_dist_base;
		}
		break;
	case KVM_VGIC_V2_ADDR_TYPE_CPU:
		if (write) {
			r = vgic_ioaddr_assign(kvm, &vgic->vgic_cpu_base,
					       *addr, KVM_VGIC_V2_CPU_SIZE);
		} else {
			*addr = vgic->vgic_cpu_base;
		}
		break;
	default:
		r = -ENODEV;
	}

	mutex_unlock(&kvm->lock);
	return r;
}

static bool handle_cpu_mmio_misc(struct kvm_vcpu *vcpu,
				 struct kvm_exit_mmio *mmio, phys_addr_t offset)
{
	bool updated = false;
	struct vgic_vmcr vmcr;
	u32 *vmcr_field;
	u32 reg;

	vgic_get_vmcr(vcpu, &vmcr);

	switch (offset & ~0x3) {
	case GIC_CPU_CTRL:
		vmcr_field = &vmcr.ctlr;
		break;
	case GIC_CPU_PRIMASK:
		vmcr_field = &vmcr.pmr;
		break;
	case GIC_CPU_BINPOINT:
		vmcr_field = &vmcr.bpr;
		break;
	case GIC_CPU_ALIAS_BINPOINT:
		vmcr_field = &vmcr.abpr;
		break;
	default:
		BUG();
	}

	if (!mmio->is_write) {
		reg = *vmcr_field;
		mmio_data_write(mmio, ~0, reg);
	} else {
		reg = mmio_data_read(mmio, ~0);
		if (reg != *vmcr_field) {
			*vmcr_field = reg;
			vgic_set_vmcr(vcpu, &vmcr);
			updated = true;
		}
	}
	return updated;
}

static bool handle_mmio_abpr(struct kvm_vcpu *vcpu,
			     struct kvm_exit_mmio *mmio, phys_addr_t offset)
{
	return handle_cpu_mmio_misc(vcpu, mmio, GIC_CPU_ALIAS_BINPOINT);
}

static bool handle_cpu_mmio_ident(struct kvm_vcpu *vcpu,
				  struct kvm_exit_mmio *mmio,
				  phys_addr_t offset)
{
	u32 reg;

	if (mmio->is_write)
		return false;

	/* GICC_IIDR */
	reg = (PRODUCT_ID_KVM << 20) |
	      (GICC_ARCH_VERSION_V2 << 16) |
	      (IMPLEMENTER_ARM << 0);
	mmio_data_write(mmio, ~0, reg);
	return false;
}

/*
 * CPU Interface Register accesses - these are not accessed by the VM, but by
 * user space for saving and restoring VGIC state.
 */
static const struct mmio_range vgic_cpu_ranges[] = {
	{
		.base		= GIC_CPU_CTRL,
		.len		= 12,
		.handle_mmio	= handle_cpu_mmio_misc,
	},
	{
		.base		= GIC_CPU_ALIAS_BINPOINT,
		.len		= 4,
		.handle_mmio	= handle_mmio_abpr,
	},
	{
		.base		= GIC_CPU_ACTIVEPRIO,
		.len		= 16,
		.handle_mmio	= handle_mmio_raz_wi,
	},
	{
		.base		= GIC_CPU_IDENT,
		.len		= 4,
		.handle_mmio	= handle_cpu_mmio_ident,
	},
};

static int vgic_attr_regs_access(struct kvm_device *dev,
				 struct kvm_device_attr *attr,
				 u32 *reg, bool is_write)
{
	const struct mmio_range *r = NULL, *ranges;
	phys_addr_t offset;
	int ret, cpuid, c;
	struct kvm_vcpu *vcpu, *tmp_vcpu;
	struct vgic_dist *vgic;
	struct kvm_exit_mmio mmio;

	offset = attr->attr & KVM_DEV_ARM_VGIC_OFFSET_MASK;
	cpuid = (attr->attr & KVM_DEV_ARM_VGIC_CPUID_MASK) >>
		KVM_DEV_ARM_VGIC_CPUID_SHIFT;

	mutex_lock(&dev->kvm->lock);

	if (cpuid >= atomic_read(&dev->kvm->online_vcpus)) {
		ret = -EINVAL;
		goto out;
	}

	vcpu = kvm_get_vcpu(dev->kvm, cpuid);
	vgic = &dev->kvm->arch.vgic;

	mmio.len = 4;
	mmio.is_write = is_write;
	if (is_write)
		mmio_data_write(&mmio, ~0, *reg);
	switch (attr->group) {
	case KVM_DEV_ARM_VGIC_GRP_DIST_REGS:
		mmio.phys_addr = vgic->vgic_dist_base + offset;
		ranges = vgic_dist_ranges;
		break;
	case KVM_DEV_ARM_VGIC_GRP_CPU_REGS:
		mmio.phys_addr = vgic->vgic_cpu_base + offset;
		ranges = vgic_cpu_ranges;
		break;
	default:
		BUG();
	}
	r = find_matching_range(ranges, &mmio, offset);

	if (unlikely(!r || !r->handle_mmio)) {
		ret = -ENXIO;
		goto out;
	}


	spin_lock(&vgic->lock);

	/*
	 * Ensure that no other VCPU is running by checking the vcpu->cpu
	 * field.  If no other VPCUs are running we can safely access the VGIC
	 * state, because even if another VPU is run after this point, that
	 * VCPU will not touch the vgic state, because it will block on
	 * getting the vgic->lock in kvm_vgic_sync_hwstate().
	 */
	kvm_for_each_vcpu(c, tmp_vcpu, dev->kvm) {
		if (unlikely(tmp_vcpu->cpu != -1)) {
			ret = -EBUSY;
			goto out_vgic_unlock;
		}
	}

	/*
	 * Move all pending IRQs from the LRs on all VCPUs so the pending
	 * state can be properly represented in the register state accessible
	 * through this API.
	 */
	kvm_for_each_vcpu(c, tmp_vcpu, dev->kvm)
		vgic_unqueue_irqs(tmp_vcpu);

	offset -= r->base;
	r->handle_mmio(vcpu, &mmio, offset);

	if (!is_write)
		*reg = mmio_data_read(&mmio, ~0);

	ret = 0;
out_vgic_unlock:
	spin_unlock(&vgic->lock);
out:
	mutex_unlock(&dev->kvm->lock);
	return ret;
}

static int vgic_set_attr(struct kvm_device *dev, struct kvm_device_attr *attr)
{
	int r;

	switch (attr->group) {
	case KVM_DEV_ARM_VGIC_GRP_ADDR: {
		u64 __user *uaddr = (u64 __user *)(long)attr->addr;
		u64 addr;
		unsigned long type = (unsigned long)attr->attr;

		if (copy_from_user(&addr, uaddr, sizeof(addr)))
			return -EFAULT;

		r = kvm_vgic_addr(dev->kvm, type, &addr, true);
		return (r == -ENODEV) ? -ENXIO : r;
	}

	case KVM_DEV_ARM_VGIC_GRP_DIST_REGS:
	case KVM_DEV_ARM_VGIC_GRP_CPU_REGS: {
		u32 __user *uaddr = (u32 __user *)(long)attr->addr;
		u32 reg;

		if (get_user(reg, uaddr))
			return -EFAULT;

		return vgic_attr_regs_access(dev, attr, &reg, true);
	}

	}

	return -ENXIO;
}

static int vgic_get_attr(struct kvm_device *dev, struct kvm_device_attr *attr)
{
	int r = -ENXIO;

	switch (attr->group) {
	case KVM_DEV_ARM_VGIC_GRP_ADDR: {
		u64 __user *uaddr = (u64 __user *)(long)attr->addr;
		u64 addr;
		unsigned long type = (unsigned long)attr->attr;

		r = kvm_vgic_addr(dev->kvm, type, &addr, false);
		if (r)
			return (r == -ENODEV) ? -ENXIO : r;

		if (copy_to_user(uaddr, &addr, sizeof(addr)))
			return -EFAULT;
		break;
	}

	case KVM_DEV_ARM_VGIC_GRP_DIST_REGS:
	case KVM_DEV_ARM_VGIC_GRP_CPU_REGS: {
		u32 __user *uaddr = (u32 __user *)(long)attr->addr;
		u32 reg = 0;

		r = vgic_attr_regs_access(dev, attr, &reg, false);
		if (r)
			return r;
		r = put_user(reg, uaddr);
		break;
	}

	}

	return r;
}

static int vgic_has_attr_regs(const struct mmio_range *ranges,
			      phys_addr_t offset)
{
	struct kvm_exit_mmio dev_attr_mmio;

	dev_attr_mmio.len = 4;
	if (find_matching_range(ranges, &dev_attr_mmio, offset))
		return 0;
	else
		return -ENXIO;
}

static int vgic_has_attr(struct kvm_device *dev, struct kvm_device_attr *attr)
{
	phys_addr_t offset;

	switch (attr->group) {
	case KVM_DEV_ARM_VGIC_GRP_ADDR:
		switch (attr->attr) {
		case KVM_VGIC_V2_ADDR_TYPE_DIST:
		case KVM_VGIC_V2_ADDR_TYPE_CPU:
			return 0;
		}
		break;
	case KVM_DEV_ARM_VGIC_GRP_DIST_REGS:
		offset = attr->attr & KVM_DEV_ARM_VGIC_OFFSET_MASK;
		return vgic_has_attr_regs(vgic_dist_ranges, offset);
	case KVM_DEV_ARM_VGIC_GRP_CPU_REGS:
		offset = attr->attr & KVM_DEV_ARM_VGIC_OFFSET_MASK;
		return vgic_has_attr_regs(vgic_cpu_ranges, offset);
	}
	return -ENXIO;
}

static void vgic_destroy(struct kvm_device *dev)
{
	kfree(dev);
}

static int vgic_create(struct kvm_device *dev, u32 type)
{
	return kvm_vgic_create(dev->kvm);
}

struct kvm_device_ops kvm_arm_vgic_v2_ops = {
	.name = "kvm-arm-vgic",
	.create = vgic_create,
	.destroy = vgic_destroy,
	.set_attr = vgic_set_attr,
	.get_attr = vgic_get_attr,
	.has_attr = vgic_has_attr,
};<|MERGE_RESOLUTION|>--- conflicted
+++ resolved
@@ -1590,51 +1590,9 @@
 	/* Callback into for arch code for setup */
 	vgic_arch_setup(vgic);
 
-<<<<<<< HEAD
-	vgic_nr_lr = readl_relaxed(vgic_vctrl_base + GICH_VTR);
-	vgic_nr_lr = (vgic_nr_lr & 0x3f) + 1;
-
-	ret = create_hyp_io_mappings(vgic_vctrl_base,
-				     vgic_vctrl_base + resource_size(&vctrl_res),
-				     vctrl_res.start);
-	if (ret) {
-		kvm_err("Cannot map VCTRL into hyp\n");
-		goto out_unmap;
-	}
-
-	if (of_address_to_resource(vgic_node, 3, &vcpu_res)) {
-		kvm_err("Cannot obtain VCPU resource\n");
-		ret = -ENXIO;
-		goto out_unmap;
-	}
-
-	if (!PAGE_ALIGNED(vcpu_res.start)) {
-		kvm_err("GICV physical address 0x%llx not page aligned\n",
-			(unsigned long long)vcpu_res.start);
-		ret = -ENXIO;
-		goto out_unmap;
-	}
-
-	if (!PAGE_ALIGNED(resource_size(&vcpu_res))) {
-		kvm_err("GICV size 0x%llx not a multiple of page size 0x%lx\n",
-			(unsigned long long)resource_size(&vcpu_res),
-			PAGE_SIZE);
-		ret = -ENXIO;
-		goto out_unmap;
-	}
-
-	vgic_vcpu_base = vcpu_res.start;
-
-	kvm_info("%s@%llx IRQ%d\n", vgic_node->name,
-		 vctrl_res.start, vgic_maint_irq);
 	on_each_cpu(vgic_init_maintenance_interrupt, NULL, 1);
 
-	goto out;
-=======
-	on_each_cpu(vgic_init_maintenance_interrupt, NULL, 1);
-
 	return 0;
->>>>>>> bfe01a5b
 
 out_free_irq:
 	free_percpu_irq(vgic->maint_irq, kvm_get_running_vcpus());
